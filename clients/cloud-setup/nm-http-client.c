--- conflicted
+++ resolved
@@ -119,11 +119,7 @@
 	CURLcode ehandle_result;
 	CURL *ehandle;
 	char *url;
-<<<<<<< HEAD
-	GString *recv_data;
-=======
 	NMStrBuf recv_data;
->>>>>>> 55422756
 	struct curl_slist *headers;
 	gssize max_data;
 	gulong cancellable_id;
@@ -149,12 +145,7 @@
 
 	g_object_unref (edata->task);
 
-<<<<<<< HEAD
-	if (edata->recv_data)
-		g_string_free (edata->recv_data, TRUE);
-=======
 	nm_str_buf_destroy (&edata->recv_data);
->>>>>>> 55422756
 	if (edata->headers)
 		curl_slist_free_all (edata->headers);
 	g_free (edata->url);
