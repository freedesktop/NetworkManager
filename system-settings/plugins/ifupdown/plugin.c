--- conflicted
+++ resolved
@@ -410,16 +410,10 @@
 			/* Remove any connection for this block that was previously found */
 			exported = g_hash_table_lookup (priv->iface_connections, block->name);
 			if (exported) {
-<<<<<<< HEAD
+				PLUGIN_PRINT("SCPlugin-Ifupdown", "deleting %s from iface_connections", block->name);
 				nm_sysconfig_connection_delete (NM_SYSCONFIG_CONNECTION (exported),
 				                                ignore_cb,
 				                                NULL);
-=======
-				PLUGIN_PRINT("SCPlugin-Ifupdown", "deleting %s from iface_connections", block->name);
-				nm_settings_connection_interface_delete (NM_SETTINGS_CONNECTION_INTERFACE (exported),
-				                                         ignore_cb,
-				                                         NULL);
->>>>>>> 5a35862a
 				g_hash_table_remove (priv->iface_connections, block->name);
 			}
 
