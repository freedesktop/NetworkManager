# SPDX-License-Identifier: LGPL-2.1-or-later

project(
  'NetworkManager', 'c',
# NOTE: When incrementing version also:
#  - add corresponding NM_VERSION_x_y_z macros in
#    "shared/nm-version-macros.h.in"
#  - update number in configure.ac
<<<<<<< HEAD
  version: '1.30.0',
=======
  version: '1.31.0',
>>>>>>> 1a160618
  license: 'GPL2+',
  default_options: [
    'buildtype=debugoptimized',
    'c_std=gnu11',
  ],
  meson_version: '>= 0.47.2',
)

nm_name = meson.project_name()

nm_version = meson.project_version()
version_array = nm_version.split('.')
nm_major_version = version_array[0].to_int()
nm_minor_version = version_array[1].to_int()
nm_micro_version = version_array[2].to_int()

nm_id_prefix = 'NM'

nm_gir_version = '1.0'

# Distribution version string
dist_version = get_option('dist_version')
if dist_version == ''
  dist_version = nm_version
endif

nm_prefix = get_option('prefix')
nm_bindir = join_paths(nm_prefix, get_option('bindir'))
nm_datadir = join_paths(nm_prefix, get_option('datadir'))
nm_includedir = join_paths(nm_prefix, get_option('includedir'))
nm_libdir = join_paths(nm_prefix, get_option('libdir'))
nm_libexecdir = join_paths(nm_prefix, get_option('libexecdir'))
nm_localedir = join_paths(nm_prefix, get_option('localedir'))
nm_localstatedir = join_paths(nm_prefix, get_option('localstatedir'))
nm_mandir = join_paths(nm_prefix, get_option('mandir'))
nm_runstatedir = join_paths(nm_localstatedir, 'run')
nm_sbindir = join_paths(nm_prefix, get_option('sbindir'))
nm_sysconfdir = join_paths(nm_prefix, get_option('sysconfdir'))

nm_pkgsbindir = join_paths(nm_sbindir, nm_name)
nm_pkgconfdir = join_paths(nm_sysconfdir, nm_name)
nm_pkgdatadir = join_paths(nm_datadir, nm_name)
nm_pkgincludedir = join_paths(nm_includedir, nm_name)
nm_pkglibdir = join_paths(nm_prefix, 'lib', nm_name)
nm_pkgrundir = join_paths(nm_runstatedir, nm_name)
nm_pkgstatedir = join_paths(nm_localstatedir, 'lib', nm_name)
nm_vpndir = join_paths(nm_libdir, nm_name)
nm_plugindir = join_paths(nm_libdir, nm_name, dist_version)

introspection_extra_cflags = [
  '-Wno-incompatible-pointer-types-discards-qualifiers',
]

libnm_name = 'libnm'

current = 1
revision = 0
age = 1
libnm_version = '@0@.@1@.@2@'.format(current - age, age, revision)

libnm_pkgincludedir = join_paths(nm_includedir, libnm_name)

gnome = import('gnome')
i18n = import('i18n')
pkg = import('pkgconfig')

source_root = meson.current_source_dir()
build_root = meson.current_build_dir()

po_dir = join_paths(meson.source_root(), 'po')

intltool_merge = find_program('intltool-merge')
intltool_cache = join_paths(po_dir, '.intltool-merge-cache')
intltool_desktop_cmd = [intltool_merge, '-d', '-u', '-c', intltool_cache, po_dir, '@INPUT@', '@OUTPUT@']
intltool_xml_cmd = [intltool_merge, '-x', '-u', '-c', intltool_cache, po_dir, '@INPUT@', '@OUTPUT@']

top_inc = include_directories('.')

perl = find_program('perl')
xsltproc = find_program('xsltproc')

check_exports = find_program(join_paths(source_root, 'tools', 'check-exports.sh'))

cc = meson.get_compiler('c')

config_h = configuration_data()

# defines
set_defines = [
  ['GETTEXT_PACKAGE', nm_name],
  ['PACKAGE_STRING', '@0@ @1@'.format(nm_name, nm_version)],
  ['VERSION', nm_version],
]

default_test_timeout = 90

foreach define: set_defines
  config_h.set_quoted(define[0], define[1])
endforeach

# headers
config_h.set10('HAVE_SYS_AUXV_H', cc.has_header('sys/auxv.h'))

use_sys_random = cc.has_function('getrandom', prefix: '#include <sys/random.h>')
config_h.set10('USE_SYS_RANDOM_H', use_sys_random)
config_h.set10('HAVE_GETRANDOM', use_sys_random or cc.has_function('getrandom', prefix: '#include <linux/random.h>'))

config_h.set10('HAVE_PIDFD_OPEN', cc.has_function('pidfd_open', prefix: '''#include <stdlib.h>
                                                                           #include <unistd.h>
                                                                           #include <signal.h>
                                                                           #include <sys/wait.h>'''))
config_h.set10('HAVE_PIDFD_SEND_SIGNAL', cc.has_function('pidfd_send_signal', prefix: '''#include <stdlib.h>
                                                                                         #include <unistd.h>
                                                                                         #include <signal.h>
                                                                                         #include <sys/wait.h>'''))
config_h.set10('HAVE_RT_SIGQUEUEINFO', cc.has_function('rt_sigqueueinfo', prefix: '''#include <stdlib.h>
                                                                                     #include <unistd.h>
                                                                                     #include <signal.h>
                                                                                     #include <sys/wait.h>'''))
config_h.set('HAVE_SECURE_GETENV', cc.has_function('secure_getenv'))
config_h.set('HAVE___SECURE_GETENV', cc.has_function('__secure_getenv'))
config_h.set10('HAVE_DECL_REALLOCARRAY', cc.has_function('reallocarray', prefix: '''#include <malloc.h>
                                                                                    #include <stdlib.h>'''))
config_h.set10('HAVE_DECL_EXPLICIT_BZERO', cc.has_function('explicit_bzero', prefix: '#include <string.h>'))
config_h.set10('HAVE_DECL_MEMFD_CREATE', cc.has_function('memfd_create', prefix: '#include <sys/mman.h>'))

# types
config_h.set('SIZEOF_PID_T', cc.sizeof('pid_t', prefix : '#include <sys/types.h>'))
config_h.set('SIZEOF_UID_T', cc.sizeof('uid_t', prefix : '#include <sys/types.h>'))
config_h.set('SIZEOF_GID_T', cc.sizeof('gid_t', prefix : '#include <sys/types.h>'))
config_h.set('SIZEOF_DEV_T', cc.sizeof('dev_t', prefix : '#include <sys/types.h>'))
config_h.set('SIZEOF_INO_T', cc.sizeof('ino_t', prefix : '#include <sys/types.h>'))
config_h.set('SIZEOF_TIME_T', cc.sizeof('time_t', prefix : '#include <sys/time.h>'))
config_h.set('SIZEOF_RLIM_T', cc.sizeof('rlim_t', prefix : '#include <sys/resource.h>'))

# compiler flags
common_flags = []
common_ldflags = []

enable_ld_gc = get_option('ld_gc')
if enable_ld_gc
  test_c_flags = [
    '-fdata-sections',
    '-ffunction-sections',
  ]

  test_ldflags = ['-Wl,--gc-sections']

  foreach cflag: test_c_flags
    assert(cc.has_argument(cflag), 'Unused symbol eviction requested but not supported. Use -Dld_gc=false to build without it.')
  endforeach

  foreach ldflag: test_ldflags
    assert(cc.has_link_argument(ldflag), 'Linker garbage collection requested but not supported. Use -Dld_gc=false to build without it.')
  endforeach

  common_flags += test_c_flags
  common_ldflags += test_ldflags
endif

enable_lto = get_option('b_lto')
if enable_lto
  # meson already adds '-flto'
  lto_flag = '-flto-partition=none'
  assert(cc.has_argument(lto_flag), '-flto-partition=none not supported. Disable link-time optimization with -Db_lto=false.')
  common_flags += lto_flag
  common_ldflags += lto_flag
endif

common_flags += cc.get_supported_arguments([
  '-Wall',
  '-Wextra',
  '-Wdeclaration-after-statement',
  '-Wfloat-equal',
  '-Wformat-nonliteral',
  '-Wformat-security',
  '-Wimplicit-function-declaration',
  '-Winit-self',
  '-Wlogical-op',
  '-Wmissing-declarations',
  '-Wmissing-include-dirs',
  '-Wmissing-prototypes',
  '-Wpointer-arith',
  '-Wshadow',
  '-Wshift-negative-value',
  '-Wstrict-prototypes',
  '-Wundef',
  '-Wvla',
  '-Wno-duplicate-decl-specifier',
  '-Wno-format-truncation',
  '-Wno-format-y2k',
  '-Wno-gnu-variable-sized-type-not-at-end',
  '-Wno-missing-field-initializers',
  '-Wno-pragmas',
  '-Wno-sign-compare',
  '-Wno-tautological-constant-out-of-range-compare',
  '-Wno-unknown-pragmas',
  '-Wno-unused-parameter',
  '-Wparentheses-equality',
  '-Wpointer-arith',
  '-Wshadow',
  '-Wstrict-prototypes',
  '-Wtypedef-redefinition',
  '-Wundef',
  '-Wunknown-attributes',
  '-fno-strict-aliasing',
])

if cc.has_argument('-Wimplicit-fallthrough')
  if cc.compiles('''
                 int main(int argc, char **argv) {
                     int r = 0;
                     switch (argc) {
                     case 0:
                         r++;
                         /* fall-through */
                     case 1:
                         r++;
                         break;
                     }
                     return r;
                 }
                 ''',
                 args: '-Werror=implicit-fallthrough',
                 name: '-Werror=implicit-fallthrough')
    common_flags += '-Wimplicit-fallthrough'
  endif
endif

add_project_arguments(common_flags, language: 'c')
add_project_link_arguments(common_ldflags, language: 'c')

linker_script_binary   = join_paths(source_root, 'linker-script-binary.ver')
linker_script_devices  = join_paths(source_root, 'linker-script-devices.ver')
linker_script_settings = join_paths(source_root, 'linker-script-settings.ver')

ldflags_linker_script_binary   = [ '-Wl,--version-script,@0@'.format(linker_script_binary) ]
ldflags_linker_script_devices  = [ '-Wl,--version-script,@0@'.format(linker_script_devices) ]
ldflags_linker_script_settings = [ '-Wl,--version-script,@0@'.format(linker_script_settings) ]

uuid_dep = dependency('uuid')
libelogind_dep = dependency('libelogind', version: '>= 219', required: false)
libudev_dep = dependency('libudev', version: '>= 175')
dbus_dep = dependency('dbus-1', version: '>= 1.1')
libndp_dep = dependency('libndp')

jansson_dep = dependency('jansson', version: '>= 2.7', required: false)
config_h.set10('WITH_JANSSON', jansson_dep.found())

jansson_msg = 'no'
if jansson_dep.found()
  jansson_libdir = jansson_dep.get_pkgconfig_variable('libdir')
  res = run_command(find_program('eu-readelf', 'readelf'), '-d', join_paths(jansson_libdir, 'libjansson.so'))
  jansson_soname = ''
  foreach line: res.stdout().split('\n')
    if line.strip().contains('SONAME')
       jansson_soname = line.split('[')[1].split(']')[0]
    endif
  endforeach
  assert(jansson_soname != '', 'Unable to determine Jansson SONAME')
  config_h.set_quoted('JANSSON_SONAME', jansson_soname)
  jansson_msg = 'yes (soname: ' + jansson_soname + ')'
endif

libsystemd_dep = dependency('libsystemd', version: '>= 209', required: false)
libsystemd_login_dep = dependency('libsystemd-login', version: '>= 183', required: false)

config_h.set10('HAVE_LIBSYSTEMD', libsystemd_dep.found())

systemd_dep = dependency('systemd', required: false)
have_systemd_200 = systemd_dep.found() and systemd_dep.version().version_compare('>= 200')

gio_unix_dep = dependency('gio-unix-2.0', version: '>= 2.40')

glib_dep = declare_dependency(
  dependencies: [
    gio_unix_dep,
    dependency('gmodule-2.0'),
  ],
  compile_args: [
    '-DGLIB_VERSION_MIN_REQUIRED=GLIB_VERSION_2_40',
    '-DGLIB_VERSION_MAX_ALLOWED=GLIB_VERSION_2_40',
  ]
)

if run_command('test', '-e', '/etc/sysconfig/network-scripts').returncode() == 0
  distro = 'redhat'
elif run_command('test', '-e', '/etc/SuSE-release').returncode() == 0
  distro = 'suse'
elif run_command('test', '-e', '/etc/debian_version').returncode() == 0
  distro = 'debian'
elif run_command('test', '-e', '/etc/gentoo-release').returncode() == 0
  distro = 'gentoo'
else
  distro = 'unknown'
endif

enable_ifcfg_rh = get_option('ifcfg_rh') or (distro == 'redhat')
enable_ifupdown = get_option('ifupdown') or (distro == 'debian')

config_plugins_default = get_option('config_plugins_default')
if config_plugins_default == ''
  config_plugins = []

  if enable_ifcfg_rh
    config_plugins += ['ifcfg-rh']
  endif

  if enable_ifupdown
    config_plugins += ['ifupdown']
  endif

  config_plugins_default = ','.join(config_plugins)
endif
config_h.set_quoted('NM_CONFIG_DEFAULT_MAIN_PLUGINS', config_plugins_default)

config_h.set_quoted('NM_DIST_VERSION', dist_version)

enable_wifi = get_option('wifi')

enable_iwd = get_option('iwd')
assert((not enable_iwd) or enable_wifi, 'Enabling iwd support requires Wi-Fi support as well')
config_h.set10('WITH_IWD', enable_iwd)

enable_wext = get_option('wext')
config_h.set10('HAVE_WEXT', enable_wext)

# Checks for libdl - on certain platforms its part of libc
dl_dep = cc.find_library('dl')
'''
dl_deps = []

dl_dep = cc.find_library('dl')
if dl_dep.found() and cc.has_function('dlopen')
  dl_deps += dl_dep
else
  dl_dep = dependency('dl', required: false)
  if dl_dep.found() and cc.has_function('dlopen', dependencies: dl_dep)
    dl_deps += dl_dep
  else
    dld_dep = dependency('dld', required: false)
    if dld_dep.found() and cc.has_function('dlopen', dependencies: dld_dep)
      dl_deps += dld_dep
    endif
  endif
endif
'''

# introspection support
enable_introspection = get_option('introspection')
if enable_introspection
  gir_dep = dependency('gobject-introspection-1.0', version: '>= 0.9.6', required: false)
  assert(gir_dep.found(), 'introspection support was requested, but the gobject-introspection library is not available. Use -Dintrospection=false to build without it.')
endif

udev_udevdir = get_option('udev_dir')
install_udevdir = (udev_udevdir != 'no')

if install_udevdir and udev_udevdir == ''
  udev_udevdir = dependency('udev').get_pkgconfig_variable('udevdir')
endif

systemd_systemdsystemunitdir = get_option('systemdsystemunitdir')
install_systemdunitdir = (systemd_systemdsystemunitdir != 'no')

if install_systemdunitdir and systemd_systemdsystemunitdir == ''
  assert(systemd_dep.found(), 'systemd required but not found, please provide a valid systemd user unit dir or disable it')
  systemd_systemdsystemunitdir = systemd_dep.get_pkgconfig_variable('systemdsystemunitdir')
endif

enable_systemd_journal = get_option('systemd_journal')
if enable_systemd_journal
  assert(libsystemd_dep.found(), 'Missing systemd-journald support')
endif
config_h.set10('SYSTEMD_JOURNAL', enable_systemd_journal)

config_logging_backend_default = get_option('config_logging_backend_default')
if config_logging_backend_default == 'default'
  config_logging_backend_default = (enable_systemd_journal ? 'journal' : 'syslog')
endif
config_h.set_quoted('NM_CONFIG_DEFAULT_LOGGING_BACKEND', config_logging_backend_default)

session_tracking = get_option('session_tracking')
session_trackers = []

if session_tracking == 'systemd'
  logind_dep = libsystemd_dep
  if not logind_dep.found()
    logind_dep = dependency('libsystemd-login', required: false)
    assert(logind_dep.found(), 'You must have libsystemd or libsystemd-login installed to build with systemd-logind support')
  endif
  session_trackers += 'systemd-logind'
  config_h.set10('SESSION_TRACKING_SYSTEMD', true)
  config_h.set10('SESSION_TRACKING_ELOGIND', false)
elif session_tracking == 'elogind'
  logind_dep = libelogind_dep
  assert(logind_dep.found() and libelogind_dep.version().version_compare('>= 229'), 'You must have libelogind installed to build with elogind support.')
  session_trackers += 'elogind'
  config_h.set10('SESSION_TRACKING_SYSTEMD', false)
  config_h.set10('SESSION_TRACKING_ELOGIND', true)
else
  config_h.set10('SESSION_TRACKING_SYSTEMD', false)
  config_h.set10('SESSION_TRACKING_ELOGIND', false)
  logind_dep = dependency('', required:false)
endif

session_tracking_consolekit = get_option('session_tracking_consolekit')
if session_tracking_consolekit
  session_trackers += 'consolekit'
endif
config_h.set10('SESSION_TRACKING_CONSOLEKIT', session_tracking_consolekit)

hostname_persist = get_option('hostname_persist')
config_h.set('HOSTNAME_PERSIST_SUSE', (hostname_persist == 'suse'))
config_h.set('HOSTNAME_PERSIST_GENTOO', (hostname_persist == 'gentoo'))
config_h.set('HOSTNAME_PERSIST_SLACKWARE', (hostname_persist == 'slackware'))

suspend_resume = get_option('suspend_resume')

if suspend_resume == 'auto'
  if libsystemd_dep.found() or libsystemd_login_dep.found()
    suspend_resume = 'systemd'
  elif libelogind_dep.found()
    suspend_resume = 'elogind'
  elif session_tracking_consolekit
    suspend_resume = 'consolekit'
  else
    suspend_resume = 'upower'
  endif
endif

if suspend_resume == 'systemd'
  if libsystemd_dep.found()
    system_inhibit_dep = libsystemd_dep
  elif libsystemd_login_dep.found()
    system_inhibit_dep = libsystemd_login_dep
  else
    error('Need libsystemd for suspend_resume=systemd')
  endif
  config_h.set('SUSPEND_RESUME_SYSTEMD', true)
elif suspend_resume == 'elogind'
  assert(libelogind_dep.found(), 'Need libelogind for suspend_resume=elogind')
  system_inhibit_dep = libelogind_dep
  config_h.set('SUSPEND_RESUME_ELOGIND', true)
elif suspend_resume == 'consolekit'
  config_h.set('SUSPEND_RESUME_CONSOLEKIT', true)
elif suspend_resume == 'upower'
  config_h.set('SUSPEND_RESUME_UPOWER', true)
else
  error('bug')
endif

# SELinux support
enable_selinux = get_option('selinux')
if enable_selinux
  selinux_dep = dependency('libselinux', required: false)
  assert(selinux_dep.found(), 'You must have libselinux installed to build. Use -Dselinux=false to disable it')
endif
config_h.set10('HAVE_SELINUX', enable_selinux)

# eBPF support
ebpf_opt = get_option('ebpf')
# 'auto' means 'false', because there are still issues.
if ebpf_opt != 'true'
  enable_ebpf = false
else
  enable_ebpf = true
  if not cc.has_header('linux/bpf.h')
    assert(ebpf_opt != 'true', 'eBPF requires kernel support')
    enable_ebpf = false
  endif
endif

# libaudit support
libaudit = get_option('libaudit')
enable_libaudit = libaudit.contains('yes')
if enable_libaudit
  libaudit_dep = dependency('audit', required: false)
  assert(libaudit_dep.found(), 'You must have libaudit installed to build. Use -Dlibaudit=no to disable it')
endif
config_default_logging_audit = (libaudit == 'yes').to_string()
config_h.set_quoted('NM_CONFIG_DEFAULT_LOGGING_AUDIT', config_default_logging_audit)
config_h.set10('HAVE_LIBAUDIT', enable_libaudit)

# Teamd control checks
enable_teamdctl = get_option('teamdctl')
if enable_teamdctl
  assert(jansson_dep.found(), 'You must have jansson installed to build. Use -Dteamdctl=false to disable it')
  libteamdctl_dep = dependency('libteamdctl', version: '>= 1.9')
  assert(libteamdctl_dep.found(), 'You must have libteamdctl installed to build. Use -Dteamdctl=false to disable it')
endif

# polkit
enable_polkit = get_option('polkit')
if enable_polkit
  # FIXME: policydir should be relative to `datadir`, not `prefix`. Fixed in https://gitlab.freedesktop.org/polkit/polkit/merge_requests/2
  polkit_gobject_policydir = dependency('polkit-gobject-1').get_pkgconfig_variable('policydir', define_variable: ['prefix', nm_prefix])
endif

config_auth_polkit_default = get_option('config_auth_polkit_default')
if config_auth_polkit_default == 'default'
  config_auth_polkit_default = (enable_polkit ? 'true' : 'false')
endif
config_h.set_quoted('NM_CONFIG_DEFAULT_MAIN_AUTH_POLKIT', config_auth_polkit_default)

enable_modify_system = get_option('modify_system')

polkit_agent_helper_1_path = get_option('polkit_agent_helper_1')
foreach p : [ '/usr/libexec/polkit-agent-helper-1',
              '/usr/lib/polkit-1/polkit-agent-helper-1',
              '/usr/lib/policykit-1/polkit-agent-helper-1' ]
  if polkit_agent_helper_1_path == '' and run_command('test', '-f', p).returncode() == 0
    polkit_agent_helper_1_path = p
  endif
endforeach
if polkit_agent_helper_1_path == ''
  polkit_agent_helper_1_path = '/usr/lib/polkit-1/polkit-agent-helper-1'
endif
if polkit_agent_helper_1_path[0] != '/'
  error('polkit_agent_helper_1 must be an absolute path, but is ' + polkit_agent_helper_1_path)
endif
config_h.set_quoted('POLKIT_AGENT_HELPER_1_PATH', polkit_agent_helper_1_path)


crypto = get_option('crypto')
if crypto == 'nss'
    crypto_dep = dependency('nss', required: false)
    assert(crypto_dep.found(), 'Requires nss crypto support')
elif crypto == 'gnutls'
    crypto_dep = dependency(
      'gnutls',
      version: '>= 2.12',
      required: false,
    )
    assert(crypto_dep.found(), 'Requires gnutls crypto support')
else
  error('bug')
endif

dbus_conf_dir = get_option('dbus_conf_dir')
if dbus_conf_dir == ''
  assert(dbus_dep.found(), 'D-Bus required but not found, please provide a valid system bus config dir')
  dbus_conf_dir = join_paths(dbus_dep.get_pkgconfig_variable('sysconfdir', define_variable: ['sysconfdir', nm_sysconfdir]), 'dbus-1', 'system.d')
endif

dbus_interfaces_dir = dbus_dep.get_pkgconfig_variable('interfaces_dir',  define_variable: ['datadir', nm_datadir])
dbus_system_bus_services_dir = dbus_dep.get_pkgconfig_variable('system_bus_services_dir', define_variable: ['datadir', nm_datadir])

enable_firewalld_zone = get_option('firewalld_zone')
config_h.set10('WITH_FIREWALLD_ZONE', enable_firewalld_zone)

# pppd
enable_ppp = get_option('ppp')
if enable_ppp
  assert(cc.has_header('pppd/pppd.h'), 'couldn\'t find pppd.h. pppd development headers are required')

  pppd_path = get_option('pppd')
  if pppd_path == ''
    pppd = find_program('pppd', '/sbin/pppd', '/usr/sbin/pppd', required: false)
    assert(pppd.found(), 'pppd required but not found, please provide a valid pppd path or use -Dppp=false to disable it')
    pppd_path = pppd.path()
  endif

  config_h.set_quoted('PPPD_PATH', pppd_path)

  pppd_plugin_dir = get_option('pppd_plugin_dir')
  if pppd_plugin_dir == ''
    pppd_plugin_dir = join_paths(nm_libdir, 'pppd', '2.4.5')
  endif
endif
config_h.set10('WITH_PPP', enable_ppp)

# ModemManager1 with libmm-glib
enable_modem_manager = get_option('modem_manager')
if enable_modem_manager
  mm_glib_dep = dependency('mm-glib', version: '>= 0.7.991')

  mobile_broadband_provider_info_database = dependency('mobile-broadband-provider-info').get_pkgconfig_variable('database')
  config_h.set_quoted('MOBILE_BROADBAND_PROVIDER_INFO_DATABASE', mobile_broadband_provider_info_database)
endif

# Bluez5 DUN support
enable_bluez5_dun = get_option('bluez5_dun')
if enable_bluez5_dun
  bluez5_dep = dependency('bluez', version: '>= 5', required: false)
  assert(bluez5_dep.found(), 'Bluez 5.x development headers are required')
else
  bluez5_dep = declare_dependency()
endif
config_h.set10('WITH_BLUEZ5_DUN', enable_bluez5_dun)

# OFONO
enable_ofono = get_option('ofono')
config_h.set10('WITH_OFONO', enable_ofono)

# DHCP client support
config_dhcp_default = get_option('config_dhcp_default')
config_h.set_quoted('NM_CONFIG_DEFAULT_MAIN_DHCP', config_dhcp_default)
dhcp_summary = ''
foreach client : [ 'dhclient', 'dhcpcd', 'dhcpcanon' ]
  client_path = get_option(client)
  client_enable = (client_path != 'no')
  if client_enable
    if client_path == ''
      client_prog = find_program(client,
                                 '/sbin/' + client,
                                 '/usr/sbin/pppd/' + client,
                                 '/usr/local/sbin/' + client,
                                 required : false)
      if client_prog.found()
        client_path = client_prog.path()
      else
        client_path = '/usr/sbin/' + client
        message('@0@ not found, assume path @1@'.format(client, client_path))
      endif
    endif
    config_h.set_quoted(client.to_upper() + '_PATH', client_path)
  endif
  if config_dhcp_default == client and not client_enable
    error(client + ' has not been enabled. Please don\'t disable it or use another configuration option for main.dhcp setting')
  endif
  config_h.set10('WITH_' + client.to_upper(), client_enable)
  dhcp_summary += ('  ' + client + ': ' + client_enable.to_string())
  if (client_enable)
    dhcp_summary += (' ' + client_path)
  endif
  dhcp_summary += '\n'
endforeach

# Open vSwitch integration
enable_ovs = get_option('ovs')
if enable_ovs
  assert(jansson_dep.found(), 'jansson is needed for Open vSwitch integration. Use -Dovs=false to disable it')
endif

# DNS resolv.conf managers
config_dns_rc_manager_default = get_option('config_dns_rc_manager_default')
config_h.set_quoted('NM_CONFIG_DEFAULT_MAIN_RC_MANAGER', config_dns_rc_manager_default)
resolv_conf_summary = ''
foreach prog_name : ['resolvconf', 'netconfig']
  prog_path = get_option(prog_name)
  prog_enable = (prog_path != 'no')

  if prog_enable
    if prog_path == ''
      prog = find_program(prog_name,
                          '/usr/' + prog_name,
                          '/usr/sbin/' + prog_name,
                          '/usr/local/sbin/' + prog_name,
                          required : false)
      if prog.found()
        prog_path = prog.path()
      else
        prog_enable = false
      endif
    endif
  endif

  if prog_enable
    config_h.set_quoted(prog_name.to_upper() + '_PATH', prog_path)
  elif config_dns_rc_manager_default == prog_name
    error(prog_name + ' has not been enabled. Please don\'t disable it or use another configuration option for main.rc-manager setting')
  endif

  resolv_conf_summary += '  ' + prog_name + ': ' + prog_enable.to_string()
  if prog_enable
    resolv_conf_summary += ' ' + prog_path
  endif
  resolv_conf_summary += '\n'
endforeach

# external misc tools paths
default_paths = ['/sbin', '/usr/sbin']
dnssec_ts_paths = ['/usr/local/libexec',
                   '/usr/local/lib',
                   '/usr/local/lib/dnssec-trigger',
                   '/usr/libexec',
                   '/usr/lib',
                   '/usr/lib/dnssec-trigger']

# 0: cmdline option, 1: paths, 2: fallback
progs = [['iptables',       default_paths,   '/sbin/iptables'],
         ['dnsmasq',        default_paths,   ''],
         ['dnssec_trigger', dnssec_ts_paths, join_paths(nm_libexecdir, 'dnssec-trigger-script') ],
        ]

foreach prog : progs
  path = get_option(prog[0])
  if path == ''
    search_paths = [ prog[0] ]
    foreach path : prog[1]
      search_paths += (path + '/' + prog[0])
    endforeach
    exe = find_program(search_paths, required : false)
    path = exe.found() ? exe.path() : prog[2]
  endif
  name = prog[0].to_upper() + '_PATH'
  config_h.set_quoted(name, path)
endforeach

# system CA certificates path
system_ca_path = get_option('system_ca_path')
config_h.set_quoted('SYSTEM_CA_PATH', system_ca_path)

# kernel firmware dir
kernel_firmware_dir = get_option('kernel_firmware_dir')
config_h.set_quoted('KERNEL_FIRMWARE_DIR', kernel_firmware_dir)

enable_libpsl = get_option('libpsl')
if enable_libpsl
  libpsl_dep = dependency('libpsl', version: '>= 0.1')
endif
config_h.set10('WITH_LIBPSL', enable_libpsl)

libcurl_dep = dependency('libcurl', version: '>= 7.24.0', required: false)

enable_concheck = get_option('concheck')
if enable_concheck
  assert(libcurl_dep.found(), 'concheck requires libcurl library. Use -Dconcheck=false to disable it')
endif
config_h.set10('WITH_CONCHECK', enable_concheck)

enable_nmcli = get_option('nmcli')
if enable_nmcli
  # FIXME: check for readline
  # AX_LIB_READLINE
  readline_dep = declare_dependency(link_args: '-lreadline')
  '''
  foreach readline_lib: ['-lreadline', '-ledit', '-leditline']
    if not is_variable('readline_dep')
      foreach termcap_lib: ['', '-lncurses', '-ltermcap', '-lcurses']
        test_dep = declare_dependency(link_args: ' '.join([readline_lib, termcap_lib]))
        if cc.has_function('readline', dependencies: test_dep) and cc.has_header('readline', dependencies: test_dep)
          readline_dep = test_dep
        endif
      endforeach
    endif
  endforeach
  '''
  assert(readline_dep.found(), 'readline library with terminfo support is required (one of readline, edit, or editline, AND one of ncurses, curses, or termcap)')
endif

enable_nmtui = get_option('nmtui')
if enable_nmtui
  newt_dep = dependency('libnewt', version: '>= 0.52.15', required: false)
  assert(newt_dep.found(), 'You must have libnewt installed to build nmtui. Use -Dnmtui=false to disable it')
endif

enable_nm_cloud_setup = get_option('nm_cloud_setup')
if enable_nm_cloud_setup
  assert(libcurl_dep.found(), 'nm-cloud-setup requires libcurl library. Use -Dnm_cloud_setup=false to disable it')
endif

enable_docs = get_option('docs')

more_asserts = get_option('more_asserts')
if more_asserts == 'auto'
  if nm_minor_version % 2 == 0
    more_asserts = 'no'
  else
    more_asserts = 'all'
  endif
endif
if more_asserts == 'no'
  more_asserts = 0
elif more_asserts == 'all'
  more_asserts = 100
else
  more_asserts = more_asserts.to_int()
endif
config_h.set('NM_MORE_ASSERTS', more_asserts)

more_logging = get_option('more_logging')
config_h.set10('NM_MORE_LOGGING', more_logging)

generic_support_src = 'int main() { int a = 0; int b = _Generic (a, int: 4); return b + a; };'
config_h.set10('_NM_CC_SUPPORT_GENERIC', cc.compiles(generic_support_src))

auto_support_src = 'int main() { int a = 0; __auto_type b = a; return b + a; };'
config_h.set10('_NM_CC_SUPPORT_AUTO_TYPE', cc.compiles(auto_support_src))

# Vala bindings
vapi_opt = get_option('vapi')
if vapi_opt == 'false'
  enable_vapi = false
else
  vala_req_version = '>= 0.17.1.24'
  enable_vapi = true

  if not enable_introspection
    assert(vapi_opt != 'true', 'vala api require GObject introspection. Use -Dvapi=false to disable it')
    enable_vapi = false
  endif

  if enable_vapi and not add_languages('vala', required: false)
    assert(vapi_opt != 'true', 'vala is required to build. Use -Dvapi=false to disable it')
    enable_vapi = false
  endif

  if enable_vapi and not meson.get_compiler('vala').version().version_compare(vala_req_version)
    assert(vapi_opt != 'true', 'vala ' + vala_req_version + ' is required to build. Use -Dvapi=false to disable it')
    enable_vapi = false
  endif
endif

test(
  'check-local-gitlab-ci',
  find_program(join_paths(source_root, 'tools', 'check-gitlab-ci.sh')),
  args: [source_root],
)

test(
  'check-tree',
  find_program(join_paths(source_root, 'tools', 'check-tree.sh')),
)

# Tests, utilities and documentation
tests = get_option('tests')
enable_tests = (tests != 'no')
require_root_tests = (tests == 'root')
test_script = find_program(join_paths(source_root, 'tools', 'run-nm-test.sh'))

# valgrind
locations = get_option('valgrind')
enable_valgrind = (locations != ['no'])
if enable_valgrind
  valgrind = find_program(locations, required: false)
  enable_valgrind = valgrind.found()
endif

if enable_valgrind
  valgrind_suppressions_path = get_option('valgrind_suppressions')
  if valgrind_suppressions_path == ''
    valgrind_suppressions_path = join_paths(source_root, 'valgrind.suppressions')
  endif
endif

test_args = [
  '--called-from-make',
  build_root,
  '',
  enable_valgrind ? valgrind.path() : '',
  enable_valgrind ? valgrind_suppressions_path : '',
  '--launch-dbus=auto',
]

py3 = import('python3')
python = py3.find_python()

if python.found()
  config_h.set_quoted('TEST_NM_PYTHON', python.path())
endif

data_conf = configuration_data()
data_conf.set('DISTRO_NETWORK_SERVICE',                  (enable_ifcfg_rh ? 'network.service' : ''))
data_conf.set('NM_CONFIG_DEFAULT_LOGGING_AUDIT_TEXT',    config_default_logging_audit)
data_conf.set('NM_CONFIG_DEFAULT_LOGGING_BACKEND_TEXT',  config_logging_backend_default)
data_conf.set('NM_CONFIG_DEFAULT_MAIN_AUTH_POLKIT_TEXT', config_auth_polkit_default)
data_conf.set('NM_CONFIG_DEFAULT_MAIN_DHCP',             config_dhcp_default)
data_conf.set('NM_CONFIG_DEFAULT_MAIN_RC_MANAGER',       config_dns_rc_manager_default)
data_conf.set('NM_MAJOR_VERSION',                        nm_major_version)
data_conf.set('NM_MICRO_VERSION',                        nm_micro_version)
data_conf.set('NM_MINOR_VERSION',                        nm_minor_version)
data_conf.set('NM_MODIFY_SYSTEM_POLICY',                 (enable_modify_system ? 'yes' : 'auth_admin_keep'))
data_conf.set('NM_VERSION',                              nm_version)
data_conf.set('VERSION',                                 nm_version)
data_conf.set('bindir',                                  nm_bindir)
data_conf.set('libexecdir',                              nm_libexecdir)
data_conf.set('localstatedir',                           nm_localstatedir)
data_conf.set('nmrundir',                                nm_pkgrundir)
data_conf.set('nmstatedir',                              nm_pkgstatedir)
data_conf.set('sbindir',                                 nm_sbindir)
data_conf.set('sysconfdir',                              nm_sysconfdir)

# check if we can build setting property documentation
'''
build_docs=no
if test -n "$INTROSPECTION_MAKEFILE"; then
  # If g-i is installed we know we have python, but we might not have pygobject
  if ! "$PYTHON" -c 'from gi.repository import GObject' >& /dev/null; then
    AC_MSG_ERROR(["--enable-introspection aims to build the settings documentation. This requires GObject introspection for python (pygobject)])
  fi

  AC_PATH_PROG(PERL, perl)
  if test -z "$PERL"; then
    AC_MSG_ERROR([--enable-introspection requires perl])
  fi
  AC_PATH_PROG(XSLTPROC, xsltproc)
  if test -z "$XSLTPROC"; then
    AC_MSG_ERROR([--enable-introspection requires xsltproc])
  fi

  have_introspection=yes
  if test "$enable_gtk_doc" = "yes"; then
    build_docs=yes
  fi
else
  if test "$enable_gtk_doc" = "yes"; then
    # large parts of the documentation require introspection/pygobject to extract
    # the documentation out of the source files. You cannot enable gtk-doc without alone.
    AC_MSG_ERROR(["--with-gtk-doc requires --enable-introspection"])
  fi
  have_introspection=no
fi
'''

content_files = []

subdir('introspection')
subdir('shared')
subdir('libnm-core')
subdir('src/core')
subdir('libnm')
subdir('dispatcher')
subdir('clients')
subdir('data')
subdir('po')

if enable_vapi
  subdir('vapi')
endif

subdir('examples/C/glib')

enable_qt = get_option('qt')
if enable_qt
  add_languages('cpp')

  qt_core_dep = dependency('QtCore', version: '>= 4')
  qt_dbus_dep = dependency('QtDBus')
  qt_network_dep = dependency('QtNetwork')

  subdir('examples/C/qt')
endif

if enable_docs
  assert(enable_introspection, '-Ddocs=true requires -Dintrospection=true')
  assert(meson.version().version_compare('>= 0.46.0'), '-Ddocs requires meson >= 0.46')
  subdir('man')
  subdir('docs')
endif

configure_file(
  input: 'config.h.meson',
  output: '@BASENAME@',
  configuration: config_h,
)

config_extra_h = configuration_data()

config_extra_h.set_quoted('BINDIR',            nm_bindir)
config_extra_h.set_quoted('DATADIR',           nm_datadir)
config_extra_h.set_quoted('LIBEXECDIR',        nm_libexecdir)
config_extra_h.set_quoted('LOCALSTATEDIR',     nm_localstatedir)
config_extra_h.set_quoted('NMCONFDIR',         nm_pkgconfdir)
config_extra_h.set_quoted('NMLIBDIR',          nm_pkglibdir)
config_extra_h.set_quoted('NMLOCALEDIR',       nm_localedir)
config_extra_h.set_quoted('NMPLUGINDIR',       nm_plugindir)
config_extra_h.set_quoted('NMRUNDIR',          nm_pkgrundir)
config_extra_h.set_quoted('NMSTATEDIR',        nm_pkgstatedir)
config_extra_h.set_quoted('NMVPNDIR',          nm_vpndir)
config_extra_h.set_quoted('NM_BUILD_BUILDDIR', build_root)
config_extra_h.set_quoted('NM_BUILD_SRCDIR',   source_root)
if enable_ppp
    config_extra_h.set_quoted('PPPD_PLUGIN_DIR', pppd_plugin_dir)
endif
config_extra_h.set_quoted('PREFIX',            nm_prefix)
config_extra_h.set_quoted('RUNSTATEDIR',       nm_runstatedir)
config_extra_h.set_quoted('SYSCONFDIR',        nm_sysconfdir)

configure_file(
  input: 'config-extra.h.meson',
  output: '@BASENAME@',
  configuration: config_extra_h,
)

meson.add_install_script(
  join_paths('tools', 'meson-post-install.sh'),
  nm_datadir,
  nm_bindir,
  nm_pkgconfdir,
  nm_pkglibdir,
  nm_pkgstatedir,
  nm_mandir,
  nm_sysconfdir,
  enable_docs ? '1' : '0',
  enable_ifcfg_rh ? '1' : '0',
  enable_nm_cloud_setup ? '1' : '0',
  install_systemdunitdir ? '1' : '0',
)

output = '\nSystem paths:\n'
output += '  prefix: ' + nm_prefix + '\n'
output += '  exec_prefix: ' + nm_prefix + '\n'
output += '  systemdunitdir: ' + systemd_systemdsystemunitdir + '\n'
output += '  nmbinary: ' + nm_pkgsbindir + '\n'
output += '  nmconfdir: ' + nm_pkgconfdir + '\n'
output += '  nmlibdir: ' + nm_pkglibdir + '\n'
output += '  nmdatadir: ' + nm_pkgdatadir + '\n'
output += '  nmstatedir: ' + nm_pkgstatedir + '\n'
output += '  nmrundir: ' + nm_pkgrundir + '\n'
output += '  nmvpndir: ' + nm_vpndir + '\n'
output += '  nmplugindir: ' + nm_plugindir + '\n'
output += '  system-ca-path: ' + system_ca_path + '\n'
output += '\nPlatform:\n'
output += '  session tracking: ' + ','.join(session_trackers) + '\n'
output += '  suspend/resume: ' + suspend_resume + '\n'
output += '  policykit: ' + enable_polkit.to_string() + ' (default: ' + config_auth_polkit_default + ')'
if enable_polkit
  output += ' ('
  if enable_modify_system
    output += 'permissive'
  else
    output += 'restrictive'
  endif
  output += ' modify.system)'
endif
output += '\n'
output += '  polkit-agent-helper-1: ' + polkit_agent_helper_1_path + '\n'
output += '  selinux: ' + enable_selinux.to_string() + '\n'
output += '  systemd-journald: ' + enable_systemd_journal.to_string() + ' (default: logging.backend=' + config_logging_backend_default + ')\n'
output += '  hostname persist: ' + hostname_persist + '\n'
output += '  libaudit: ' + enable_libaudit.to_string() + ' (default: logging.audit=' + config_default_logging_audit + ')\n'
output += '\nFeatures:\n'
output += '  wext: ' + enable_wext.to_string() + '\n'
output += '  wifi: ' + enable_wifi.to_string() + '\n'
output += '  iwd:  ' + enable_iwd.to_string() + '\n'
output += '  pppd: ' + enable_ppp.to_string()
if enable_ppp
  output += ' ' + pppd_path + ' plugins:' + pppd_plugin_dir
endif
output += '\n'
output += '  jansson: ' + jansson_msg + '\n'
output += '  modemmanager-1: ' + enable_modem_manager.to_string() + '\n'
output += '  ofono: ' + enable_ofono.to_string() + '\n'
output += '  concheck: ' + enable_concheck.to_string() + '\n'
output += '  libteamdctl: ' + enable_teamdctl.to_string() + '\n'
output += '  ovs: ' + enable_ovs.to_string() + '\n'
output += '  nmcli: ' + enable_nmcli.to_string() + '\n'
output += '  nmtui: ' + enable_nmtui.to_string() + '\n'
output += '  nm-cloud-setup: ' + enable_nm_cloud_setup.to_string() + '\n'
output += '\nConfiguration_plugins (main.plugins=' + config_plugins_default + ')\n'
output += '  ifcfg-rh: ' + enable_ifcfg_rh.to_string() + '\n'
output += '  ifupdown: ' + enable_ifupdown.to_string() + '\n'
output += '\nHandlers for /etc/resolv.conf:\n' + resolv_conf_summary
output += '\n'
output += '  config-dns-rc-manager-default: ' + config_dns_rc_manager_default + '\n'
output += '\nDHCP clients (default ' + config_dhcp_default + '):\n' + dhcp_summary
output += '\n'
output += '\nMiscellaneous:\n'
output += '  have introspection: ' + enable_introspection.to_string() + '\n'
output += '  build documentation and manpages: ' + enable_docs.to_string() + '\n'
output += '  firewalld zone for shared mode: ' + enable_firewalld_zone.to_string() + '\n'
# FIXME
#output += '  install pregenerated documentation and manpages: no
output += '  tests: ' + tests + '\n'
output += '  more-asserts: @0@\n'.format(more_asserts)
output += '  more-logging: ' + more_logging.to_string() + '\n'
output += '  warning-level: ' + get_option('warning_level') + '\n'
output += '  valgrind: ' + enable_valgrind.to_string()
if enable_valgrind
  output += ' ' + valgrind.path()
endif
output += '\n'
output += '  code coverage: ' + get_option('b_coverage').to_string() + '\n'
output += '  LTO: ' + enable_lto.to_string() + '\n'
output += '  Linker garbage collection: ' + enable_ld_gc.to_string() + '\n'
output += '  crypto: ' + crypto + '\n'
output += '  sanitizers: ' + get_option('b_sanitize') + '\n'
output += '  Mozilla Public Suffix List: ' + enable_libpsl.to_string() + '\n'
output += '  vapi: ' + enable_vapi.to_string() + '\n'
output += '  ebpf: ' + enable_ebpf.to_string() + '\n'
message(output)<|MERGE_RESOLUTION|>--- conflicted
+++ resolved
@@ -6,11 +6,7 @@
 #  - add corresponding NM_VERSION_x_y_z macros in
 #    "shared/nm-version-macros.h.in"
 #  - update number in configure.ac
-<<<<<<< HEAD
-  version: '1.30.0',
-=======
-  version: '1.31.0',
->>>>>>> 1a160618
+  version: '1.31.1',
   license: 'GPL2+',
   default_options: [
     'buildtype=debugoptimized',
