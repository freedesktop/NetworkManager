project(
  'NetworkManager', 'c',
# NOTE: When incrementing version also:
#  - add corresponding NM_VERSION_x_y_z macros in
#    "shared/nm-version-macros.h.in"
#  - update number in configure.ac
<<<<<<< HEAD
  version: '1.22.0',
=======
  version: '1.23.0',
>>>>>>> 5f9bcc91
  license: 'GPL2+',
  default_options: [
    'buildtype=debugoptimized',
    'c_std=gnu11',
  ],
  meson_version: '>= 0.44.0',
)

nm_name = meson.project_name()

nm_version = meson.project_version()
version_array = nm_version.split('.')
nm_major_version = version_array[0].to_int()
nm_minor_version = version_array[1].to_int()
nm_micro_version = version_array[2].to_int()

nm_id_prefix = 'NM'

nm_gir_version = '1.0'

# Distribution version string
dist_version = get_option('dist_version')
if dist_version == ''
  dist_version = nm_version
endif

nm_prefix = get_option('prefix')
nm_bindir = join_paths(nm_prefix, get_option('bindir'))
nm_datadir = join_paths(nm_prefix, get_option('datadir'))
nm_includedir = join_paths(nm_prefix, get_option('includedir'))
nm_libdir = join_paths(nm_prefix, get_option('libdir'))
nm_libexecdir = join_paths(nm_prefix, get_option('libexecdir'))
nm_localedir = join_paths(nm_prefix, get_option('localedir'))
nm_localstatedir = join_paths(nm_prefix, get_option('localstatedir'))
nm_mandir = join_paths(nm_prefix, get_option('mandir'))
nm_runstatedir = join_paths(nm_localstatedir, 'run')
nm_sbindir = join_paths(nm_prefix, get_option('sbindir'))
nm_sysconfdir = join_paths(nm_prefix, get_option('sysconfdir'))

nm_pkgsbindir = join_paths(nm_sbindir, nm_name)
nm_pkgconfdir = join_paths(nm_sysconfdir, nm_name)
nm_pkgdatadir = join_paths(nm_datadir, nm_name)
nm_pkgincludedir = join_paths(nm_includedir, nm_name)
nm_pkglibdir = join_paths(nm_prefix, 'lib', nm_name)
nm_pkgrundir = join_paths(nm_runstatedir, nm_name)
nm_pkgstatedir = join_paths(nm_localstatedir, 'lib', nm_name)
nm_vpndir = join_paths(nm_libdir, nm_name)
nm_plugindir = join_paths(nm_libdir, nm_name, dist_version)

libnm_name = 'libnm'

current = 1
revision = 0
age = 1
libnm_version = '@0@.@1@.@2@'.format(current - age, age, revision)

libnm_pkgincludedir = join_paths(nm_includedir, libnm_name)

nm_debug = get_option('buildtype').contains('debug')

gnome = import('gnome')
i18n = import('i18n')
pkg = import('pkgconfig')

source_root = meson.current_source_dir()
build_root = meson.current_build_dir()

po_dir = join_paths(meson.source_root(), 'po')

intltool_merge = find_program('intltool-merge')
intltool_cache = join_paths(po_dir, '.intltool-merge-cache')
intltool_desktop_cmd = [intltool_merge, '-d', '-u', '-c', intltool_cache, po_dir, '@INPUT@', '@OUTPUT@']
intltool_xml_cmd = [intltool_merge, '-x', '-u', '-c', intltool_cache, po_dir, '@INPUT@', '@OUTPUT@']

top_inc = include_directories('.')

perl = find_program('perl')
xsltproc = find_program('xsltproc')

check_exports = find_program(join_paths(source_root, 'tools', 'check-exports.sh'))

cc = meson.get_compiler('c')

config_h = configuration_data()

# defines
set_defines = [
  ['GETTEXT_PACKAGE', nm_name],
  ['PACKAGE_STRING', '@0@ @1@'.format(nm_name, nm_version)],
  ['VERSION', nm_version],
]

default_test_timeout = 90

foreach define: set_defines
  config_h.set_quoted(define[0], define[1])
endforeach

# headers
config_h.set10('HAVE_SYS_AUXV_H', cc.has_header('sys/auxv.h'))

use_sys_random = cc.has_function('getrandom', prefix: '#include <sys/random.h>')
config_h.set10('USE_SYS_RANDOM_H', use_sys_random)
config_h.set10('HAVE_GETRANDOM', use_sys_random or cc.has_function('getrandom', prefix: '#include <linux/random.h>'))

config_h.set10('HAVE_PIDFD_OPEN', cc.has_function('pidfd_open', prefix: '''#include <stdlib.h>
                                                                           #include <unistd.h>
                                                                           #include <signal.h>
                                                                           #include <sys/wait.h>'''))
config_h.set10('HAVE_PIDFD_SEND_SIGNAL', cc.has_function('pidfd_send_signal', prefix: '''#include <stdlib.h>
                                                                                         #include <unistd.h>
                                                                                         #include <signal.h>
                                                                                         #include <sys/wait.h>'''))
config_h.set10('HAVE_RT_SIGQUEUEINFO', cc.has_function('rt_sigqueueinfo', prefix: '''#include <stdlib.h>
                                                                                     #include <unistd.h>
                                                                                     #include <signal.h>
                                                                                     #include <sys/wait.h>'''))
config_h.set('HAVE_SECURE_GETENV', cc.has_function('secure_getenv'))
config_h.set('HAVE___SECURE_GETENV', cc.has_function('__secure_getenv'))
config_h.set10('HAVE_DECL_REALLOCARRAY', cc.has_function('reallocarray', prefix: '#include <malloc.h>'))
config_h.set10('HAVE_DECL_EXPLICIT_BZERO', cc.has_function('explicit_bzero', prefix: '#include <string.h>'))
config_h.set10('HAVE_DECL_MEMFD_CREATE', cc.has_function('memfd_create', prefix: '#include <sys/mman.h>'))

# types
config_h.set('SIZEOF_PID_T', cc.sizeof('pid_t', prefix : '#include <sys/types.h>'))
config_h.set('SIZEOF_UID_T', cc.sizeof('uid_t', prefix : '#include <sys/types.h>'))
config_h.set('SIZEOF_GID_T', cc.sizeof('gid_t', prefix : '#include <sys/types.h>'))
config_h.set('SIZEOF_DEV_T', cc.sizeof('dev_t', prefix : '#include <sys/types.h>'))
config_h.set('SIZEOF_INO_T', cc.sizeof('ino_t', prefix : '#include <sys/types.h>'))
config_h.set('SIZEOF_TIME_T', cc.sizeof('time_t', prefix : '#include <sys/time.h>'))
config_h.set('SIZEOF_RLIM_T', cc.sizeof('rlim_t', prefix : '#include <sys/resource.h>'))

if not cc.has_type('pid_t', prefix: '#include <sys/types.h>')
  config_h.set('pid_t', 'int')
endif

# compiler flags
common_flags = []
common_ldflags = []

enable_ld_gc = get_option('ld_gc')
if enable_ld_gc
  test_c_flags = [
    '-fdata-sections',
    '-ffunction-sections',
  ]

  test_ldflags = ['-Wl,--gc-sections']

  foreach cflag: test_c_flags + test_ldflags
    assert(cc.has_argument(cflag), 'Unused symbol eviction requested but not supported. Use -Dld_gc=false to build without it.')
  endforeach

  common_flags += test_c_flags
  common_ldflags += test_ldflags
endif

enable_lto = get_option('b_lto')
if enable_lto
  # meson already adds '-flto'
  lto_flag = '-flto-partition=none'
  assert(cc.has_argument(lto_flag), '-flto-partition=none not supported. Disable link-time optimization with -Db_lto=false.')
  common_flags += lto_flag
  common_ldflags += lto_flag
endif

if nm_debug
  common_flags += cc.get_supported_arguments([
    '-Wdeclaration-after-statement',
    '-Wfloat-equal',
    '-Wimplicit-fallthrough',
    '-Winit-self',
    '-Wlogical-op',
    '-Wmissing-declarations',
    '-Wmissing-include-dirs',
    '-Wmissing-prototypes',
    '-Wno-duplicate-decl-specifier',
    '-Wno-format-truncation',
    '-Wno-gnu-variable-sized-type-not-at-end',
    '-Wno-missing-field-initializers',
    '-Wno-pragmas',
    '-Wno-sign-compare',
    '-Wno-unknown-pragmas',
    '-Wno-unused-parameter',
    '-Wparentheses-equality',
    '-Wpointer-arith',
    '-Wshadow',
    '-Wstrict-prototypes',
    '-Wtypedef-redefinition',
    '-Wundef',
    '-Wunknown-attributes',
    '-fno-strict-aliasing',
  ])
endif

add_project_arguments(common_flags, language: 'c')
add_project_link_arguments(common_ldflags, language: 'c')

linker_script_binary   = join_paths(source_root, 'linker-script-binary.ver')
linker_script_devices  = join_paths(source_root, 'linker-script-devices.ver')
linker_script_settings = join_paths(source_root, 'linker-script-settings.ver')

ldflags_linker_script_binary   = [ '-Wl,--version-script,@0@'.format(linker_script_binary) ]
ldflags_linker_script_devices  = [ '-Wl,--version-script,@0@'.format(linker_script_devices) ]
ldflags_linker_script_settings = [ '-Wl,--version-script,@0@'.format(linker_script_settings) ]

uuid_dep = dependency('uuid')
libelogind_dep = dependency('libelogind', version: '>= 219', required: false)
libudev_dep = dependency('libudev', version: '>= 175')
dbus_dep = dependency('dbus-1', version: '>= 1.1')
libndp_dep = dependency('libndp')

jansson_dep = dependency('jansson', version: '>= 2.5', required: false)
config_h.set10('WITH_JANSSON', jansson_dep.found())

if jansson_dep.found()
  jansson_libdir = jansson_dep.get_pkgconfig_variable('libdir')
  res = run_command(find_program('eu-readelf', 'readelf'), '-d', join_paths(jansson_libdir, 'libjansson.so'))
  jansson_soname = ''
  foreach line: res.stdout().split('\n')
    if line.strip().contains('SONAME')
       jansson_soname = line.split('[')[1].split(']')[0]
    endif
  endforeach
  assert(jansson_soname != '', 'Unable to determine Jansson SONAME')
  config_h.set_quoted('JANSSON_SONAME', jansson_soname)
endif

libsystemd_dep = dependency('libsystemd', version: '>= 209', required: false)
libsystemd_login_dep = dependency('libsystemd-login', version: '>= 183', required: false)

config_h.set10('HAVE_LIBSYSTEMD', libsystemd_dep.found())

systemd_dep = dependency('systemd', required: false)
have_systemd_200 = systemd_dep.found() and systemd_dep.version().version_compare('>= 200')

gio_unix_dep = dependency('gio-unix-2.0', version: '>= 2.40')

glib_dep = declare_dependency(
  dependencies: [
    gio_unix_dep,
    dependency('gmodule-2.0'),
  ],
  compile_args: [
    '-DGLIB_VERSION_MIN_REQUIRED=GLIB_VERSION_2_40',
    '-DGLIB_VERSION_MAX_ALLOWED=GLIB_VERSION_2_40',
  ]
)

if run_command('test', '-e', '/etc/sysconfig/network-scripts').returncode() == 0
  distro = 'redhat'
elif run_command('test', '-e', '/etc/SuSE-release').returncode() == 0
  distro = 'suse'
elif run_command('test', '-e', '/etc/debian_version').returncode() == 0
  distro = 'debian'
elif run_command('test', '-e', '/etc/gentoo-release').returncode() == 0
  distro = 'gentoo'
else
  distro = 'unknown'
endif

enable_ifcfg_rh = get_option('ifcfg_rh') or (distro == 'redhat')
enable_ifupdown = get_option('ifupdown') or (distro == 'debian')

config_plugins_default = get_option('config_plugins_default')
if config_plugins_default == ''
  config_plugins = []

  if enable_ifcfg_rh
    config_plugins += ['ifcfg-rh']
  endif

  if enable_ifupdown
    config_plugins += ['ifupdown']
  endif

  config_plugins_default = ','.join(config_plugins)
endif
config_h.set_quoted('NM_CONFIG_DEFAULT_MAIN_PLUGINS', config_plugins_default)

config_h.set_quoted('NM_DIST_VERSION', dist_version)

enable_wifi = get_option('wifi')

enable_iwd = get_option('iwd')
assert((not enable_iwd) or enable_wifi, 'Enabling iwd support requires Wi-Fi support as well')
config_h.set10('WITH_IWD', enable_iwd)

enable_wext = get_option('wext')
config_h.set10('HAVE_WEXT', enable_wext)

# Checks for libdl - on certain platforms its part of libc
dl_dep = cc.find_library('dl')
'''
dl_deps = []

dl_dep = cc.find_library('dl')
if dl_dep.found() and cc.has_function('dlopen')
  dl_deps += dl_dep
else
  dl_dep = dependency('dl', required: false)
  if dl_dep.found() and cc.has_function('dlopen', dependencies: dl_dep)
    dl_deps += dl_dep
  else
    dld_dep = dependency('dld', required: false)
    if dld_dep.found() and cc.has_function('dlopen', dependencies: dld_dep)
      dl_deps += dld_dep
    endif
  endif
endif
'''

# introspection support
enable_introspection = get_option('introspection')
if enable_introspection
  gir_dep = dependency('gobject-introspection-1.0', version: '>= 0.9.6', required: false)
  assert(gir_dep.found(), 'introspection support was requested, but the gobject-introspection library is not available. Use -Dintrospection=false to build without it.')
endif

udev_udevdir = get_option('udev_dir')
install_udevdir = (udev_udevdir != 'no')

if install_udevdir and udev_udevdir == ''
  udev_udevdir = dependency('udev').get_pkgconfig_variable('udevdir')
endif

systemd_systemdsystemunitdir = get_option('systemdsystemunitdir')
install_systemdunitdir = (systemd_systemdsystemunitdir != 'no')

if install_systemdunitdir and systemd_systemdsystemunitdir == ''
  assert(systemd_dep.found(), 'systemd required but not found, please provide a valid systemd user unit dir or disable it')
  systemd_systemdsystemunitdir = systemd_dep.get_pkgconfig_variable('systemdsystemunitdir')
endif

enable_systemd_journal = get_option('systemd_journal')
if enable_systemd_journal
  assert(libsystemd_dep.found(), 'Missing systemd-journald support')
endif
config_h.set10('SYSTEMD_JOURNAL', enable_systemd_journal)

config_logging_backend_default = get_option('config_logging_backend_default')
if config_logging_backend_default == 'default'
  config_logging_backend_default = (enable_systemd_journal ? 'journal' : 'syslog')
endif
config_h.set_quoted('NM_CONFIG_DEFAULT_LOGGING_BACKEND', config_logging_backend_default)

session_tracking = get_option('session_tracking')
session_trackers = []

if session_tracking == 'systemd'
  logind_dep = libsystemd_dep
  if not logind_dep.found()
    logind_dep = dependency('libsystemd-login', required: false)
    assert(logind_dep.found(), 'You must have libsystemd or libsystemd-login installed to build with systemd-logind support')
  endif
  session_trackers += 'systemd-logind'
  config_h.set10('SESSION_TRACKING_SYSTEMD', true)
  config_h.set10('SESSION_TRACKING_ELOGIND', false)
elif session_tracking == 'elogind'
  logind_dep = libelogind_dep
  assert(logind_dep.found() and libelogind_dep.version().version_compare('>= 229'), 'You must have libelogind installed to build with elogind support.')
  session_trackers += 'elogind'
  config_h.set10('SESSION_TRACKING_SYSTEMD', false)
  config_h.set10('SESSION_TRACKING_ELOGIND', true)
else
  config_h.set10('SESSION_TRACKING_SYSTEMD', false)
  config_h.set10('SESSION_TRACKING_ELOGIND', false)
  logind_dep = dependency('', required:false)
endif

session_tracking_consolekit = get_option('session_tracking_consolekit')
if session_tracking_consolekit
  session_trackers += 'consolekit'
endif
config_h.set10('SESSION_TRACKING_CONSOLEKIT', session_tracking_consolekit)

hostname_persist = get_option('hostname_persist')
config_h.set('HOSTNAME_PERSIST_SUSE', (hostname_persist == 'suse'))
config_h.set('HOSTNAME_PERSIST_GENTOO', (hostname_persist == 'gentoo'))
config_h.set('HOSTNAME_PERSIST_SLACKWARE', (hostname_persist == 'slackware'))

suspend_resume = get_option('suspend_resume')

if suspend_resume == 'auto'
  if libsystemd_dep.found() or libsystemd_login_dep.found()
    suspend_resume = 'systemd'
  elif libelogind_dep.found()
    suspend_resume = 'elogind'
  elif session_tracking_consolekit
    suspend_resume = 'consolekit'
  else
    suspend_resume = 'upower'
  endif
endif

if suspend_resume == 'systemd'
  if libsystemd_dep.found()
    system_inhibit_dep = libsystemd_dep
  elif libsystemd_login_dep.found()
    system_inhibit_dep = libsystemd_login_dep
  else
    error('Need libsystemd for suspend_resume=systemd')
  endif
  config_h.set('SUSPEND_RESUME_SYSTEMD', true)
elif suspend_resume == 'elogind'
  assert(libelogind_dep.found(), 'Need libelogind for suspend_resume=elogind')
  system_inhibit_dep = libelogind_dep
  config_h.set('SUSPEND_RESUME_ELOGIND', true)
elif suspend_resume == 'consolekit'
  config_h.set('SUSPEND_RESUME_CONSOLEKIT', true)
elif suspend_resume == 'upower'
  config_h.set('SUSPEND_RESUME_UPOWER', true)
else
  error('bug')
endif

# SELinux support
enable_selinux = get_option('selinux')
if enable_selinux
  selinux_dep = dependency('libselinux', required: false)
  assert(selinux_dep.found(), 'You must have libselinux installed to build. Use -Dselinux=false to disable it')
endif
config_h.set10('HAVE_SELINUX', enable_selinux)

# eBPF support
ebpf_opt = get_option('ebpf')
# 'auto' means 'false', because there are still issues.
if ebpf_opt != 'true'
  enable_ebpf = false
else
  enable_ebpf = true
  if not cc.has_header('linux/bpf.h')
    assert(ebpf_opt != 'true', 'eBPF requires kernel support')
    enable_ebpf = false
  endif
endif

# libaudit support
libaudit = get_option('libaudit')
enable_libaudit = libaudit.contains('yes')
if enable_libaudit
  libaudit_dep = dependency('audit', required: false)
  assert(libaudit_dep.found(), 'You must have libaudit installed to build. Use -Dlibaudit=no to disable it')
endif
config_default_logging_audit = (libaudit == 'yes').to_string()
config_h.set_quoted('NM_CONFIG_DEFAULT_LOGGING_AUDIT', config_default_logging_audit)
config_h.set10('HAVE_LIBAUDIT', enable_libaudit)

# Teamd control checks
enable_teamdctl = get_option('teamdctl')
if enable_teamdctl
  assert(jansson_dep.found(), 'You must have jansson installed to build. Use -Dteamdctl=false to disable it')
  libteamdctl_dep = dependency('libteamdctl', version: '>= 1.9')
  assert(libteamdctl_dep.found(), 'You must have libteamdctl installed to build. Use -Dteamdctl=false to disable it')
endif

enable_json_validation = get_option('json_validation')
if enable_json_validation
  assert(jansson_dep.found(), 'jansson is needed for team configuration validation. Use -Djson_validation=false to disable it')
endif
config_h.set10('WITH_JSON_VALIDATION', enable_json_validation)

# polkit
enable_polkit = get_option('polkit')
if enable_polkit
  # FIXME: policydir should be relative to `datadir`, not `prefix`. Fixed in https://gitlab.freedesktop.org/polkit/polkit/merge_requests/2
  polkit_gobject_policydir = dependency('polkit-gobject-1').get_pkgconfig_variable('policydir', define_variable: ['prefix', nm_prefix])
endif

config_auth_polkit_default = get_option('config_auth_polkit_default')
if config_auth_polkit_default == 'default'
  config_auth_polkit_default = (enable_polkit ? 'true' : 'false')
endif
config_h.set_quoted('NM_CONFIG_DEFAULT_MAIN_AUTH_POLKIT', config_auth_polkit_default)

enable_modify_system = get_option('modify_system')

enable_polkit_agent = get_option('polkit_agent')
if enable_polkit_agent
  polkit_agent_dep = dependency('polkit-agent-1', version: '>= 0.97')
endif
config_h.set10('WITH_POLKIT_AGENT', enable_polkit_agent)


crypto = get_option('crypto')
if crypto == 'nss'
    crypto_dep = dependency('nss', required: false)
    assert(crypto_dep.found(), 'Requires nss crypto support')
elif crypto == 'gnutls'
    crypto_dep = dependency(
      'gnutls',
      version: '>= 2.12',
      required: false,
    )
    assert(crypto_dep.found(), 'Requires gnutls crypto support')
else
  error('bug')
endif

dbus_conf_dir = get_option('dbus_conf_dir')
if dbus_conf_dir == ''
  assert(dbus_dep.found(), 'D-Bus required but not found, please provide a valid system bus config dir')
  dbus_conf_dir = join_paths(dbus_dep.get_pkgconfig_variable('sysconfdir', define_variable: ['sysconfdir', nm_sysconfdir]), 'dbus-1', 'system.d')
endif

dbus_interfaces_dir = dbus_dep.get_pkgconfig_variable('interfaces_dir',  define_variable: ['datadir', nm_datadir])
dbus_system_bus_services_dir = dbus_dep.get_pkgconfig_variable('system_bus_services_dir', define_variable: ['datadir', nm_datadir])

# pppd
enable_ppp = get_option('ppp')
if enable_ppp
  assert(cc.has_header('pppd/pppd.h'), 'couldn\'t find pppd.h. pppd development headers are required')

  pppd_path = get_option('pppd')
  if pppd_path == ''
    pppd = find_program('pppd', '/sbin/pppd', '/usr/sbin/pppd', required: false)
    assert(pppd.found(), 'pppd required but not found, please provide a valid pppd path or use -Dppp=false to disable it')
    pppd_path = pppd.path()
  endif

  config_h.set_quoted('PPPD_PATH', pppd_path)

  pppd_plugin_dir = get_option('pppd_plugin_dir')
  if pppd_plugin_dir == ''
    pppd_plugin_dir = join_paths(nm_libdir, 'pppd', '2.4.5')
  endif
endif
config_h.set10('WITH_PPP', enable_ppp)

# ModemManager1 with libmm-glib
enable_modem_manager = get_option('modem_manager')
if enable_modem_manager
  mm_glib_dep = dependency('mm-glib', version: '>= 0.7.991')

  mobile_broadband_provider_info_database = dependency('mobile-broadband-provider-info').get_pkgconfig_variable('database')
  config_h.set_quoted('MOBILE_BROADBAND_PROVIDER_INFO_DATABASE', mobile_broadband_provider_info_database)
endif

# Bluez5 DUN support
enable_bluez5_dun = get_option('bluez5_dun')
if enable_bluez5_dun
  bluez5_dep = dependency('bluez', version: '>= 5', required: false)
  assert(bluez5_dep.found(), 'Bluez 5.x development headers are required')
endif
config_h.set10('WITH_BLUEZ5_DUN', enable_bluez5_dun)

# OFONO
enable_ofono = get_option('ofono')
config_h.set10('WITH_OFONO', enable_ofono)

# DHCP client support
config_dhcp_default = get_option('config_dhcp_default')
config_h.set_quoted('NM_CONFIG_DEFAULT_MAIN_DHCP', config_dhcp_default)
dhcp_summary = ''
foreach client : [ 'dhclient', 'dhcpcd', 'dhcpcanon' ]
  client_path = get_option(client)
  client_enable = (client_path != 'no')
  if client_enable
    if client_path == ''
      client_prog = find_program(client,
                                 '/sbin/' + client,
                                 '/usr/sbin/pppd/' + client,
                                 '/usr/local/sbin/' + client,
                                 required : false)
      if client_prog.found()
        client_path = client_prog.path()
      else
        client_path = '/usr/sbin/' + client
        message('@0@ not found, assume path @1@'.format(client, client_path))
      endif
    endif
    config_h.set_quoted(client.to_upper() + '_PATH', client_path)
  endif
  if config_dhcp_default == client and not client_enable
    error(client + ' has not been enabled. Please don\'t disable it or use another configuration option for main.dhcp setting')
  endif
  config_h.set10('WITH_' + client.to_upper(), client_enable)
  dhcp_summary += ('  ' + client + ': ' + client_enable.to_string())
  if (client_enable)
    dhcp_summary += (' ' + client_path)
  endif
  dhcp_summary += '\n'
endforeach

# Open vSwitch integration
enable_ovs = get_option('ovs')
if enable_ovs
  assert(jansson_dep.found(), 'jansson is needed for Open vSwitch integration. Use -Dovs=false to disable it')
endif

# DNS resolv.conf managers
config_dns_rc_manager_default = get_option('config_dns_rc_manager_default')
config_h.set_quoted('NM_CONFIG_DEFAULT_MAIN_RC_MANAGER', config_dns_rc_manager_default)
resolv_conf_summary = ''
foreach prog_name : ['resolvconf', 'netconfig']
  prog_path = get_option(prog_name)
  prog_enable = (prog_path != 'no')

  if prog_enable
    if prog_path == ''
      prog = find_program(prog_name,
                          '/usr/' + prog_name,
                          '/usr/sbin/' + prog_name,
                          '/usr/local/sbin' + prog_name,
                          required : false)
      if prog.found()
        prog_path = prog.path()
      else
        prog_enable = false
      endif
    endif
  endif

  if prog_enable
    config_h.set_quoted(prog_name.to_upper() + '_PATH', prog_path)
  elif config_dns_rc_manager_default == prog_name
    error(prog_name + ' has not been enabled. Please don\'t disable it or use another configuration option for main.rc-manager setting')
  endif

  resolv_conf_summary += '  ' + prog_name + ': ' + prog_enable.to_string()
  if prog_enable
    resolv_conf_summary += ' ' + prog_path
  endif
  resolv_conf_summary += '\n'
endforeach

# external misc tools paths
default_paths = ['/sbin', '/usr/sbin']
dnssec_ts_paths = ['/usr/local/libexec',
                   '/usr/local/lib',
                   '/usr/local/lib/dnssec-trigger',
                   '/usr/libexec',
                   '/usr/lib',
                   '/usr/lib/dnssec-trigger']

# 0: cmdline option, 1: paths, 2: fallback
progs = [['iptables',       default_paths,   '/sbin/iptables'],
         ['dnsmasq',        default_paths,   ''],
         ['dnssec_trigger', dnssec_ts_paths, join_paths(nm_libexecdir, 'dnssec-trigger-script') ],
        ]

foreach prog : progs
  path = get_option(prog[0])
  if path == ''
    search_paths = [ prog[0] ]
    foreach path : prog[1]
      search_paths += (path + '/' + prog[0])
    endforeach
    exe = find_program(search_paths, required : false)
    path = exe.found() ? exe.path() : prog[2]
  endif
  name = prog[0].to_upper() + '_PATH'
  config_h.set_quoted(name, path)
endforeach

# system CA certificates path
system_ca_path = get_option('system_ca_path')
config_h.set_quoted('SYSTEM_CA_PATH', system_ca_path)

# kernel firmware dir
kernel_firmware_dir = get_option('kernel_firmware_dir')
config_h.set_quoted('KERNEL_FIRMWARE_DIR', kernel_firmware_dir)

enable_libpsl = get_option('libpsl')
if enable_libpsl
  libpsl_dep = dependency('libpsl', version: '>= 0.1')
endif
config_h.set10('WITH_LIBPSL', enable_libpsl)

libcurl_dep = dependency('libcurl', version: '>= 7.24.0', required: false)

enable_concheck = get_option('concheck')
if enable_concheck
  assert(libcurl_dep.found(), 'concheck requires libcurl library. Use -Dconcheck=false to disable it')
endif
config_h.set10('WITH_CONCHECK', enable_concheck)

enable_nmcli = get_option('nmcli')
if enable_nmcli
  # FIXME: check for readline
  # AX_LIB_READLINE
  readline_dep = declare_dependency(link_args: '-lreadline')
  '''
  foreach readline_lib: ['-lreadline', '-ledit', '-leditline']
    if not is_variable('readline_dep')
      foreach termcap_lib: ['', '-lncurses', '-ltermcap', '-lcurses']
        test_dep = declare_dependency(link_args: ' '.join([readline_lib, termcap_lib]))
        if cc.has_function('readline', dependencies: test_dep) and cc.has_header('readline', dependencies: test_dep)
          readline_dep = test_dep
        endif
      endforeach
    endif
  endforeach
  '''
  assert(readline_dep.found(), 'readline library with terminfo support is required (one of readline, edit, or editline, AND one of ncurses, curses, or termcap)')
endif

enable_nmtui = get_option('nmtui')
if enable_nmtui
  newt_dep = dependency('libnewt', version: '>= 0.52.15', required: false)
  assert(newt_dep.found(), 'You must have libnewt installed to build nmtui. Use -Dnmtui=false to disable it')
endif

enable_nm_cloud_setup = get_option('nm_cloud_setup')
if enable_nm_cloud_setup
  assert(libcurl_dep.found(), 'nm-cloud-setup requires libcurl library. Use -Dnm_cloud_setup=false to disable it')
endif

more_asserts = get_option('more_asserts')
if more_asserts == 'no'
  more_asserts = 0
elif more_asserts == 'all'
  more_asserts = 100
else
  more_asserts = more_asserts.to_int()
endif
config_h.set('NM_MORE_ASSERTS', more_asserts)

more_logging = get_option('more_logging')
config_h.set10('NM_MORE_LOGGING', more_logging)

generic_support_src = 'int main() { int a = 0; int b = _Generic (a, int: 4); return b + a; };'
config_h.set10('_NM_CC_SUPPORT_GENERIC', cc.compiles(generic_support_src))

auto_support_src = 'int main() { int a = 0; __auto_type b = a; return b + a; };'
config_h.set10('_NM_CC_SUPPORT_AUTO_TYPE', cc.compiles(auto_support_src))

# Vala bindings
vapi_opt = get_option('vapi')
if vapi_opt == 'false'
  enable_vapi = false
else
  vala_req_version = '>= 0.17.1.24'
  enable_vapi = true

  if not enable_introspection
    assert(vapi_opt != 'true', 'vala api require GObject introspection. Use -Dvapi=false to disable it')
    enable_vapi = false
  endif

  if enable_vapi and not add_languages('vala', required: false)
    assert(vapi_opt != 'true', 'vala is required to build. Use -Dvapi=false to disable it')
    enable_vapi = false
  endif

  if enable_vapi and not meson.get_compiler('vala').version().version_compare(vala_req_version)
    assert(vapi_opt != 'true', 'vala ' + vala_req_version + ' is required to build. Use -Dvapi=false to disable it')
    enable_vapi = false
  endif
endif

# Tests, utilities and documentation
tests = get_option('tests')
enable_tests = (tests != 'no')
require_root_tests = (tests == 'root')
test_script = find_program(join_paths(source_root, 'tools', 'run-nm-test.sh'))

# valgrind
locations = get_option('valgrind')
enable_valgrind = (locations != ['no'])
if enable_valgrind
  valgrind = find_program(locations, required: false)
  enable_valgrind = valgrind.found()
endif

if enable_valgrind
  valgrind_suppressions_path = get_option('valgrind_suppressions')
  if valgrind_suppressions_path == ''
    valgrind_suppressions_path = join_paths(source_root, 'valgrind.suppressions')
  endif
endif

test_args = [
  '--called-from-make',
  build_root,
  '',
  enable_valgrind ? valgrind.path() : '',
  enable_valgrind ? valgrind_suppressions_path : '',
  '--launch-dbus=auto',
]

py3 = import('python3')
python = py3.find_python()

if python.found()
  config_h.set_quoted('TEST_NM_PYTHON', python.path())
endif

data_conf = configuration_data()
data_conf.set('DISTRO_NETWORK_SERVICE',                  (enable_ifcfg_rh ? 'network.service' : ''))
data_conf.set('NM_CONFIG_DEFAULT_LOGGING_AUDIT_TEXT',    config_default_logging_audit)
data_conf.set('NM_CONFIG_DEFAULT_LOGGING_BACKEND_TEXT',  config_logging_backend_default)
data_conf.set('NM_CONFIG_DEFAULT_MAIN_AUTH_POLKIT_TEXT', config_auth_polkit_default)
data_conf.set('NM_CONFIG_DEFAULT_MAIN_DHCP',             config_dhcp_default)
data_conf.set('NM_CONFIG_DEFAULT_MAIN_RC_MANAGER',       config_dns_rc_manager_default)
data_conf.set('NM_MAJOR_VERSION',                        nm_major_version)
data_conf.set('NM_MICRO_VERSION',                        nm_micro_version)
data_conf.set('NM_MINOR_VERSION',                        nm_minor_version)
data_conf.set('NM_MODIFY_SYSTEM_POLICY',                 (enable_modify_system ? 'yes' : 'auth_admin_keep'))
data_conf.set('NM_VERSION',                              nm_version)
data_conf.set('VERSION',                                 nm_version)
data_conf.set('bindir',                                  nm_bindir)
data_conf.set('libexecdir',                              nm_libexecdir)
data_conf.set('localstatedir',                           nm_localstatedir)
data_conf.set('nmrundir',                                nm_pkgrundir)
data_conf.set('nmstatedir',                              nm_pkgstatedir)
data_conf.set('sbindir',                                 nm_sbindir)
data_conf.set('sysconfdir',                              nm_sysconfdir)

# check if we can build setting property documentation
'''
build_docs=no
if test -n "$INTROSPECTION_MAKEFILE"; then
  # If g-i is installed we know we have python, but we might not have pygobject
  if ! "$PYTHON" -c 'from gi.repository import GObject' >& /dev/null; then
    AC_MSG_ERROR(["--enable-introspection aims to build the settings documentation. This requires GObject introspection for python (pygobject)])
  fi

  AC_PATH_PROG(PERL, perl)
  if test -z "$PERL"; then
    AC_MSG_ERROR([--enable-introspection requires perl])
  fi
  AC_PATH_PROG(XSLTPROC, xsltproc)
  if test -z "$XSLTPROC"; then
    AC_MSG_ERROR([--enable-introspection requires xsltproc])
  fi

  have_introspection=yes
  if test "$enable_gtk_doc" = "yes"; then
    build_docs=yes
  fi
else
  if test "$enable_gtk_doc" = "yes"; then
    # large parts of the documentation require introspection/pygobject to extract
    # the documentation out of the source files. You cannot enable gtk-doc without alone.
    AC_MSG_ERROR(["--with-gtk-doc requires --enable-introspection"])
  fi
  have_introspection=no
fi
'''

content_files = []

subdir('introspection')
subdir('shared')
subdir('libnm-core')
subdir('libnm')
subdir('src')
subdir('dispatcher')
subdir('clients')
subdir('data')
subdir('po')

if enable_vapi
  subdir('vapi')
endif

subdir('examples/C/glib')

enable_qt = get_option('qt')
if enable_qt
  add_languages('cpp')

  qt_core_dep = dependency('QtCore', version: '>= 4')
  qt_dbus_dep = dependency('QtDBus')
  qt_network_dep = dependency('QtNetwork')

  subdir('examples/C/qt')
endif

enable_docs = get_option('docs')

if enable_docs
  assert(enable_introspection, '-Ddocs=true requires -Dintrospection=true')
  assert(meson.version().version_compare('>= 0.46.0'), '-Ddocs requires meson >= 0.46')
  subdir('man')
  subdir('docs')
endif

configure_file(
  input: 'config.h.meson',
  output: '@BASENAME@',
  configuration: config_h,
)

config_extra_h = configuration_data()

config_extra_h.set_quoted('BINDIR',            nm_bindir)
config_extra_h.set_quoted('DATADIR',           nm_datadir)
config_extra_h.set_quoted('LIBEXECDIR',        nm_libexecdir)
config_extra_h.set_quoted('LOCALSTATEDIR',     nm_localstatedir)
config_extra_h.set_quoted('NMCONFDIR',         nm_pkgconfdir)
config_extra_h.set_quoted('NMLIBDIR',          nm_pkglibdir)
config_extra_h.set_quoted('NMLOCALEDIR',       nm_localedir)
config_extra_h.set_quoted('NMPLUGINDIR',       nm_plugindir)
config_extra_h.set_quoted('NMRUNDIR',          nm_pkgrundir)
config_extra_h.set_quoted('NMSTATEDIR',        nm_pkgstatedir)
config_extra_h.set_quoted('NMVPNDIR',          nm_vpndir)
config_extra_h.set_quoted('NM_BUILD_BUILDDIR', build_root)
config_extra_h.set_quoted('NM_BUILD_SRCDIR',   source_root)
if enable_ppp
    config_extra_h.set_quoted('PPPD_PLUGIN_DIR', pppd_plugin_dir)
endif
config_extra_h.set_quoted('PREFIX',            nm_prefix)
config_extra_h.set_quoted('RUNSTATEDIR',       nm_runstatedir)
config_extra_h.set_quoted('SYSCONFDIR',        nm_sysconfdir)

configure_file(
  input: 'config-extra.h.meson',
  output: '@BASENAME@',
  configuration: config_extra_h,
)

meson.add_install_script(
  join_paths('tools', 'meson-post-install.sh'),
  nm_datadir,
  nm_bindir,
  nm_pkgconfdir,
  nm_pkglibdir,
  nm_pkgstatedir,
  nm_mandir,
  nm_sysconfdir,
  enable_docs ? '1' : '0',
  enable_ifcfg_rh ? '1' : '0',
  enable_nm_cloud_setup ? '1' : '0',
  install_systemdunitdir ? '1' : '0',
)

output = '\nSystem paths:\n'
output += '  prefix: ' + nm_prefix + '\n'
output += '  exec_prefix: ' + nm_prefix + '\n'
output += '  systemdunitdir: ' + systemd_systemdsystemunitdir + '\n'
output += '  nmbinary: ' + nm_pkgsbindir + '\n'
output += '  nmconfdir: ' + nm_pkgconfdir + '\n'
output += '  nmlibdir: ' + nm_pkglibdir + '\n'
output += '  nmdatadir: ' + nm_pkgdatadir + '\n'
output += '  nmstatedir: ' + nm_pkgstatedir + '\n'
output += '  nmrundir: ' + nm_pkgrundir + '\n'
output += '  nmvpndir: ' + nm_vpndir + '\n'
output += '  nmplugindir: ' + nm_plugindir + '\n'
output += '\nPlatform:\n'
output += '  session tracking: ' + ','.join(session_trackers) + '\n'
output += '  suspend/resume: ' + suspend_resume + '\n'
output += '  policykit: ' + enable_polkit.to_string() + ' (default: ' + config_auth_polkit_default + ')'
if enable_polkit
  output += ' ('
  if enable_modify_system
    output += 'permissive'
  else
    output += 'restrictive'
  endif
  output += ' modify.system)'
endif
output += '\n'
output += '  polkit agent: ' + enable_polkit_agent.to_string() + '\n'
output += '  selinux: ' + enable_selinux.to_string() + '\n'
output += '  systemd-journald: ' + enable_systemd_journal.to_string() + ' (default: logging.backend=' + config_logging_backend_default + ')\n'
output += '  hostname persist: ' + hostname_persist + '\n'
output += '  libaudit: ' + enable_libaudit.to_string() + ' (default: logging.audit=' + config_default_logging_audit + ')\n'
output += '\nFeatures:\n'
output += '  wext: ' + enable_wext.to_string() + '\n'
output += '  wifi: ' + enable_wifi.to_string() + '\n'
output += '  iwd:  ' + enable_iwd.to_string() + '\n'
output += '  pppd: ' + enable_ppp.to_string()
if enable_ppp
  output += ' ' + pppd_path + ' plugins:' + pppd_plugin_dir
endif
output += '\n'
output += '  modemmanager-1: ' + enable_modem_manager.to_string() + '\n'
output += '  ofono: ' + enable_ofono.to_string() + '\n'
output += '  concheck: ' + enable_concheck.to_string() + '\n'
output += '  libteamdctl: ' + enable_teamdctl.to_string() + '\n'
output += '  ovs: ' + enable_ovs.to_string() + '\n'
output += '  nmcli: ' + enable_nmcli.to_string() + '\n'
output += '  nmtui: ' + enable_nmtui.to_string() + '\n'
output += '  nm-cloud-setup: ' + enable_nm_cloud_setup.to_string() + '\n'
output += '\nConfiguration_plugins (main.plugins=' + config_plugins_default + ')\n'
output += '  ifcfg-rh: ' + enable_ifcfg_rh.to_string() + '\n'
output += '  ifupdown: ' + enable_ifupdown.to_string() + '\n'
output += '\nHandlers for /etc/resolv.conf:\n' + resolv_conf_summary
output += '\n'
output += '  config-dns-rc-manager-default: ' + config_dns_rc_manager_default + '\n'
output += '\nDHCP clients (default ' + config_dhcp_default + '):\n' + dhcp_summary
output += '\n'
output += '\nMiscellaneous:\n'
output += '  have introspection: ' + enable_introspection.to_string() + '\n'
output += '  build documentation and manpages: ' + enable_docs.to_string() + '\n'
# FIXME
#output += '  install pregenerated documentation and manpages: no
output += '  tests: ' + tests + '\n'
output += '  more-asserts: @0@\n'.format(more_asserts)
output += '  more-logging: ' + more_logging.to_string() + '\n'
output += '  warning-level: ' + get_option('warning_level') + '\n'
output += '  valgrind: ' + enable_valgrind.to_string()
if enable_valgrind
  output += ' ' + valgrind.path()
endif
output += '\n'
output += '  code coverage: ' + get_option('b_coverage').to_string() + '\n'
output += '  LTO: ' + enable_lto.to_string() + '\n'
output += '  Linker garbage collection: ' + enable_ld_gc.to_string() + '\n'
output += '  JSON validation for libnm: ' + enable_json_validation.to_string() + '\n'
output += '  crypto: ' + crypto + '\n'
output += '  sanitizers: ' + get_option('b_sanitize') + '\n'
output += '  Mozilla Public Suffix List: ' + enable_libpsl.to_string() + '\n'
output += '  vapi: ' + enable_vapi.to_string() + '\n'
output += '  ebpf: ' + enable_ebpf.to_string() + '\n'
message(output)<|MERGE_RESOLUTION|>--- conflicted
+++ resolved
@@ -4,11 +4,7 @@
 #  - add corresponding NM_VERSION_x_y_z macros in
 #    "shared/nm-version-macros.h.in"
 #  - update number in configure.ac
-<<<<<<< HEAD
-  version: '1.22.0',
-=======
-  version: '1.23.0',
->>>>>>> 5f9bcc91
+  version: '1.23.1',
   license: 'GPL2+',
   default_options: [
     'buildtype=debugoptimized',
