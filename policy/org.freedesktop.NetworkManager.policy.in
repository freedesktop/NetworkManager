<?xml version="1.0" encoding="UTF-8"?>
<!DOCTYPE policyconfig PUBLIC
 "-//freedesktop//DTD PolicyKit Policy Configuration 1.0//EN"
 "http://www.freedesktop.org/standards/PolicyKit/1.0/policyconfig.dtd">

<policyconfig>

  <vendor>NetworkManager</vendor>
  <vendor_url>http://www.gnome.org/projects/NetworkManager</vendor_url>
  <icon_name>nm-icon</icon_name>

  <action id="org.freedesktop.NetworkManager.enable-disable-network">
    <_description>Enable or disable system networking</_description>
    <_message>System policy prevents enabling or disabling system networking</_message>
    <defaults>
      <allow_inactive>no</allow_inactive>
      <allow_active>yes</allow_active>
    </defaults>
  </action>

  <action id="org.freedesktop.NetworkManager.sleep-wake">
    <_description>Put NetworkManager to sleep or wake it up (should only be used by system power management)</_description>
    <_message>System policy prevents putting NetworkManager to sleep or waking it up</_message>
    <defaults>
      <allow_inactive>no</allow_inactive>
      <allow_active>no</allow_active>
    </defaults>
  </action>

  <action id="org.freedesktop.NetworkManager.enable-disable-wifi">
    <_description>Enable or disable WiFi devices</_description>
    <_message>System policy prevents enabling or disabling WiFi devices</_message>
    <defaults>
      <allow_inactive>no</allow_inactive>
      <allow_active>yes</allow_active>
    </defaults>
  </action>

  <action id="org.freedesktop.NetworkManager.enable-disable-wwan">
    <_description>Enable or disable mobile broadband devices</_description>
    <_message>System policy prevents enabling or disabling mobile broadband devices</_message>
    <defaults>
      <allow_inactive>no</allow_inactive>
      <allow_active>yes</allow_active>
    </defaults>
  </action>

<<<<<<< HEAD
  <action id="org.freedesktop.NetworkManager.network-control">
    <_description>Allow control of network connections</_description>
    <_message>System policy prevents control of network connections</_message>
=======
  <action id="org.freedesktop.NetworkManager.enable-disable-wimax">
    <_description>Enable or disable WiMAX mobile broadband devices</_description>
    <_message>System policy prevents enabling or disabling WiMAX mobile broadband devices</_message>
    <defaults>
      <allow_inactive>no</allow_inactive>
      <allow_active>yes</allow_active>
    </defaults>
  </action>

  <action id="org.freedesktop.NetworkManager.use-user-connections">
    <_description>Allow use of user-specific connections</_description>
    <_message>System policy prevents use of user-specific connections</_message>
>>>>>>> 5a35862a
    <defaults>
      <allow_inactive>yes</allow_inactive>
      <allow_active>yes</allow_active>
    </defaults>
  </action>

  <action id="org.freedesktop.NetworkManager.wifi.share.protected">
    <_description>Connection sharing via a protected WiFi network</_description>
    <_message>System policy prevents sharing connections via a protected WiFi network</_message>
    <defaults>
      <allow_inactive>no</allow_inactive>
      <allow_active>yes</allow_active>
    </defaults>
  </action>

  <action id="org.freedesktop.NetworkManager.wifi.share.open">
    <_description>Connection sharing via an open WiFi network</_description>
    <_message>System policy prevents sharing connections via an open WiFi network</_message>
    <defaults>
      <allow_inactive>no</allow_inactive>
      <allow_active>yes</allow_active>
    </defaults>
  </action>

  <action id="org.freedesktop.NetworkManager.settings.modify">
    <_description>Modify system connections</_description>
    <_message>System policy prevents modification of system settings</_message>
    <defaults>
      <allow_inactive>no</allow_inactive>
      <allow_active>auth_admin_keep</allow_active>
    </defaults>
  </action>

  <action id="org.freedesktop.NetworkManager.settings.hostname.modify">
    <_description>Modify persistent system hostname</_description>
    <_message>System policy prevents modification of the persistent system hostname</_message>
    <defaults>
      <allow_inactive>no</allow_inactive>
      <allow_active>auth_admin_keep</allow_active>
    </defaults>
  </action>

</policyconfig>
<|MERGE_RESOLUTION|>--- conflicted
+++ resolved
@@ -45,11 +45,6 @@
     </defaults>
   </action>
 
-<<<<<<< HEAD
-  <action id="org.freedesktop.NetworkManager.network-control">
-    <_description>Allow control of network connections</_description>
-    <_message>System policy prevents control of network connections</_message>
-=======
   <action id="org.freedesktop.NetworkManager.enable-disable-wimax">
     <_description>Enable or disable WiMAX mobile broadband devices</_description>
     <_message>System policy prevents enabling or disabling WiMAX mobile broadband devices</_message>
@@ -59,10 +54,9 @@
     </defaults>
   </action>
 
-  <action id="org.freedesktop.NetworkManager.use-user-connections">
-    <_description>Allow use of user-specific connections</_description>
-    <_message>System policy prevents use of user-specific connections</_message>
->>>>>>> 5a35862a
+  <action id="org.freedesktop.NetworkManager.network-control">
+    <_description>Allow control of network connections</_description>
+    <_message>System policy prevents control of network connections</_message>
     <defaults>
       <allow_inactive>yes</allow_inactive>
       <allow_active>yes</allow_active>
