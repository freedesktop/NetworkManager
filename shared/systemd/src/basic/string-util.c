--- conflicted
+++ resolved
@@ -1085,9 +1085,6 @@
         explicit_bzero_safe(x, strlen(x));
         return x;
 }
-<<<<<<< HEAD
-#endif /* NM_IGNORED */
-=======
 
 int string_truncate_lines(const char *s, size_t n_lines, char **ret) {
         const char *p = s, *e = s;
@@ -1206,4 +1203,4 @@
                 c++;
         }
 }
->>>>>>> 46a18160
+#endif /* NM_IGNORED */