/* SPDX-License-Identifier: LGPL-2.1+ */

#include "nm-sd-adapt-shared.h"

#if defined(__i386__) || defined(__x86_64__)
#include <cpuid.h>
#endif

#include <elf.h>
#include <errno.h>
#include <fcntl.h>
#include <pthread.h>
#include <stdbool.h>
#include <stdint.h>
#include <stdlib.h>
#include <string.h>
#include <sys/time.h>

#if HAVE_SYS_AUXV_H
#  include <sys/auxv.h>
#endif

#include "alloc-util.h"
#include "errno-util.h"
#include "fd-util.h"
#include "fileio.h"
#include "io-util.h"
#include "missing_random.h"
#include "missing_syscall.h"
#include "parse-util.h"
#include "random-util.h"
#include "siphash24.h"
#include "time-util.h"

static bool srand_called = false;

int rdrand(unsigned long *ret) {

        /* So, you are a "security researcher", and you wonder why we bother with using raw RDRAND here,
         * instead of sticking to /dev/urandom or getrandom()?
         *
         * Here's why: early boot. On Linux, during early boot the random pool that backs /dev/urandom and
         * getrandom() is generally not initialized yet. It is very common that initialization of the random
         * pool takes a longer time (up to many minutes), in particular on embedded devices that have no
         * explicit hardware random generator, as well as in virtualized environments such as major cloud
         * installations that do not provide virtio-rng or a similar mechanism.
         *
         * In such an environment using getrandom() synchronously means we'd block the entire system boot-up
         * until the pool is initialized, i.e. *very* long. Using getrandom() asynchronously (GRND_NONBLOCK)
         * would mean acquiring randomness during early boot would simply fail. Using /dev/urandom would mean
         * generating many kmsg log messages about our use of it before the random pool is properly
         * initialized. Neither of these outcomes is desirable.
         *
         * Thus, for very specific purposes we use RDRAND instead of either of these three options. RDRAND
         * provides us quickly and relatively reliably with random values, without having to delay boot,
         * without triggering warning messages in kmsg.
         *
         * Note that we use RDRAND only under very specific circumstances, when the requirements on the
         * quality of the returned entropy permit it. Specifically, here are some cases where we *do* use
         * RDRAND:
         *
         *         • UUID generation: UUIDs are supposed to be universally unique but are not cryptographic
         *           key material. The quality and trust level of RDRAND should hence be OK: UUIDs should be
         *           generated in a way that is reliably unique, but they do not require ultimate trust into
         *           the entropy generator. systemd generates a number of UUIDs during early boot, including
         *           'invocation IDs' for every unit spawned that identify the specific invocation of the
         *           service globally, and a number of others. Other alternatives for generating these UUIDs
         *           have been considered, but don't really work: for example, hashing uuids from a local
         *           system identifier combined with a counter falls flat because during early boot disk
         *           storage is not yet available (think: initrd) and thus a system-specific ID cannot be
         *           stored or retrieved yet.
         *
         *         • Hash table seed generation: systemd uses many hash tables internally. Hash tables are
         *           generally assumed to have O(1) access complexity, but can deteriorate to prohibitive
         *           O(n) access complexity if an attacker manages to trigger a large number of hash
         *           collisions. Thus, systemd (as any software employing hash tables should) uses seeded
         *           hash functions for its hash tables, with a seed generated randomly. The hash tables
         *           systemd employs watch the fill level closely and reseed if necessary. This allows use of
         *           a low quality RNG initially, as long as it improves should a hash table be under attack:
         *           the attacker after all needs to to trigger many collisions to exploit it for the purpose
         *           of DoS, but if doing so improves the seed the attack surface is reduced as the attack
         *           takes place.
         *
         * Some cases where we do NOT use RDRAND are:
         *
         *         • Generation of cryptographic key material 🔑
         *
         *         • Generation of cryptographic salt values 🧂
         *
         * This function returns:
         *
         *         -EOPNOTSUPP → RDRAND is not available on this system 😔
         *         -EAGAIN     → The operation failed this time, but is likely to work if you try again a few
         *                       times ♻
         *         -EUCLEAN    → We got some random value, but it looked strange, so we refused using it.
         *                       This failure might or might not be temporary. 😕
         */

#if defined(__i386__) || defined(__x86_64__)
        static int have_rdrand = -1;
        unsigned long v;
        uint8_t success;

        if (have_rdrand < 0) {
                uint32_t eax, ebx, ecx, edx;

                /* Check if RDRAND is supported by the CPU */
                if (__get_cpuid(1, &eax, &ebx, &ecx, &edx) == 0) {
                        have_rdrand = false;
                        return -EOPNOTSUPP;
                }

/* Compat with old gcc where bit_RDRND didn't exist yet */
#ifndef bit_RDRND
#define bit_RDRND (1U << 30)
#endif

                have_rdrand = !!(ecx & bit_RDRND);
        }

        if (have_rdrand == 0)
                return -EOPNOTSUPP;

        asm volatile("rdrand %0;"
                     "setc %1"
                     : "=r" (v),
                       "=qm" (success));
        msan_unpoison(&success, sizeof(success));
        if (!success)
                return -EAGAIN;

        /* Apparently on some AMD CPUs RDRAND will sometimes (after a suspend/resume cycle?) report success
         * via the carry flag but nonetheless return the same fixed value -1 in all cases. This appears to be
         * a bad bug in the CPU or firmware. Let's deal with that and work-around this by explicitly checking
         * for this special value (and also 0, just to be sure) and filtering it out. This is a work-around
         * only however and something AMD really should fix properly. The Linux kernel should probably work
         * around this issue by turning off RDRAND altogether on those CPUs. See:
         * https://github.com/systemd/systemd/issues/11810 */
        if (v == 0 || v == ULONG_MAX)
                return log_debug_errno(SYNTHETIC_ERRNO(EUCLEAN),
                                       "RDRAND returned suspicious value %lx, assuming bad hardware RNG, not using value.", v);

        *ret = v;
        return 0;
#else
        return -EOPNOTSUPP;
#endif
}

int genuine_random_bytes(void *p, size_t n, RandomFlags flags) {
        static int have_syscall = -1;
        _cleanup_close_ int fd = -1;
        bool got_some = false;
        int r;

        /* Gathers some high-quality randomness from the kernel (or potentially mid-quality randomness from
         * the CPU if the RANDOM_ALLOW_RDRAND flag is set). This call won't block, unless the RANDOM_BLOCK
         * flag is set. If RANDOM_MAY_FAIL is set, an error is returned if the random pool is not
         * initialized. Otherwise it will always return some data from the kernel, regardless of whether the
         * random pool is fully initialized or not. If RANDOM_EXTEND_WITH_PSEUDO is set, and some but not
         * enough better quality randomness could be acquired, the rest is filled up with low quality
         * randomness.
         *
         * Of course, when creating cryptographic key material you really shouldn't use RANDOM_ALLOW_DRDRAND
         * or even RANDOM_EXTEND_WITH_PSEUDO.
         *
         * When generating UUIDs it's fine to use RANDOM_ALLOW_RDRAND but not OK to use
         * RANDOM_EXTEND_WITH_PSEUDO. In fact RANDOM_EXTEND_WITH_PSEUDO is only really fine when invoked via
         * an "all bets are off" wrapper, such as random_bytes(), see below. */

        if (n == 0)
                return 0;

        if (FLAGS_SET(flags, RANDOM_ALLOW_RDRAND))
                /* Try x86-64' RDRAND intrinsic if we have it. We only use it if high quality randomness is
                 * not required, as we don't trust it (who does?). Note that we only do a single iteration of
                 * RDRAND here, even though the Intel docs suggest calling this in a tight loop of 10
                 * invocations or so. That's because we don't really care about the quality here. We
                 * generally prefer using RDRAND if the caller allows us to, since this way we won't upset
                 * the kernel's random subsystem by accessing it before the pool is initialized (after all it
                 * will kmsg log about every attempt to do so)..*/
                for (;;) {
                        unsigned long u;
                        size_t m;

                        if (rdrand(&u) < 0) {
                                if (got_some && FLAGS_SET(flags, RANDOM_EXTEND_WITH_PSEUDO)) {
                                        /* Fill in the remaining bytes using pseudo-random values */
                                        pseudo_random_bytes(p, n);
                                        return 0;
                                }

                                /* OK, this didn't work, let's go to getrandom() + /dev/urandom instead */
                                break;
                        }

                        m = MIN(sizeof(u), n);
                        memcpy(p, &u, m);

                        p = (uint8_t*) p + m;
                        n -= m;

                        if (n == 0)
                                return 0; /* Yay, success! */

                        got_some = true;
                }

        /* Use the getrandom() syscall unless we know we don't have it. */
        if (have_syscall != 0 && !HAS_FEATURE_MEMORY_SANITIZER) {

                for (;;) {
<<<<<<< HEAD
#if !HAVE_GETRANDOM
                        /* NetworkManager Note: systemd calls the syscall directly in this case. Don't add that workaround.
                         * If you don't compile against a libc that provides getrandom(), you don't get it. */
                        r = -1;
                        errno = ENOSYS;
#else
                        r = getrandom(p, n, FLAGS_SET(flags, RANDOM_BLOCK) ? 0 : GRND_NONBLOCK);
#endif
=======
                        r = getrandom(p, n,
                                      (FLAGS_SET(flags, RANDOM_BLOCK) ? 0 : GRND_NONBLOCK) |
                                      (FLAGS_SET(flags, RANDOM_ALLOW_INSECURE) ? GRND_INSECURE : 0));
>>>>>>> bbf57b11
                        if (r > 0) {
                                have_syscall = true;

                                if ((size_t) r == n)
                                        return 0; /* Yay, success! */

                                assert((size_t) r < n);
                                p = (uint8_t*) p + r;
                                n -= r;

                                if (FLAGS_SET(flags, RANDOM_EXTEND_WITH_PSEUDO)) {
                                        /* Fill in the remaining bytes using pseudo-random values */
                                        pseudo_random_bytes(p, n);
                                        return 0;
                                }

                                got_some = true;

                                /* Hmm, we didn't get enough good data but the caller insists on good data? Then try again */
                                if (FLAGS_SET(flags, RANDOM_BLOCK))
                                        continue;

                                /* Fill in the rest with /dev/urandom */
                                break;

                        } else if (r == 0) {
                                have_syscall = true;
                                return -EIO;

                        } else if (ERRNO_IS_NOT_SUPPORTED(errno)) {
                                /* We lack the syscall, continue with reading from /dev/urandom. */
                                have_syscall = false;
                                break;

                        } else if (errno == EAGAIN) {
                                /* The kernel has no entropy whatsoever. Let's remember to use the syscall
                                 * the next time again though.
                                 *
                                 * If RANDOM_MAY_FAIL is set, return an error so that random_bytes() can
                                 * produce some pseudo-random bytes instead. Otherwise, fall back to
                                 * /dev/urandom, which we know is empty, but the kernel will produce some
                                 * bytes for us on a best-effort basis. */
                                have_syscall = true;

                                if (got_some && FLAGS_SET(flags, RANDOM_EXTEND_WITH_PSEUDO)) {
                                        /* Fill in the remaining bytes using pseudorandom values */
                                        pseudo_random_bytes(p, n);
                                        return 0;
                                }

                                if (FLAGS_SET(flags, RANDOM_MAY_FAIL))
                                        return -ENODATA;

                                /* Use /dev/urandom instead */
                                break;

                        } else if (errno == EINVAL) {

                                /* Most likely: unknown flag. We know that GRND_INSECURE might cause this,
                                 * hence try without. */

                                if (FLAGS_SET(flags, RANDOM_ALLOW_INSECURE)) {
                                        flags = flags &~ RANDOM_ALLOW_INSECURE;
                                        continue;
                                }

                                return -errno;
                        } else
                                return -errno;
                }
        }

        fd = open("/dev/urandom", O_RDONLY|O_CLOEXEC|O_NOCTTY);
        if (fd < 0)
                return errno == ENOENT ? -ENOSYS : -errno;

        return loop_read_exact(fd, p, n, true);
}

static void clear_srand_initialization(void) {
        srand_called = false;
}

void initialize_srand(void) {
        static bool pthread_atfork_registered = false;
        unsigned x;
#if HAVE_SYS_AUXV_H
        const void *auxv;
#endif
        unsigned long k;

        if (srand_called)
                return;

#if HAVE_SYS_AUXV_H
        /* The kernel provides us with 16 bytes of entropy in auxv, so let's try to make use of that to seed
         * the pseudo-random generator. It's better than nothing... But let's first hash it to make it harder
         * to recover the original value by watching any pseudo-random bits we generate. After all the
         * AT_RANDOM data might be used by other stuff too (in particular: ASLR), and we probably shouldn't
         * leak the seed for that. */

        auxv = ULONG_TO_PTR(getauxval(AT_RANDOM));
        if (auxv) {
                static const uint8_t auxval_hash_key[16] = {
                        0x92, 0x6e, 0xfe, 0x1b, 0xcf, 0x00, 0x52, 0x9c, 0xcc, 0x42, 0xcf, 0xdc, 0x94, 0x1f, 0x81, 0x0f
                };

                x = (unsigned) siphash24(auxv, 16, auxval_hash_key);
        } else
#endif
                x = 0;

        x ^= (unsigned) now(CLOCK_REALTIME);
        x ^= (unsigned) gettid();

        if (rdrand(&k) >= 0)
                x ^= (unsigned) k;

        srand(x);
        srand_called = true;

        if (!pthread_atfork_registered) {
                (void) pthread_atfork(NULL, NULL, clear_srand_initialization);
                pthread_atfork_registered = true;
        }
}

/* INT_MAX gives us only 31 bits, so use 24 out of that. */
#if RAND_MAX >= INT_MAX
assert_cc(RAND_MAX >= 16777215);
#  define RAND_STEP 3
#else
/* SHORT_INT_MAX or lower gives at most 15 bits, we just use 8 out of that. */
assert_cc(RAND_MAX >= 255);
#  define RAND_STEP 1
#endif

void pseudo_random_bytes(void *p, size_t n) {
        uint8_t *q;

        /* This returns pseudo-random data using libc's rand() function. You probably never want to call this
         * directly, because why would you use this if you can get better stuff cheaply? Use random_bytes()
         * instead, see below: it will fall back to this function if there's nothing better to get, but only
         * then. */

        initialize_srand();

        for (q = p; q < (uint8_t*) p + n; q += RAND_STEP) {
                unsigned rr;

                rr = (unsigned) rand();

#if RAND_STEP >= 3
                if ((size_t) (q - (uint8_t*) p + 2) < n)
                        q[2] = rr >> 16;
#endif
#if RAND_STEP >= 2
                if ((size_t) (q - (uint8_t*) p + 1) < n)
                        q[1] = rr >> 8;
#endif
                q[0] = rr;
        }
}

void random_bytes(void *p, size_t n) {

        /* This returns high quality randomness if we can get it cheaply. If we can't because for some reason
         * it is not available we'll try some crappy fallbacks.
         *
         * What this function will do:
         *
         *         • This function will preferably use the CPU's RDRAND operation, if it is available, in
         *           order to return "mid-quality" random values cheaply.
         *
         *         • Use getrandom() with GRND_NONBLOCK, to return high-quality random values if they are
         *           cheaply available.
         *
         *         • This function will return pseudo-random data, generated via libc rand() if nothing
         *           better is available.
         *
         *         • This function will work fine in early boot
         *
         *         • This function will always succeed
         *
         * What this function won't do:
         *
         *         • This function will never fail: it will give you randomness no matter what. It might not
         *           be high quality, but it will return some, possibly generated via libc's rand() call.
         *
         *         • This function will never block: if the only way to get good randomness is a blocking,
         *           synchronous getrandom() we'll instead provide you with pseudo-random data.
         *
         * This function is hence great for things like seeding hash tables, generating random numeric UNIX
         * user IDs (that are checked for collisions before use) and such.
         *
         * This function is hence not useful for generating UUIDs or cryptographic key material.
         */

        if (genuine_random_bytes(p, n, RANDOM_EXTEND_WITH_PSEUDO|RANDOM_MAY_FAIL|RANDOM_ALLOW_RDRAND|RANDOM_ALLOW_INSECURE) >= 0)
                return;

        /* If for some reason some user made /dev/urandom unavailable to us, or the kernel has no entropy, use a PRNG instead. */
        pseudo_random_bytes(p, n);
}

#if 0 /* NM_IGNORED */
size_t random_pool_size(void) {
        _cleanup_free_ char *s = NULL;
        int r;

        /* Read pool size, if possible */
        r = read_one_line_file("/proc/sys/kernel/random/poolsize", &s);
        if (r < 0)
                log_debug_errno(r, "Failed to read pool size from kernel: %m");
        else {
                unsigned sz;

                r = safe_atou(s, &sz);
                if (r < 0)
                        log_debug_errno(r, "Failed to parse pool size: %s", s);
                else
                        /* poolsize is in bits on 2.6, but we want bytes */
                        return CLAMP(sz / 8, RANDOM_POOL_SIZE_MIN, RANDOM_POOL_SIZE_MAX);
        }

        /* Use the minimum as default, if we can't retrieve the correct value */
        return RANDOM_POOL_SIZE_MIN;
}
#endif /* NM_IGNORED */<|MERGE_RESOLUTION|>--- conflicted
+++ resolved
@@ -210,20 +210,16 @@
         if (have_syscall != 0 && !HAS_FEATURE_MEMORY_SANITIZER) {
 
                 for (;;) {
-<<<<<<< HEAD
 #if !HAVE_GETRANDOM
                         /* NetworkManager Note: systemd calls the syscall directly in this case. Don't add that workaround.
                          * If you don't compile against a libc that provides getrandom(), you don't get it. */
                         r = -1;
                         errno = ENOSYS;
 #else
-                        r = getrandom(p, n, FLAGS_SET(flags, RANDOM_BLOCK) ? 0 : GRND_NONBLOCK);
-#endif
-=======
                         r = getrandom(p, n,
                                       (FLAGS_SET(flags, RANDOM_BLOCK) ? 0 : GRND_NONBLOCK) |
                                       (FLAGS_SET(flags, RANDOM_ALLOW_INSECURE) ? GRND_INSECURE : 0));
->>>>>>> bbf57b11
+#endif
                         if (r > 0) {
                                 have_syscall = true;
 
