--- conflicted
+++ resolved
@@ -1397,12 +1397,8 @@
         }
 }
 
-<<<<<<< HEAD
 #if 0 /* NM_IGNORED */
-int get_timezone(char **tz) {
-=======
 int get_timezone(char **ret) {
->>>>>>> 5d020e1c
         _cleanup_free_ char *t = NULL;
         const char *e;
         char *z;
