/* SPDX-License-Identifier: LGPL-2.1+ */

#include "nm-sd-adapt-shared.h"

#include <errno.h>
#include <stdint.h>
#include <stdlib.h>

#include "alloc-util.h"
#include "fileio.h"
#include "hashmap.h"
#include "macro.h"
#include "memory-util.h"
#include "mempool.h"
#include "missing_syscall.h"
#include "process-util.h"
#include "random-util.h"
#include "set.h"
#include "siphash24.h"
#include "string-util.h"
#include "strv.h"

#if ENABLE_DEBUG_HASHMAP
#include <pthread.h>
#include "list.h"
#endif

/*
 * Implementation of hashmaps.
 * Addressing: open
 *   - uses less RAM compared to closed addressing (chaining), because
 *     our entries are small (especially in Sets, which tend to contain
 *     the majority of entries in systemd).
 * Collision resolution: Robin Hood
 *   - tends to equalize displacement of entries from their optimal buckets.
 * Probe sequence: linear
 *   - though theoretically worse than random probing/uniform hashing/double
 *     hashing, it is good for cache locality.
 *
 * References:
 * Celis, P. 1986. Robin Hood Hashing.
 * Ph.D. Dissertation. University of Waterloo, Waterloo, Ont., Canada, Canada.
 * https://cs.uwaterloo.ca/research/tr/1986/CS-86-14.pdf
 * - The results are derived for random probing. Suggests deletion with
 *   tombstones and two mean-centered search methods. None of that works
 *   well for linear probing.
 *
 * Janson, S. 2005. Individual displacements for linear probing hashing with different insertion policies.
 * ACM Trans. Algorithms 1, 2 (October 2005), 177-213.
 * DOI=10.1145/1103963.1103964 http://doi.acm.org/10.1145/1103963.1103964
 * http://www.math.uu.se/~svante/papers/sj157.pdf
 * - Applies to Robin Hood with linear probing. Contains remarks on
 *   the unsuitability of mean-centered search with linear probing.
 *
 * Viola, A. 2005. Exact distribution of individual displacements in linear probing hashing.
 * ACM Trans. Algorithms 1, 2 (October 2005), 214-242.
 * DOI=10.1145/1103963.1103965 http://doi.acm.org/10.1145/1103963.1103965
 * - Similar to Janson. Note that Viola writes about C_{m,n} (number of probes
 *   in a successful search), and Janson writes about displacement. C = d + 1.
 *
 * Goossaert, E. 2013. Robin Hood hashing: backward shift deletion.
 * http://codecapsule.com/2013/11/17/robin-hood-hashing-backward-shift-deletion/
 * - Explanation of backward shift deletion with pictures.
 *
 * Khuong, P. 2013. The Other Robin Hood Hashing.
 * http://www.pvk.ca/Blog/2013/11/26/the-other-robin-hood-hashing/
 * - Short summary of random vs. linear probing, and tombstones vs. backward shift.
 */

/*
 * XXX Ideas for improvement:
 * For unordered hashmaps, randomize iteration order, similarly to Perl:
 * http://blog.booking.com/hardening-perls-hash-function.html
 */

/* INV_KEEP_FREE = 1 / (1 - max_load_factor)
 * e.g. 1 / (1 - 0.8) = 5 ... keep one fifth of the buckets free. */
#define INV_KEEP_FREE            5U

/* Fields common to entries of all hashmap/set types */
struct hashmap_base_entry {
        const void *key;
};

/* Entry types for specific hashmap/set types
 * hashmap_base_entry must be at the beginning of each entry struct. */

struct plain_hashmap_entry {
        struct hashmap_base_entry b;
        void *value;
};

struct ordered_hashmap_entry {
        struct plain_hashmap_entry p;
        unsigned iterate_next, iterate_previous;
};

struct set_entry {
        struct hashmap_base_entry b;
};

/* In several functions it is advantageous to have the hash table extended
 * virtually by a couple of additional buckets. We reserve special index values
 * for these "swap" buckets. */
#define _IDX_SWAP_BEGIN     (UINT_MAX - 3)
#define IDX_PUT             (_IDX_SWAP_BEGIN + 0)
#define IDX_TMP             (_IDX_SWAP_BEGIN + 1)
#define _IDX_SWAP_END       (_IDX_SWAP_BEGIN + 2)

#define IDX_FIRST           (UINT_MAX - 1) /* special index for freshly initialized iterators */
#define IDX_NIL             UINT_MAX       /* special index value meaning "none" or "end" */

assert_cc(IDX_FIRST == _IDX_SWAP_END);
assert_cc(IDX_FIRST == _IDX_ITERATOR_FIRST);

/* Storage space for the "swap" buckets.
 * All entry types can fit into a ordered_hashmap_entry. */
struct swap_entries {
        struct ordered_hashmap_entry e[_IDX_SWAP_END - _IDX_SWAP_BEGIN];
};

/* Distance from Initial Bucket */
typedef uint8_t dib_raw_t;
#define DIB_RAW_OVERFLOW ((dib_raw_t)0xfdU)   /* indicates DIB value is greater than representable */
#define DIB_RAW_REHASH   ((dib_raw_t)0xfeU)   /* entry yet to be rehashed during in-place resize */
#define DIB_RAW_FREE     ((dib_raw_t)0xffU)   /* a free bucket */
#define DIB_RAW_INIT     ((char)DIB_RAW_FREE) /* a byte to memset a DIB store with when initializing */

#define DIB_FREE UINT_MAX

#if ENABLE_DEBUG_HASHMAP
struct hashmap_debug_info {
        LIST_FIELDS(struct hashmap_debug_info, debug_list);
        unsigned max_entries;  /* high watermark of n_entries */

        /* who allocated this hashmap */
        int line;
        const char *file;
        const char *func;

        /* fields to detect modification while iterating */
        unsigned put_count;    /* counts puts into the hashmap */
        unsigned rem_count;    /* counts removals from hashmap */
        unsigned last_rem_idx; /* remembers last removal index */
};

/* Tracks all existing hashmaps. Get at it from gdb. See sd_dump_hashmaps.py */
static LIST_HEAD(struct hashmap_debug_info, hashmap_debug_list);
static pthread_mutex_t hashmap_debug_list_mutex = PTHREAD_MUTEX_INITIALIZER;
#endif

enum HashmapType {
        HASHMAP_TYPE_PLAIN,
        HASHMAP_TYPE_ORDERED,
        HASHMAP_TYPE_SET,
        _HASHMAP_TYPE_MAX
};

struct _packed_ indirect_storage {
        void *storage;                     /* where buckets and DIBs are stored */
        uint8_t  hash_key[HASH_KEY_SIZE];  /* hash key; changes during resize */

        unsigned n_entries;                /* number of stored entries */
        unsigned n_buckets;                /* number of buckets */

        unsigned idx_lowest_entry;         /* Index below which all buckets are free.
                                              Makes "while(hashmap_steal_first())" loops
                                              O(n) instead of O(n^2) for unordered hashmaps. */
        uint8_t  _pad[3];                  /* padding for the whole HashmapBase */
        /* The bitfields in HashmapBase complete the alignment of the whole thing. */
};

struct direct_storage {
        /* This gives us 39 bytes on 64bit, or 35 bytes on 32bit.
         * That's room for 4 set_entries + 4 DIB bytes + 3 unused bytes on 64bit,
         *              or 7 set_entries + 7 DIB bytes + 0 unused bytes on 32bit. */
        uint8_t storage[sizeof(struct indirect_storage)];
};

#define DIRECT_BUCKETS(entry_t) \
        (sizeof(struct direct_storage) / (sizeof(entry_t) + sizeof(dib_raw_t)))

/* We should be able to store at least one entry directly. */
assert_cc(DIRECT_BUCKETS(struct ordered_hashmap_entry) >= 1);

/* We have 3 bits for n_direct_entries. */
assert_cc(DIRECT_BUCKETS(struct set_entry) < (1 << 3));

/* Hashmaps with directly stored entries all use this shared hash key.
 * It's no big deal if the key is guessed, because there can be only
 * a handful of directly stored entries in a hashmap. When a hashmap
 * outgrows direct storage, it gets its own key for indirect storage. */
static uint8_t shared_hash_key[HASH_KEY_SIZE];
static bool shared_hash_key_initialized;

/* Fields that all hashmap/set types must have */
struct HashmapBase {
        const struct hash_ops *hash_ops;  /* hash and compare ops to use */

        union _packed_ {
                struct indirect_storage indirect; /* if  has_indirect */
                struct direct_storage direct;     /* if !has_indirect */
        };

        enum HashmapType type:2;     /* HASHMAP_TYPE_* */
        bool has_indirect:1;         /* whether indirect storage is used */
        unsigned n_direct_entries:3; /* Number of entries in direct storage.
                                      * Only valid if !has_indirect. */
        bool from_pool:1;            /* whether was allocated from mempool */
        bool dirty:1;                /* whether dirtied since last iterated_cache_get() */
        bool cached:1;               /* whether this hashmap is being cached */

#if ENABLE_DEBUG_HASHMAP
        struct hashmap_debug_info debug;
#endif
};

/* Specific hash types
 * HashmapBase must be at the beginning of each hashmap struct. */

struct Hashmap {
        struct HashmapBase b;
};

struct OrderedHashmap {
        struct HashmapBase b;
        unsigned iterate_list_head, iterate_list_tail;
};

struct Set {
        struct HashmapBase b;
};

typedef struct CacheMem {
        const void **ptr;
        size_t n_populated, n_allocated;
        bool active:1;
} CacheMem;

struct IteratedCache {
        HashmapBase *hashmap;
        CacheMem keys, values;
};

DEFINE_MEMPOOL(hashmap_pool,         Hashmap,        8);
DEFINE_MEMPOOL(ordered_hashmap_pool, OrderedHashmap, 8);
/* No need for a separate Set pool */
assert_cc(sizeof(Hashmap) == sizeof(Set));

struct hashmap_type_info {
        size_t head_size;
        size_t entry_size;
        struct mempool *mempool;
        unsigned n_direct_buckets;
};

static _used_ const struct hashmap_type_info hashmap_type_info[_HASHMAP_TYPE_MAX] = {
        [HASHMAP_TYPE_PLAIN] = {
                .head_size        = sizeof(Hashmap),
                .entry_size       = sizeof(struct plain_hashmap_entry),
                .mempool          = &hashmap_pool,
                .n_direct_buckets = DIRECT_BUCKETS(struct plain_hashmap_entry),
        },
        [HASHMAP_TYPE_ORDERED] = {
                .head_size        = sizeof(OrderedHashmap),
                .entry_size       = sizeof(struct ordered_hashmap_entry),
                .mempool          = &ordered_hashmap_pool,
                .n_direct_buckets = DIRECT_BUCKETS(struct ordered_hashmap_entry),
        },
        [HASHMAP_TYPE_SET] = {
                .head_size        = sizeof(Set),
                .entry_size       = sizeof(struct set_entry),
                .mempool          = &hashmap_pool,
                .n_direct_buckets = DIRECT_BUCKETS(struct set_entry),
        },
};

#if VALGRIND
_destructor_ static void cleanup_pools(void) {
        _cleanup_free_ char *t = NULL;
        int r;

        /* Be nice to valgrind */

        /* The pool is only allocated by the main thread, but the memory can
         * be passed to other threads. Let's clean up if we are the main thread
         * and no other threads are live. */
        /* We build our own is_main_thread() here, which doesn't use C11
         * TLS based caching of the result. That's because valgrind apparently
         * doesn't like malloc() (which C11 TLS internally uses) to be called
         * from a GCC destructors. */
        if (getpid() != gettid())
                return;

        r = get_proc_field("/proc/self/status", "Threads", WHITESPACE, &t);
        if (r < 0 || !streq(t, "1"))
                return;

        mempool_drop(&hashmap_pool);
        mempool_drop(&ordered_hashmap_pool);
}
#endif

static unsigned n_buckets(HashmapBase *h) {
        return h->has_indirect ? h->indirect.n_buckets
                               : hashmap_type_info[h->type].n_direct_buckets;
}

static unsigned n_entries(HashmapBase *h) {
        return h->has_indirect ? h->indirect.n_entries
                               : h->n_direct_entries;
}

static void n_entries_inc(HashmapBase *h) {
        if (h->has_indirect)
                h->indirect.n_entries++;
        else
                h->n_direct_entries++;
}

static void n_entries_dec(HashmapBase *h) {
        if (h->has_indirect)
                h->indirect.n_entries--;
        else
                h->n_direct_entries--;
}

static void *storage_ptr(HashmapBase *h) {
        return h->has_indirect ? h->indirect.storage
                               : h->direct.storage;
}

static uint8_t *hash_key(HashmapBase *h) {
        return h->has_indirect ? h->indirect.hash_key
                               : shared_hash_key;
}

static unsigned base_bucket_hash(HashmapBase *h, const void *p) {
        struct siphash state;
        uint64_t hash;

        siphash24_init(&state, hash_key(h));

        h->hash_ops->hash(p, &state);

        hash = siphash24_finalize(&state);

        return (unsigned) (hash % n_buckets(h));
}
#define bucket_hash(h, p) base_bucket_hash(HASHMAP_BASE(h), p)

static void base_set_dirty(HashmapBase *h) {
        h->dirty = true;
}
#define hashmap_set_dirty(h) base_set_dirty(HASHMAP_BASE(h))

static void get_hash_key(uint8_t hash_key[HASH_KEY_SIZE], bool reuse_is_ok) {
        static uint8_t current[HASH_KEY_SIZE];
        static bool current_initialized = false;

        /* Returns a hash function key to use. In order to keep things
         * fast we will not generate a new key each time we allocate a
         * new hash table. Instead, we'll just reuse the most recently
         * generated one, except if we never generated one or when we
         * are rehashing an entire hash table because we reached a
         * fill level */

        if (!current_initialized || !reuse_is_ok) {
                random_bytes(current, sizeof(current));
                current_initialized = true;
        }

        memcpy(hash_key, current, sizeof(current));
}

static struct hashmap_base_entry *bucket_at(HashmapBase *h, unsigned idx) {
        return (struct hashmap_base_entry*)
                ((uint8_t*) storage_ptr(h) + idx * hashmap_type_info[h->type].entry_size);
}

static struct plain_hashmap_entry *plain_bucket_at(Hashmap *h, unsigned idx) {
        return (struct plain_hashmap_entry*) bucket_at(HASHMAP_BASE(h), idx);
}

static struct ordered_hashmap_entry *ordered_bucket_at(OrderedHashmap *h, unsigned idx) {
        return (struct ordered_hashmap_entry*) bucket_at(HASHMAP_BASE(h), idx);
}

static struct set_entry *set_bucket_at(Set *h, unsigned idx) {
        return (struct set_entry*) bucket_at(HASHMAP_BASE(h), idx);
}

static struct ordered_hashmap_entry *bucket_at_swap(struct swap_entries *swap, unsigned idx) {
        return &swap->e[idx - _IDX_SWAP_BEGIN];
}

/* Returns a pointer to the bucket at index idx.
 * Understands real indexes and swap indexes, hence "_virtual". */
static struct hashmap_base_entry *bucket_at_virtual(HashmapBase *h, struct swap_entries *swap,
                                                    unsigned idx) {
        if (idx < _IDX_SWAP_BEGIN)
                return bucket_at(h, idx);

        if (idx < _IDX_SWAP_END)
                return &bucket_at_swap(swap, idx)->p.b;

        assert_not_reached("Invalid index");
}

static dib_raw_t *dib_raw_ptr(HashmapBase *h) {
        return (dib_raw_t*)
                ((uint8_t*) storage_ptr(h) + hashmap_type_info[h->type].entry_size * n_buckets(h));
}

static unsigned bucket_distance(HashmapBase *h, unsigned idx, unsigned from) {
        return idx >= from ? idx - from
                           : n_buckets(h) + idx - from;
}

static unsigned bucket_calculate_dib(HashmapBase *h, unsigned idx, dib_raw_t raw_dib) {
        unsigned initial_bucket;

        if (raw_dib == DIB_RAW_FREE)
                return DIB_FREE;

        if (_likely_(raw_dib < DIB_RAW_OVERFLOW))
                return raw_dib;

        /*
         * Having an overflow DIB value is very unlikely. The hash function
         * would have to be bad. For example, in a table of size 2^24 filled
         * to load factor 0.9 the maximum observed DIB is only about 60.
         * In theory (assuming I used Maxima correctly), for an infinite size
         * hash table with load factor 0.8 the probability of a given entry
         * having DIB > 40 is 1.9e-8.
         * This returns the correct DIB value by recomputing the hash value in
         * the unlikely case. XXX Hitting this case could be a hint to rehash.
         */
        initial_bucket = bucket_hash(h, bucket_at(h, idx)->key);
        return bucket_distance(h, idx, initial_bucket);
}

static void bucket_set_dib(HashmapBase *h, unsigned idx, unsigned dib) {
        dib_raw_ptr(h)[idx] = dib != DIB_FREE ? MIN(dib, DIB_RAW_OVERFLOW) : DIB_RAW_FREE;
}

static unsigned skip_free_buckets(HashmapBase *h, unsigned idx) {
        dib_raw_t *dibs;

        dibs = dib_raw_ptr(h);

        for ( ; idx < n_buckets(h); idx++)
                if (dibs[idx] != DIB_RAW_FREE)
                        return idx;

        return IDX_NIL;
}

static void bucket_mark_free(HashmapBase *h, unsigned idx) {
        memzero(bucket_at(h, idx), hashmap_type_info[h->type].entry_size);
        bucket_set_dib(h, idx, DIB_FREE);
}

static void bucket_move_entry(HashmapBase *h, struct swap_entries *swap,
                              unsigned from, unsigned to) {
        struct hashmap_base_entry *e_from, *e_to;

        assert(from != to);

        e_from = bucket_at_virtual(h, swap, from);
        e_to   = bucket_at_virtual(h, swap, to);

        memcpy(e_to, e_from, hashmap_type_info[h->type].entry_size);

        if (h->type == HASHMAP_TYPE_ORDERED) {
                OrderedHashmap *lh = (OrderedHashmap*) h;
                struct ordered_hashmap_entry *le, *le_to;

                le_to = (struct ordered_hashmap_entry*) e_to;

                if (le_to->iterate_next != IDX_NIL) {
                        le = (struct ordered_hashmap_entry*)
                             bucket_at_virtual(h, swap, le_to->iterate_next);
                        le->iterate_previous = to;
                }

                if (le_to->iterate_previous != IDX_NIL) {
                        le = (struct ordered_hashmap_entry*)
                             bucket_at_virtual(h, swap, le_to->iterate_previous);
                        le->iterate_next = to;
                }

                if (lh->iterate_list_head == from)
                        lh->iterate_list_head = to;
                if (lh->iterate_list_tail == from)
                        lh->iterate_list_tail = to;
        }
}

static unsigned next_idx(HashmapBase *h, unsigned idx) {
        return (idx + 1U) % n_buckets(h);
}

static unsigned prev_idx(HashmapBase *h, unsigned idx) {
        return (n_buckets(h) + idx - 1U) % n_buckets(h);
}

static void *entry_value(HashmapBase *h, struct hashmap_base_entry *e) {
        switch (h->type) {

        case HASHMAP_TYPE_PLAIN:
        case HASHMAP_TYPE_ORDERED:
                return ((struct plain_hashmap_entry*)e)->value;

        case HASHMAP_TYPE_SET:
                return (void*) e->key;

        default:
                assert_not_reached("Unknown hashmap type");
        }
}

static void base_remove_entry(HashmapBase *h, unsigned idx) {
        unsigned left, right, prev, dib;
        dib_raw_t raw_dib, *dibs;

        dibs = dib_raw_ptr(h);
        assert(dibs[idx] != DIB_RAW_FREE);

#if ENABLE_DEBUG_HASHMAP
        h->debug.rem_count++;
        h->debug.last_rem_idx = idx;
#endif

        left = idx;
        /* Find the stop bucket ("right"). It is either free or has DIB == 0. */
        for (right = next_idx(h, left); ; right = next_idx(h, right)) {
                raw_dib = dibs[right];
                if (IN_SET(raw_dib, 0, DIB_RAW_FREE))
                        break;

                /* The buckets are not supposed to be all occupied and with DIB > 0.
                 * That would mean we could make everyone better off by shifting them
                 * backward. This scenario is impossible. */
                assert(left != right);
        }

        if (h->type == HASHMAP_TYPE_ORDERED) {
                OrderedHashmap *lh = (OrderedHashmap*) h;
                struct ordered_hashmap_entry *le = ordered_bucket_at(lh, idx);

                if (le->iterate_next != IDX_NIL)
                        ordered_bucket_at(lh, le->iterate_next)->iterate_previous = le->iterate_previous;
                else
                        lh->iterate_list_tail = le->iterate_previous;

                if (le->iterate_previous != IDX_NIL)
                        ordered_bucket_at(lh, le->iterate_previous)->iterate_next = le->iterate_next;
                else
                        lh->iterate_list_head = le->iterate_next;
        }

        /* Now shift all buckets in the interval (left, right) one step backwards */
        for (prev = left, left = next_idx(h, left); left != right;
             prev = left, left = next_idx(h, left)) {
                dib = bucket_calculate_dib(h, left, dibs[left]);
                assert(dib != 0);
                bucket_move_entry(h, NULL, left, prev);
                bucket_set_dib(h, prev, dib - 1);
        }

        bucket_mark_free(h, prev);
        n_entries_dec(h);
        base_set_dirty(h);
}
#define remove_entry(h, idx) base_remove_entry(HASHMAP_BASE(h), idx)

static unsigned hashmap_iterate_in_insertion_order(OrderedHashmap *h, Iterator *i) {
        struct ordered_hashmap_entry *e;
        unsigned idx;

        assert(h);
        assert(i);

        if (i->idx == IDX_NIL)
                goto at_end;

        if (i->idx == IDX_FIRST && h->iterate_list_head == IDX_NIL)
                goto at_end;

        if (i->idx == IDX_FIRST) {
                idx = h->iterate_list_head;
                e = ordered_bucket_at(h, idx);
        } else {
                idx = i->idx;
                e = ordered_bucket_at(h, idx);
                /*
                 * We allow removing the current entry while iterating, but removal may cause
                 * a backward shift. The next entry may thus move one bucket to the left.
                 * To detect when it happens, we remember the key pointer of the entry we were
                 * going to iterate next. If it does not match, there was a backward shift.
                 */
                if (e->p.b.key != i->next_key) {
                        idx = prev_idx(HASHMAP_BASE(h), idx);
                        e = ordered_bucket_at(h, idx);
                }
                assert(e->p.b.key == i->next_key);
        }

#if ENABLE_DEBUG_HASHMAP
        i->prev_idx = idx;
#endif

        if (e->iterate_next != IDX_NIL) {
                struct ordered_hashmap_entry *n;
                i->idx = e->iterate_next;
                n = ordered_bucket_at(h, i->idx);
                i->next_key = n->p.b.key;
        } else
                i->idx = IDX_NIL;

        return idx;

at_end:
        i->idx = IDX_NIL;
        return IDX_NIL;
}

static unsigned hashmap_iterate_in_internal_order(HashmapBase *h, Iterator *i) {
        unsigned idx;

        assert(h);
        assert(i);

        if (i->idx == IDX_NIL)
                goto at_end;

        if (i->idx == IDX_FIRST) {
                /* fast forward to the first occupied bucket */
                if (h->has_indirect) {
                        i->idx = skip_free_buckets(h, h->indirect.idx_lowest_entry);
                        h->indirect.idx_lowest_entry = i->idx;
                } else
                        i->idx = skip_free_buckets(h, 0);

                if (i->idx == IDX_NIL)
                        goto at_end;
        } else {
                struct hashmap_base_entry *e;

                assert(i->idx > 0);

                e = bucket_at(h, i->idx);
                /*
                 * We allow removing the current entry while iterating, but removal may cause
                 * a backward shift. The next entry may thus move one bucket to the left.
                 * To detect when it happens, we remember the key pointer of the entry we were
                 * going to iterate next. If it does not match, there was a backward shift.
                 */
                if (e->key != i->next_key)
                        e = bucket_at(h, --i->idx);

                assert(e->key == i->next_key);
        }

        idx = i->idx;
#if ENABLE_DEBUG_HASHMAP
        i->prev_idx = idx;
#endif

        i->idx = skip_free_buckets(h, i->idx + 1);
        if (i->idx != IDX_NIL)
                i->next_key = bucket_at(h, i->idx)->key;
        else
                i->idx = IDX_NIL;

        return idx;

at_end:
        i->idx = IDX_NIL;
        return IDX_NIL;
}

static unsigned hashmap_iterate_entry(HashmapBase *h, Iterator *i) {
        if (!h) {
                i->idx = IDX_NIL;
                return IDX_NIL;
        }

#if ENABLE_DEBUG_HASHMAP
        if (i->idx == IDX_FIRST) {
                i->put_count = h->debug.put_count;
                i->rem_count = h->debug.rem_count;
        } else {
                /* While iterating, must not add any new entries */
                assert(i->put_count == h->debug.put_count);
                /* ... or remove entries other than the current one */
                assert(i->rem_count == h->debug.rem_count ||
                       (i->rem_count == h->debug.rem_count - 1 &&
                        i->prev_idx == h->debug.last_rem_idx));
                /* Reset our removals counter */
                i->rem_count = h->debug.rem_count;
        }
#endif

        return h->type == HASHMAP_TYPE_ORDERED ? hashmap_iterate_in_insertion_order((OrderedHashmap*) h, i)
                                               : hashmap_iterate_in_internal_order(h, i);
}

bool _hashmap_iterate(HashmapBase *h, Iterator *i, void **value, const void **key) {
        struct hashmap_base_entry *e;
        void *data;
        unsigned idx;

        idx = hashmap_iterate_entry(h, i);
        if (idx == IDX_NIL) {
                if (value)
                        *value = NULL;
                if (key)
                        *key = NULL;

                return false;
        }

        e = bucket_at(h, idx);
        data = entry_value(h, e);
        if (value)
                *value = data;
        if (key)
                *key = e->key;

        return true;
}

bool set_iterate(const Set *s, Iterator *i, void **value) {
        return _hashmap_iterate(HASHMAP_BASE((Set*) s), i, value, NULL);
}

#define HASHMAP_FOREACH_IDX(idx, h, i) \
        for ((i) = ITERATOR_FIRST, (idx) = hashmap_iterate_entry((h), &(i)); \
             (idx != IDX_NIL); \
             (idx) = hashmap_iterate_entry((h), &(i)))

IteratedCache *_hashmap_iterated_cache_new(HashmapBase *h) {
        IteratedCache *cache;

        assert(h);
        assert(!h->cached);

        if (h->cached)
                return NULL;

        cache = new0(IteratedCache, 1);
        if (!cache)
                return NULL;

        cache->hashmap = h;
        h->cached = true;

        return cache;
}

static void reset_direct_storage(HashmapBase *h) {
        const struct hashmap_type_info *hi = &hashmap_type_info[h->type];
        void *p;

        assert(!h->has_indirect);

        p = mempset(h->direct.storage, 0, hi->entry_size * hi->n_direct_buckets);
        memset(p, DIB_RAW_INIT, sizeof(dib_raw_t) * hi->n_direct_buckets);
}

static struct HashmapBase *hashmap_base_new(const struct hash_ops *hash_ops, enum HashmapType type  HASHMAP_DEBUG_PARAMS) {
        HashmapBase *h;
        const struct hashmap_type_info *hi = &hashmap_type_info[type];
        bool up;

        up = mempool_enabled();

        h = up ? mempool_alloc0_tile(hi->mempool) : malloc0(hi->head_size);
        if (!h)
                return NULL;

        h->type = type;
        h->from_pool = up;
        h->hash_ops = hash_ops ?: &trivial_hash_ops;

        if (type == HASHMAP_TYPE_ORDERED) {
                OrderedHashmap *lh = (OrderedHashmap*)h;
                lh->iterate_list_head = lh->iterate_list_tail = IDX_NIL;
        }

        reset_direct_storage(h);

        if (!shared_hash_key_initialized) {
                random_bytes(shared_hash_key, sizeof(shared_hash_key));
                shared_hash_key_initialized= true;
        }

#if ENABLE_DEBUG_HASHMAP
        h->debug.func = func;
        h->debug.file = file;
        h->debug.line = line;
        assert_se(pthread_mutex_lock(&hashmap_debug_list_mutex) == 0);
        LIST_PREPEND(debug_list, hashmap_debug_list, &h->debug);
        assert_se(pthread_mutex_unlock(&hashmap_debug_list_mutex) == 0);
#endif

        return h;
}

Hashmap *_hashmap_new(const struct hash_ops *hash_ops  HASHMAP_DEBUG_PARAMS) {
        return (Hashmap*)        hashmap_base_new(hash_ops, HASHMAP_TYPE_PLAIN  HASHMAP_DEBUG_PASS_ARGS);
}

OrderedHashmap *_ordered_hashmap_new(const struct hash_ops *hash_ops  HASHMAP_DEBUG_PARAMS) {
        return (OrderedHashmap*) hashmap_base_new(hash_ops, HASHMAP_TYPE_ORDERED  HASHMAP_DEBUG_PASS_ARGS);
}

Set *_set_new(const struct hash_ops *hash_ops  HASHMAP_DEBUG_PARAMS) {
        return (Set*)            hashmap_base_new(hash_ops, HASHMAP_TYPE_SET  HASHMAP_DEBUG_PASS_ARGS);
}

static int hashmap_base_ensure_allocated(HashmapBase **h, const struct hash_ops *hash_ops,
                                         enum HashmapType type  HASHMAP_DEBUG_PARAMS) {
        HashmapBase *q;

        assert(h);

        if (*h)
                return 0;

        q = hashmap_base_new(hash_ops, type  HASHMAP_DEBUG_PASS_ARGS);
        if (!q)
                return -ENOMEM;

        *h = q;
        return 1;
}

int _hashmap_ensure_allocated(Hashmap **h, const struct hash_ops *hash_ops  HASHMAP_DEBUG_PARAMS) {
        return hashmap_base_ensure_allocated((HashmapBase**)h, hash_ops, HASHMAP_TYPE_PLAIN  HASHMAP_DEBUG_PASS_ARGS);
}

int _ordered_hashmap_ensure_allocated(OrderedHashmap **h, const struct hash_ops *hash_ops  HASHMAP_DEBUG_PARAMS) {
        return hashmap_base_ensure_allocated((HashmapBase**)h, hash_ops, HASHMAP_TYPE_ORDERED  HASHMAP_DEBUG_PASS_ARGS);
}

int _set_ensure_allocated(Set **s, const struct hash_ops *hash_ops  HASHMAP_DEBUG_PARAMS) {
        return hashmap_base_ensure_allocated((HashmapBase**)s, hash_ops, HASHMAP_TYPE_SET  HASHMAP_DEBUG_PASS_ARGS);
}

static void hashmap_free_no_clear(HashmapBase *h) {
        assert(!h->has_indirect);
        assert(h->n_direct_entries == 0);

#if ENABLE_DEBUG_HASHMAP
        assert_se(pthread_mutex_lock(&hashmap_debug_list_mutex) == 0);
        LIST_REMOVE(debug_list, hashmap_debug_list, &h->debug);
        assert_se(pthread_mutex_unlock(&hashmap_debug_list_mutex) == 0);
#endif

        if (h->from_pool) {
                /* Ensure that the object didn't get migrated between threads. */
                assert_se(is_main_thread());
                mempool_free_tile(hashmap_type_info[h->type].mempool, h);
        } else
                free(h);
}

HashmapBase *_hashmap_free(HashmapBase *h, free_func_t default_free_key, free_func_t default_free_value) {
        if (h) {
                _hashmap_clear(h, default_free_key, default_free_value);
                hashmap_free_no_clear(h);
        }

        return NULL;
}

void _hashmap_clear(HashmapBase *h, free_func_t default_free_key, free_func_t default_free_value) {
        free_func_t free_key, free_value;
        if (!h)
                return;

        free_key = h->hash_ops->free_key ?: default_free_key;
        free_value = h->hash_ops->free_value ?: default_free_value;

        if (free_key || free_value) {

                /* If destructor calls are defined, let's destroy things defensively: let's take the item out of the
                 * hash table, and only then call the destructor functions. If these destructors then try to unregister
                 * themselves from our hash table a second time, the entry is already gone. */

                while (_hashmap_size(h) > 0) {
                        void *k = NULL;
                        void *v;

                        v = _hashmap_first_key_and_value(h, true, &k);

                        if (free_key)
                                free_key(k);

                        if (free_value)
                                free_value(v);
                }
        }

        if (h->has_indirect) {
                free(h->indirect.storage);
                h->has_indirect = false;
        }

        h->n_direct_entries = 0;
        reset_direct_storage(h);

        if (h->type == HASHMAP_TYPE_ORDERED) {
                OrderedHashmap *lh = (OrderedHashmap*) h;
                lh->iterate_list_head = lh->iterate_list_tail = IDX_NIL;
        }

        base_set_dirty(h);
}

static int resize_buckets(HashmapBase *h, unsigned entries_add);

/*
 * Finds an empty bucket to put an entry into, starting the scan at 'idx'.
 * Performs Robin Hood swaps as it goes. The entry to put must be placed
 * by the caller into swap slot IDX_PUT.
 * If used for in-place resizing, may leave a displaced entry in swap slot
 * IDX_PUT. Caller must rehash it next.
 * Returns: true if it left a displaced entry to rehash next in IDX_PUT,
 *          false otherwise.
 */
static bool hashmap_put_robin_hood(HashmapBase *h, unsigned idx,
                                   struct swap_entries *swap) {
        dib_raw_t raw_dib, *dibs;
        unsigned dib, distance;

#if ENABLE_DEBUG_HASHMAP
        h->debug.put_count++;
#endif

        dibs = dib_raw_ptr(h);

        for (distance = 0; ; distance++) {
                raw_dib = dibs[idx];
                if (IN_SET(raw_dib, DIB_RAW_FREE, DIB_RAW_REHASH)) {
                        if (raw_dib == DIB_RAW_REHASH)
                                bucket_move_entry(h, swap, idx, IDX_TMP);

                        if (h->has_indirect && h->indirect.idx_lowest_entry > idx)
                                h->indirect.idx_lowest_entry = idx;

                        bucket_set_dib(h, idx, distance);
                        bucket_move_entry(h, swap, IDX_PUT, idx);
                        if (raw_dib == DIB_RAW_REHASH) {
                                bucket_move_entry(h, swap, IDX_TMP, IDX_PUT);
                                return true;
                        }

                        return false;
                }

                dib = bucket_calculate_dib(h, idx, raw_dib);

                if (dib < distance) {
                        /* Found a wealthier entry. Go Robin Hood! */
                        bucket_set_dib(h, idx, distance);

                        /* swap the entries */
                        bucket_move_entry(h, swap, idx, IDX_TMP);
                        bucket_move_entry(h, swap, IDX_PUT, idx);
                        bucket_move_entry(h, swap, IDX_TMP, IDX_PUT);

                        distance = dib;
                }

                idx = next_idx(h, idx);
        }
}

/*
 * Puts an entry into a hashmap, boldly - no check whether key already exists.
 * The caller must place the entry (only its key and value, not link indexes)
 * in swap slot IDX_PUT.
 * Caller must ensure: the key does not exist yet in the hashmap.
 *                     that resize is not needed if !may_resize.
 * Returns: 1 if entry was put successfully.
 *          -ENOMEM if may_resize==true and resize failed with -ENOMEM.
 *          Cannot return -ENOMEM if !may_resize.
 */
static int hashmap_base_put_boldly(HashmapBase *h, unsigned idx,
                                   struct swap_entries *swap, bool may_resize) {
        struct ordered_hashmap_entry *new_entry;
        int r;

        assert(idx < n_buckets(h));

        new_entry = bucket_at_swap(swap, IDX_PUT);

        if (may_resize) {
                r = resize_buckets(h, 1);
                if (r < 0)
                        return r;
                if (r > 0)
                        idx = bucket_hash(h, new_entry->p.b.key);
        }
        assert(n_entries(h) < n_buckets(h));

        if (h->type == HASHMAP_TYPE_ORDERED) {
                OrderedHashmap *lh = (OrderedHashmap*) h;

                new_entry->iterate_next = IDX_NIL;
                new_entry->iterate_previous = lh->iterate_list_tail;

                if (lh->iterate_list_tail != IDX_NIL) {
                        struct ordered_hashmap_entry *old_tail;

                        old_tail = ordered_bucket_at(lh, lh->iterate_list_tail);
                        assert(old_tail->iterate_next == IDX_NIL);
                        old_tail->iterate_next = IDX_PUT;
                }

                lh->iterate_list_tail = IDX_PUT;
                if (lh->iterate_list_head == IDX_NIL)
                        lh->iterate_list_head = IDX_PUT;
        }

        assert_se(hashmap_put_robin_hood(h, idx, swap) == false);

        n_entries_inc(h);
#if ENABLE_DEBUG_HASHMAP
        h->debug.max_entries = MAX(h->debug.max_entries, n_entries(h));
#endif

        base_set_dirty(h);

        return 1;
}
#define hashmap_put_boldly(h, idx, swap, may_resize) \
        hashmap_base_put_boldly(HASHMAP_BASE(h), idx, swap, may_resize)

/*
 * Returns 0 if resize is not needed.
 *         1 if successfully resized.
 *         -ENOMEM on allocation failure.
 */
static int resize_buckets(HashmapBase *h, unsigned entries_add) {
        struct swap_entries swap;
        void *new_storage;
        dib_raw_t *old_dibs, *new_dibs;
        const struct hashmap_type_info *hi;
        unsigned idx, optimal_idx;
        unsigned old_n_buckets, new_n_buckets, n_rehashed, new_n_entries;
        uint8_t new_shift;
        bool rehash_next;

        assert(h);

        hi = &hashmap_type_info[h->type];
        new_n_entries = n_entries(h) + entries_add;

        /* overflow? */
        if (_unlikely_(new_n_entries < entries_add))
                return -ENOMEM;

        /* For direct storage we allow 100% load, because it's tiny. */
        if (!h->has_indirect && new_n_entries <= hi->n_direct_buckets)
                return 0;

        /*
         * Load factor = n/m = 1 - (1/INV_KEEP_FREE).
         * From it follows: m = n + n/(INV_KEEP_FREE - 1)
         */
        new_n_buckets = new_n_entries + new_n_entries / (INV_KEEP_FREE - 1);
        /* overflow? */
        if (_unlikely_(new_n_buckets < new_n_entries))
                return -ENOMEM;

        if (_unlikely_(new_n_buckets > UINT_MAX / (hi->entry_size + sizeof(dib_raw_t))))
                return -ENOMEM;

        old_n_buckets = n_buckets(h);

        if (_likely_(new_n_buckets <= old_n_buckets))
                return 0;

        new_shift = log2u_round_up(MAX(
                        new_n_buckets * (hi->entry_size + sizeof(dib_raw_t)),
                        2 * sizeof(struct direct_storage)));

        /* Realloc storage (buckets and DIB array). */
        new_storage = realloc(h->has_indirect ? h->indirect.storage : NULL,
                              1U << new_shift);
        if (!new_storage)
                return -ENOMEM;

        /* Must upgrade direct to indirect storage. */
        if (!h->has_indirect) {
                memcpy(new_storage, h->direct.storage,
                       old_n_buckets * (hi->entry_size + sizeof(dib_raw_t)));
                h->indirect.n_entries = h->n_direct_entries;
                h->indirect.idx_lowest_entry = 0;
                h->n_direct_entries = 0;
        }

        /* Get a new hash key. If we've just upgraded to indirect storage,
         * allow reusing a previously generated key. It's still a different key
         * from the shared one that we used for direct storage. */
        get_hash_key(h->indirect.hash_key, !h->has_indirect);

        h->has_indirect = true;
        h->indirect.storage = new_storage;
        h->indirect.n_buckets = (1U << new_shift) /
                                (hi->entry_size + sizeof(dib_raw_t));

        old_dibs = (dib_raw_t*)((uint8_t*) new_storage + hi->entry_size * old_n_buckets);
        new_dibs = dib_raw_ptr(h);

        /*
         * Move the DIB array to the new place, replacing valid DIB values with
         * DIB_RAW_REHASH to indicate all of the used buckets need rehashing.
         * Note: Overlap is not possible, because we have at least doubled the
         * number of buckets and dib_raw_t is smaller than any entry type.
         */
        for (idx = 0; idx < old_n_buckets; idx++) {
                assert(old_dibs[idx] != DIB_RAW_REHASH);
                new_dibs[idx] = old_dibs[idx] == DIB_RAW_FREE ? DIB_RAW_FREE
                                                              : DIB_RAW_REHASH;
        }

        /* Zero the area of newly added entries (including the old DIB area) */
        memzero(bucket_at(h, old_n_buckets),
               (n_buckets(h) - old_n_buckets) * hi->entry_size);

        /* The upper half of the new DIB array needs initialization */
        memset(&new_dibs[old_n_buckets], DIB_RAW_INIT,
               (n_buckets(h) - old_n_buckets) * sizeof(dib_raw_t));

        /* Rehash entries that need it */
        n_rehashed = 0;
        for (idx = 0; idx < old_n_buckets; idx++) {
                if (new_dibs[idx] != DIB_RAW_REHASH)
                        continue;

                optimal_idx = bucket_hash(h, bucket_at(h, idx)->key);

                /*
                 * Not much to do if by luck the entry hashes to its current
                 * location. Just set its DIB.
                 */
                if (optimal_idx == idx) {
                        new_dibs[idx] = 0;
                        n_rehashed++;
                        continue;
                }

                new_dibs[idx] = DIB_RAW_FREE;
                bucket_move_entry(h, &swap, idx, IDX_PUT);
                /* bucket_move_entry does not clear the source */
                memzero(bucket_at(h, idx), hi->entry_size);

                do {
                        /*
                         * Find the new bucket for the current entry. This may make
                         * another entry homeless and load it into IDX_PUT.
                         */
                        rehash_next = hashmap_put_robin_hood(h, optimal_idx, &swap);
                        n_rehashed++;

                        /* Did the current entry displace another one? */
                        if (rehash_next)
                                optimal_idx = bucket_hash(h, bucket_at_swap(&swap, IDX_PUT)->p.b.key);
                } while (rehash_next);
        }

        assert(n_rehashed == n_entries(h));

        return 1;
}

/*
 * Finds an entry with a matching key
 * Returns: index of the found entry, or IDX_NIL if not found.
 */
static unsigned base_bucket_scan(HashmapBase *h, unsigned idx, const void *key) {
        struct hashmap_base_entry *e;
        unsigned dib, distance;
        dib_raw_t *dibs = dib_raw_ptr(h);

        assert(idx < n_buckets(h));

        for (distance = 0; ; distance++) {
                if (dibs[idx] == DIB_RAW_FREE)
                        return IDX_NIL;

                dib = bucket_calculate_dib(h, idx, dibs[idx]);

                if (dib < distance)
                        return IDX_NIL;
                if (dib == distance) {
                        e = bucket_at(h, idx);
                        if (h->hash_ops->compare(e->key, key) == 0)
                                return idx;
                }

                idx = next_idx(h, idx);
        }
}
#define bucket_scan(h, idx, key) base_bucket_scan(HASHMAP_BASE(h), idx, key)

int hashmap_put(Hashmap *h, const void *key, void *value) {
        struct swap_entries swap;
        struct plain_hashmap_entry *e;
        unsigned hash, idx;

        assert(h);

        hash = bucket_hash(h, key);
        idx = bucket_scan(h, hash, key);
        if (idx != IDX_NIL) {
                e = plain_bucket_at(h, idx);
                if (e->value == value)
                        return 0;
                return -EEXIST;
        }

        e = &bucket_at_swap(&swap, IDX_PUT)->p;
        e->b.key = key;
        e->value = value;
        return hashmap_put_boldly(h, hash, &swap, true);
}

int set_put(Set *s, const void *key) {
        struct swap_entries swap;
        struct hashmap_base_entry *e;
        unsigned hash, idx;

        assert(s);

        hash = bucket_hash(s, key);
        idx = bucket_scan(s, hash, key);
        if (idx != IDX_NIL)
                return 0;

        e = &bucket_at_swap(&swap, IDX_PUT)->p.b;
        e->key = key;
        return hashmap_put_boldly(s, hash, &swap, true);
}

int _set_ensure_put(Set **s, const struct hash_ops *hash_ops, const void *key  HASHMAP_DEBUG_PARAMS) {
        int r;

        r = _set_ensure_allocated(s, hash_ops  HASHMAP_DEBUG_PASS_ARGS);
        if (r < 0)
                return r;

        return set_put(*s, key);
}

int _set_ensure_consume(Set **s, const struct hash_ops *hash_ops, void *key  HASHMAP_DEBUG_PARAMS) {
        int r;

        r = _set_ensure_put(s, hash_ops, key  HASHMAP_DEBUG_PASS_ARGS);
        if (r <= 0) {
                if (hash_ops && hash_ops->free_key)
                        hash_ops->free_key(key);
                else
                        free(key);
        }

        return r;
}

int hashmap_replace(Hashmap *h, const void *key, void *value) {
        struct swap_entries swap;
        struct plain_hashmap_entry *e;
        unsigned hash, idx;

        assert(h);

        hash = bucket_hash(h, key);
        idx = bucket_scan(h, hash, key);
        if (idx != IDX_NIL) {
                e = plain_bucket_at(h, idx);
#if ENABLE_DEBUG_HASHMAP
                /* Although the key is equal, the key pointer may have changed,
                 * and this would break our assumption for iterating. So count
                 * this operation as incompatible with iteration. */
                if (e->b.key != key) {
                        h->b.debug.put_count++;
                        h->b.debug.rem_count++;
                        h->b.debug.last_rem_idx = idx;
                }
#endif
                e->b.key = key;
                e->value = value;
                hashmap_set_dirty(h);

                return 0;
        }

        e = &bucket_at_swap(&swap, IDX_PUT)->p;
        e->b.key = key;
        e->value = value;
        return hashmap_put_boldly(h, hash, &swap, true);
}

int hashmap_update(Hashmap *h, const void *key, void *value) {
        struct plain_hashmap_entry *e;
        unsigned hash, idx;

        assert(h);

        hash = bucket_hash(h, key);
        idx = bucket_scan(h, hash, key);
        if (idx == IDX_NIL)
                return -ENOENT;

        e = plain_bucket_at(h, idx);
        e->value = value;
        hashmap_set_dirty(h);

        return 0;
}

void *_hashmap_get(HashmapBase *h, const void *key) {
        struct hashmap_base_entry *e;
        unsigned hash, idx;

        if (!h)
                return NULL;

        hash = bucket_hash(h, key);
        idx = bucket_scan(h, hash, key);
        if (idx == IDX_NIL)
                return NULL;

        e = bucket_at(h, idx);
        return entry_value(h, e);
}

void *hashmap_get2(Hashmap *h, const void *key, void **key2) {
        struct plain_hashmap_entry *e;
        unsigned hash, idx;

        if (!h)
                return NULL;

        hash = bucket_hash(h, key);
        idx = bucket_scan(h, hash, key);
        if (idx == IDX_NIL)
                return NULL;

        e = plain_bucket_at(h, idx);
        if (key2)
                *key2 = (void*) e->b.key;

        return e->value;
}

bool _hashmap_contains(HashmapBase *h, const void *key) {
        unsigned hash;

        if (!h)
                return false;

        hash = bucket_hash(h, key);
        return bucket_scan(h, hash, key) != IDX_NIL;
}

void *_hashmap_remove(HashmapBase *h, const void *key) {
        struct hashmap_base_entry *e;
        unsigned hash, idx;
        void *data;

        if (!h)
                return NULL;

        hash = bucket_hash(h, key);
        idx = bucket_scan(h, hash, key);
        if (idx == IDX_NIL)
                return NULL;

        e = bucket_at(h, idx);
        data = entry_value(h, e);
        remove_entry(h, idx);

        return data;
}

void *hashmap_remove2(Hashmap *h, const void *key, void **rkey) {
        struct plain_hashmap_entry *e;
        unsigned hash, idx;
        void *data;

        if (!h) {
                if (rkey)
                        *rkey = NULL;
                return NULL;
        }

        hash = bucket_hash(h, key);
        idx = bucket_scan(h, hash, key);
        if (idx == IDX_NIL) {
                if (rkey)
                        *rkey = NULL;
                return NULL;
        }

        e = plain_bucket_at(h, idx);
        data = e->value;
        if (rkey)
                *rkey = (void*) e->b.key;

        remove_entry(h, idx);

        return data;
}

int hashmap_remove_and_put(Hashmap *h, const void *old_key, const void *new_key, void *value) {
        struct swap_entries swap;
        struct plain_hashmap_entry *e;
        unsigned old_hash, new_hash, idx;

        if (!h)
                return -ENOENT;

        old_hash = bucket_hash(h, old_key);
        idx = bucket_scan(h, old_hash, old_key);
        if (idx == IDX_NIL)
                return -ENOENT;

        new_hash = bucket_hash(h, new_key);
        if (bucket_scan(h, new_hash, new_key) != IDX_NIL)
                return -EEXIST;

        remove_entry(h, idx);

        e = &bucket_at_swap(&swap, IDX_PUT)->p;
        e->b.key = new_key;
        e->value = value;
        assert_se(hashmap_put_boldly(h, new_hash, &swap, false) == 1);

        return 0;
}

int set_remove_and_put(Set *s, const void *old_key, const void *new_key) {
        struct swap_entries swap;
        struct hashmap_base_entry *e;
        unsigned old_hash, new_hash, idx;

        if (!s)
                return -ENOENT;

        old_hash = bucket_hash(s, old_key);
        idx = bucket_scan(s, old_hash, old_key);
        if (idx == IDX_NIL)
                return -ENOENT;

        new_hash = bucket_hash(s, new_key);
        if (bucket_scan(s, new_hash, new_key) != IDX_NIL)
                return -EEXIST;

        remove_entry(s, idx);

        e = &bucket_at_swap(&swap, IDX_PUT)->p.b;
        e->key = new_key;
        assert_se(hashmap_put_boldly(s, new_hash, &swap, false) == 1);

        return 0;
}

int hashmap_remove_and_replace(Hashmap *h, const void *old_key, const void *new_key, void *value) {
        struct swap_entries swap;
        struct plain_hashmap_entry *e;
        unsigned old_hash, new_hash, idx_old, idx_new;

        if (!h)
                return -ENOENT;

        old_hash = bucket_hash(h, old_key);
        idx_old = bucket_scan(h, old_hash, old_key);
        if (idx_old == IDX_NIL)
                return -ENOENT;

        old_key = bucket_at(HASHMAP_BASE(h), idx_old)->key;

        new_hash = bucket_hash(h, new_key);
        idx_new = bucket_scan(h, new_hash, new_key);
        if (idx_new != IDX_NIL)
                if (idx_old != idx_new) {
                        remove_entry(h, idx_new);
                        /* Compensate for a possible backward shift. */
                        if (old_key != bucket_at(HASHMAP_BASE(h), idx_old)->key)
                                idx_old = prev_idx(HASHMAP_BASE(h), idx_old);
                        assert(old_key == bucket_at(HASHMAP_BASE(h), idx_old)->key);
                }

        remove_entry(h, idx_old);

        e = &bucket_at_swap(&swap, IDX_PUT)->p;
        e->b.key = new_key;
        e->value = value;
        assert_se(hashmap_put_boldly(h, new_hash, &swap, false) == 1);

        return 0;
}

void *_hashmap_remove_value(HashmapBase *h, const void *key, void *value) {
        struct hashmap_base_entry *e;
        unsigned hash, idx;

        if (!h)
                return NULL;

        hash = bucket_hash(h, key);
        idx = bucket_scan(h, hash, key);
        if (idx == IDX_NIL)
                return NULL;

        e = bucket_at(h, idx);
        if (entry_value(h, e) != value)
                return NULL;

        remove_entry(h, idx);

        return value;
}

static unsigned find_first_entry(HashmapBase *h) {
        Iterator i = ITERATOR_FIRST;

        if (!h || !n_entries(h))
                return IDX_NIL;

        return hashmap_iterate_entry(h, &i);
}

void *_hashmap_first_key_and_value(HashmapBase *h, bool remove, void **ret_key) {
        struct hashmap_base_entry *e;
        void *key, *data;
        unsigned idx;

        idx = find_first_entry(h);
        if (idx == IDX_NIL) {
                if (ret_key)
                        *ret_key = NULL;
                return NULL;
        }

        e = bucket_at(h, idx);
        key = (void*) e->key;
        data = entry_value(h, e);

        if (remove)
                remove_entry(h, idx);

        if (ret_key)
                *ret_key = key;

        return data;
}

unsigned _hashmap_size(HashmapBase *h) {
        if (!h)
                return 0;

        return n_entries(h);
}

unsigned _hashmap_buckets(HashmapBase *h) {
        if (!h)
                return 0;

        return n_buckets(h);
}

int _hashmap_merge(Hashmap *h, Hashmap *other) {
        Iterator i;
        unsigned idx;

        assert(h);

        HASHMAP_FOREACH_IDX(idx, HASHMAP_BASE(other), i) {
                struct plain_hashmap_entry *pe = plain_bucket_at(other, idx);
                int r;

                r = hashmap_put(h, pe->b.key, pe->value);
                if (r < 0 && r != -EEXIST)
                        return r;
        }

        return 0;
}

int set_merge(Set *s, Set *other) {
        Iterator i;
        unsigned idx;

        assert(s);

        HASHMAP_FOREACH_IDX(idx, HASHMAP_BASE(other), i) {
                struct set_entry *se = set_bucket_at(other, idx);
                int r;

                r = set_put(s, se->b.key);
                if (r < 0)
                        return r;
        }

        return 0;
}

int _hashmap_reserve(HashmapBase *h, unsigned entries_add) {
        int r;

        assert(h);

        r = resize_buckets(h, entries_add);
        if (r < 0)
                return r;

        return 0;
}

/*
 * The same as hashmap_merge(), but every new item from other is moved to h.
 * Keys already in h are skipped and stay in other.
 * Returns: 0 on success.
 *          -ENOMEM on alloc failure, in which case no move has been done.
 */
int _hashmap_move(HashmapBase *h, HashmapBase *other) {
        struct swap_entries swap;
        struct hashmap_base_entry *e, *n;
        Iterator i;
        unsigned idx;
        int r;

        assert(h);

        if (!other)
                return 0;

        assert(other->type == h->type);

        /*
         * This reserves buckets for the worst case, where none of other's
         * entries are yet present in h. This is preferable to risking
         * an allocation failure in the middle of the moving and having to
         * rollback or return a partial result.
         */
        r = resize_buckets(h, n_entries(other));
        if (r < 0)
                return r;

        HASHMAP_FOREACH_IDX(idx, other, i) {
                unsigned h_hash;

                e = bucket_at(other, idx);
                h_hash = bucket_hash(h, e->key);
                if (bucket_scan(h, h_hash, e->key) != IDX_NIL)
                        continue;

                n = &bucket_at_swap(&swap, IDX_PUT)->p.b;
                n->key = e->key;
                if (h->type != HASHMAP_TYPE_SET)
                        ((struct plain_hashmap_entry*) n)->value =
                                ((struct plain_hashmap_entry*) e)->value;
                assert_se(hashmap_put_boldly(h, h_hash, &swap, false) == 1);

                remove_entry(other, idx);
        }

        return 0;
}

int _hashmap_move_one(HashmapBase *h, HashmapBase *other, const void *key) {
        struct swap_entries swap;
        unsigned h_hash, other_hash, idx;
        struct hashmap_base_entry *e, *n;
        int r;

        assert(h);

        h_hash = bucket_hash(h, key);
        if (bucket_scan(h, h_hash, key) != IDX_NIL)
                return -EEXIST;

        if (!other)
                return -ENOENT;

        assert(other->type == h->type);

        other_hash = bucket_hash(other, key);
        idx = bucket_scan(other, other_hash, key);
        if (idx == IDX_NIL)
                return -ENOENT;

        e = bucket_at(other, idx);

        n = &bucket_at_swap(&swap, IDX_PUT)->p.b;
        n->key = e->key;
        if (h->type != HASHMAP_TYPE_SET)
                ((struct plain_hashmap_entry*) n)->value =
                        ((struct plain_hashmap_entry*) e)->value;
        r = hashmap_put_boldly(h, h_hash, &swap, true);
        if (r < 0)
                return r;

        remove_entry(other, idx);
        return 0;
}

HashmapBase *_hashmap_copy(HashmapBase *h  HASHMAP_DEBUG_PARAMS) {
        HashmapBase *copy;
        int r;

        assert(h);

        copy = hashmap_base_new(h->hash_ops, h->type  HASHMAP_DEBUG_PASS_ARGS);
        if (!copy)
                return NULL;

        switch (h->type) {
        case HASHMAP_TYPE_PLAIN:
        case HASHMAP_TYPE_ORDERED:
                r = hashmap_merge((Hashmap*)copy, (Hashmap*)h);
                break;
        case HASHMAP_TYPE_SET:
                r = set_merge((Set*)copy, (Set*)h);
                break;
        default:
                assert_not_reached("Unknown hashmap type");
        }

        if (r < 0)
                return _hashmap_free(copy, false, false);

        return copy;
}

char **_hashmap_get_strv(HashmapBase *h) {
        char **sv;
        Iterator i;
        unsigned idx, n;

        sv = new(char*, n_entries(h)+1);
        if (!sv)
                return NULL;

        n = 0;
        HASHMAP_FOREACH_IDX(idx, h, i)
                sv[n++] = entry_value(h, bucket_at(h, idx));
        sv[n] = NULL;

        return sv;
}

void *ordered_hashmap_next(OrderedHashmap *h, const void *key) {
        struct ordered_hashmap_entry *e;
        unsigned hash, idx;

        if (!h)
                return NULL;

        hash = bucket_hash(h, key);
        idx = bucket_scan(h, hash, key);
        if (idx == IDX_NIL)
                return NULL;

        e = ordered_bucket_at(h, idx);
        if (e->iterate_next == IDX_NIL)
                return NULL;
        return ordered_bucket_at(h, e->iterate_next)->p.value;
}

int set_consume(Set *s, void *value) {
        int r;

        assert(s);
        assert(value);

        r = set_put(s, value);
        if (r <= 0)
                free(value);

        return r;
}

<<<<<<< HEAD
#if 0 /* NM_IGNORED */
int hashmap_put_strdup(Hashmap **h, const char *k, const char *v) {
=======
int _hashmap_put_strdup(Hashmap **h, const char *k, const char *v  HASHMAP_DEBUG_PARAMS) {
>>>>>>> 5747fb11
        int r;

        r = _hashmap_ensure_allocated(h, &string_hash_ops_free_free  HASHMAP_DEBUG_PASS_ARGS);
        if (r < 0)
                return r;

        _cleanup_free_ char *kdup = NULL, *vdup = NULL;

        kdup = strdup(k);
        if (!kdup)
                return -ENOMEM;

        if (v) {
                vdup = strdup(v);
                if (!vdup)
                        return -ENOMEM;
        }

        r = hashmap_put(*h, kdup, vdup);
        if (r < 0) {
                if (r == -EEXIST && streq_ptr(v, hashmap_get(*h, kdup)))
                        return 0;
                return r;
        }

        /* 0 with non-null vdup would mean vdup is already in the hashmap, which cannot be */
        assert(vdup == NULL || r > 0);
        if (r > 0)
                kdup = vdup = NULL;

        return r;
}
#endif /* NM_IGNORED */

int _set_put_strdup(Set **s, const char *p  HASHMAP_DEBUG_PARAMS) {
        char *c;
        int r;

        assert(s);
        assert(p);

        r = _set_ensure_allocated(s, &string_hash_ops_free  HASHMAP_DEBUG_PASS_ARGS);
        if (r < 0)
                return r;

        if (set_contains(*s, (char*) p))
                return 0;

        c = strdup(p);
        if (!c)
                return -ENOMEM;

        return set_consume(*s, c);
}

int _set_put_strdupv(Set **s, char **l  HASHMAP_DEBUG_PARAMS) {
        int n = 0, r;
        char **i;

        assert(s);

        STRV_FOREACH(i, l) {
                r = _set_put_strdup(s, *i  HASHMAP_DEBUG_PASS_ARGS);
                if (r < 0)
                        return r;

                n += r;
        }

        return n;
}

int set_put_strsplit(Set *s, const char *v, const char *separators, ExtractFlags flags) {
        const char *p = v;
        int r;

        assert(s);
        assert(v);

        for (;;) {
                char *word;

                r = extract_first_word(&p, &word, separators, flags);
                if (r <= 0)
                        return r;

                r = set_consume(s, word);
                if (r < 0)
                        return r;
        }
}

/* expand the cachemem if needed, return true if newly (re)activated. */
static int cachemem_maintain(CacheMem *mem, unsigned size) {
        assert(mem);

        if (!GREEDY_REALLOC(mem->ptr, mem->n_allocated, size)) {
                if (size > 0)
                        return -ENOMEM;
        }

        if (!mem->active) {
                mem->active = true;
                return true;
        }

        return false;
}

int iterated_cache_get(IteratedCache *cache, const void ***res_keys, const void ***res_values, unsigned *res_n_entries) {
        bool sync_keys = false, sync_values = false;
        unsigned size;
        int r;

        assert(cache);
        assert(cache->hashmap);

        size = n_entries(cache->hashmap);

        if (res_keys) {
                r = cachemem_maintain(&cache->keys, size);
                if (r < 0)
                        return r;

                sync_keys = r;
        } else
                cache->keys.active = false;

        if (res_values) {
                r = cachemem_maintain(&cache->values, size);
                if (r < 0)
                        return r;

                sync_values = r;
        } else
                cache->values.active = false;

        if (cache->hashmap->dirty) {
                if (cache->keys.active)
                        sync_keys = true;
                if (cache->values.active)
                        sync_values = true;

                cache->hashmap->dirty = false;
        }

        if (sync_keys || sync_values) {
                unsigned i, idx;
                Iterator iter;

                i = 0;
                HASHMAP_FOREACH_IDX(idx, cache->hashmap, iter) {
                        struct hashmap_base_entry *e;

                        e = bucket_at(cache->hashmap, idx);

                        if (sync_keys)
                                cache->keys.ptr[i] = e->key;
                        if (sync_values)
                                cache->values.ptr[i] = entry_value(cache->hashmap, e);
                        i++;
                }
        }

        if (res_keys)
                *res_keys = cache->keys.ptr;
        if (res_values)
                *res_values = cache->values.ptr;
        if (res_n_entries)
                *res_n_entries = size;

        return 0;
}

IteratedCache *iterated_cache_free(IteratedCache *cache) {
        if (cache) {
                free(cache->keys.ptr);
                free(cache->values.ptr);
        }

        return mfree(cache);
}<|MERGE_RESOLUTION|>--- conflicted
+++ resolved
@@ -1789,12 +1789,8 @@
         return r;
 }
 
-<<<<<<< HEAD
 #if 0 /* NM_IGNORED */
-int hashmap_put_strdup(Hashmap **h, const char *k, const char *v) {
-=======
 int _hashmap_put_strdup(Hashmap **h, const char *k, const char *v  HASHMAP_DEBUG_PARAMS) {
->>>>>>> 5747fb11
         int r;
 
         r = _hashmap_ensure_allocated(h, &string_hash_ops_free_free  HASHMAP_DEBUG_PASS_ARGS);
