/* SPDX-License-Identifier: LGPL-2.1-or-later */

#include "nm-sd-adapt-shared.h"

#include <errno.h>
#include <inttypes.h>
#include <linux/oom.h>
#include <net/if.h>
#include <stdio.h>
#include <stdlib.h>
#include <sys/socket.h>

#include "alloc-util.h"
#include "errno-list.h"
#include "extract-word.h"
#include "locale-util.h"
#include "macro.h"
#include "missing_network.h"
#include "parse-util.h"
#include "process-util.h"
#if HAVE_SECCOMP
#include "seccomp-util.h"
#endif
#include "stat-util.h"
#include "string-util.h"
#include "strv.h"

int parse_boolean(const char *v) {
        if (!v)
                return -EINVAL;

        if (STRCASE_IN_SET(v,
                           "1",
                           "yes",
                           "y",
                           "true",
                           "t",
                           "on"))
                return 1;

        if (STRCASE_IN_SET(v,
                           "0",
                           "no",
                           "n",
                           "false",
                           "f",
                           "off"))
                return 0;

        return -EINVAL;
}

#if 0 /* NM_IGNORED */
int parse_pid(const char *s, pid_t* ret_pid) {
        unsigned long ul = 0;
        pid_t pid;
        int r;

        assert(s);
        assert(ret_pid);

        r = safe_atolu(s, &ul);
        if (r < 0)
                return r;

        pid = (pid_t) ul;

        if ((unsigned long) pid != ul)
                return -ERANGE;

        if (!pid_is_valid(pid))
                return -ERANGE;

        *ret_pid = pid;
        return 0;
}

int parse_mode(const char *s, mode_t *ret) {
        unsigned m;
        int r;

        assert(s);

        r = safe_atou_full(s, 8 |
                           SAFE_ATO_REFUSE_PLUS_MINUS, /* Leading '+' or even '-' char? that's just weird,
                                                        * refuse. User might have wanted to add mode flags or
                                                        * so, but this parser doesn't allow that, so let's
                                                        * better be safe. */
                           &m);
        if (r < 0)
                return r;
        if (m > 07777)
                return -ERANGE;

        if (ret)
                *ret = m;
        return 0;
}

int parse_ifindex(const char *s) {
        int ifi, r;

        assert(s);

        r = safe_atoi(s, &ifi);
        if (r < 0)
                return r;
        if (ifi <= 0)
                return -EINVAL;

        return ifi;
}

int parse_mtu(int family, const char *s, uint32_t *ret) {
        uint64_t u;
        size_t m;
        int r;

        r = parse_size(s, 1024, &u);
        if (r < 0)
                return r;

        if (u > UINT32_MAX)
                return -ERANGE;

        if (family == AF_INET6)
                m = IPV6_MIN_MTU; /* This is 1280 */
        else
                m = IPV4_MIN_MTU; /* For all other protocols, including 'unspecified' we assume the IPv4 minimal MTU */

        if (u < m)
                return -ERANGE;

        *ret = (uint32_t) u;
        return 0;
}

int parse_size(const char *t, uint64_t base, uint64_t *size) {

        /* Soo, sometimes we want to parse IEC binary suffixes, and
         * sometimes SI decimal suffixes. This function can parse
         * both. Which one is the right way depends on the
         * context. Wikipedia suggests that SI is customary for
         * hardware metrics and network speeds, while IEC is
         * customary for most data sizes used by software and volatile
         * (RAM) memory. Hence be careful which one you pick!
         *
         * In either case we use just K, M, G as suffix, and not Ki,
         * Mi, Gi or so (as IEC would suggest). That's because that's
         * frickin' ugly. But this means you really need to make sure
         * to document which base you are parsing when you use this
         * call. */

        struct table {
                const char *suffix;
                unsigned long long factor;
        };

        static const struct table iec[] = {
                { "E", 1024ULL*1024ULL*1024ULL*1024ULL*1024ULL*1024ULL },
                { "P", 1024ULL*1024ULL*1024ULL*1024ULL*1024ULL },
                { "T", 1024ULL*1024ULL*1024ULL*1024ULL },
                { "G", 1024ULL*1024ULL*1024ULL },
                { "M", 1024ULL*1024ULL },
                { "K", 1024ULL },
                { "B", 1ULL },
                { "",  1ULL },
        };

        static const struct table si[] = {
                { "E", 1000ULL*1000ULL*1000ULL*1000ULL*1000ULL*1000ULL },
                { "P", 1000ULL*1000ULL*1000ULL*1000ULL*1000ULL },
                { "T", 1000ULL*1000ULL*1000ULL*1000ULL },
                { "G", 1000ULL*1000ULL*1000ULL },
                { "M", 1000ULL*1000ULL },
                { "K", 1000ULL },
                { "B", 1ULL },
                { "",  1ULL },
        };

        const struct table *table;
        const char *p;
        unsigned long long r = 0;
        unsigned n_entries, start_pos = 0;

        assert(t);
        assert(IN_SET(base, 1000, 1024));
        assert(size);

        if (base == 1000) {
                table = si;
                n_entries = ELEMENTSOF(si);
        } else {
                table = iec;
                n_entries = ELEMENTSOF(iec);
        }

        p = t;
        do {
                unsigned long long l, tmp;
                double frac = 0;
                char *e;
                unsigned i;

                p += strspn(p, WHITESPACE);

                errno = 0;
                l = strtoull(p, &e, 10);
                if (errno > 0)
                        return -errno;
                if (e == p)
                        return -EINVAL;
                if (*p == '-')
                        return -ERANGE;

                if (*e == '.') {
                        e++;

                        /* strtoull() itself would accept space/+/- */
                        if (*e >= '0' && *e <= '9') {
                                unsigned long long l2;
                                char *e2;

                                l2 = strtoull(e, &e2, 10);
                                if (errno > 0)
                                        return -errno;

                                /* Ignore failure. E.g. 10.M is valid */
                                frac = l2;
                                for (; e < e2; e++)
                                        frac /= 10;
                        }
                }

                e += strspn(e, WHITESPACE);

                for (i = start_pos; i < n_entries; i++)
                        if (startswith(e, table[i].suffix))
                                break;

                if (i >= n_entries)
                        return -EINVAL;

                if (l + (frac > 0) > ULLONG_MAX / table[i].factor)
                        return -ERANGE;

                tmp = l * table[i].factor + (unsigned long long) (frac * table[i].factor);
                if (tmp > ULLONG_MAX - r)
                        return -ERANGE;

                r += tmp;
                if ((unsigned long long) (uint64_t) r != r)
                        return -ERANGE;

                p = e + strlen(table[i].suffix);

                start_pos = i + 1;

        } while (*p);

        *size = r;

        return 0;
}

int parse_range(const char *t, unsigned *lower, unsigned *upper) {
        _cleanup_free_ char *word = NULL;
        unsigned l, u;
        int r;

        assert(lower);
        assert(upper);

        /* Extract the lower bound. */
        r = extract_first_word(&t, &word, "-", EXTRACT_DONT_COALESCE_SEPARATORS);
        if (r < 0)
                return r;
        if (r == 0)
                return -EINVAL;

        r = safe_atou(word, &l);
        if (r < 0)
                return r;

        /* Check for the upper bound and extract it if needed */
        if (!t)
                /* Single number with no dashes. */
                u = l;
        else if (!*t)
                /* Trailing dash is an error. */
                return -EINVAL;
        else {
                r = safe_atou(t, &u);
                if (r < 0)
                        return r;
        }

        *lower = l;
        *upper = u;
        return 0;
}

int parse_errno(const char *t) {
        int r, e;

        assert(t);

        r = errno_from_name(t);
        if (r > 0)
                return r;

        r = safe_atoi(t, &e);
        if (r < 0)
                return r;

        /* 0 is also allowed here */
        if (!errno_is_valid(e) && e != 0)
                return -ERANGE;

        return e;
}

#if HAVE_SECCOMP
int parse_syscall_and_errno(const char *in, char **name, int *error) {
        _cleanup_free_ char *n = NULL;
        char *p;
        int e = -1;

        assert(in);
        assert(name);
        assert(error);

        /*
         * This parse "syscall:errno" like "uname:EILSEQ", "@sync:255".
         * If errno is omitted, then error is set to -1.
         * Empty syscall name is not allowed.
         * Here, we do not check that the syscall name is valid or not.
         */

        p = strchr(in, ':');
        if (p) {
                e = seccomp_parse_errno_or_action(p + 1);
                if (e < 0)
                        return e;

                n = strndup(in, p - in);
        } else
                n = strdup(in);

        if (!n)
                return -ENOMEM;

        if (isempty(n))
                return -EINVAL;

        *error = e;
        *name = TAKE_PTR(n);

        return 0;
}
#endif
#endif /* NM_IGNORED */

static const char *mangle_base(const char *s, unsigned *base) {
        const char *k;

        assert(s);
        assert(base);

        /* Base already explicitly specified, then don't do anything. */
        if (SAFE_ATO_MASK_FLAGS(*base) != 0)
                return s;

        /* Support Python 3 style "0b" and 0x" prefixes, because they truly make sense, much more than C's "0" prefix for octal. */
        k = STARTSWITH_SET(s, "0b", "0B");
        if (k) {
                *base = 2 | (*base & SAFE_ATO_ALL_FLAGS);
                return k;
        }

        k = STARTSWITH_SET(s, "0o", "0O");
        if (k) {
                *base = 8 | (*base & SAFE_ATO_ALL_FLAGS);
                return k;
        }

        return s;
}

int safe_atou_full(const char *s, unsigned base, unsigned *ret_u) {
        char *x = NULL;
        unsigned long l;

        assert(s);
        assert(SAFE_ATO_MASK_FLAGS(base) <= 16);

        /* strtoul() is happy to parse negative values, and silently converts them to unsigned values without
         * generating an error. We want a clean error, hence let's look for the "-" prefix on our own, and
         * generate an error. But let's do so only after strtoul() validated that the string is clean
         * otherwise, so that we return EINVAL preferably over ERANGE. */

        if (FLAGS_SET(base, SAFE_ATO_REFUSE_LEADING_WHITESPACE) &&
            strchr(WHITESPACE, s[0]))
                return -EINVAL;

        s += strspn(s, WHITESPACE);

        if (FLAGS_SET(base, SAFE_ATO_REFUSE_PLUS_MINUS) &&
            IN_SET(s[0], '+', '-'))
                return -EINVAL; /* Note that we check the "-" prefix again a second time below, but return a
                                 * different error. I.e. if the SAFE_ATO_REFUSE_PLUS_MINUS flag is set we
                                 * blanket refuse +/- prefixed integers, while if it is missing we'll just
                                 * return ERANGE, because the string actually parses correctly, but doesn't
                                 * fit in the return type. */

        if (FLAGS_SET(base, SAFE_ATO_REFUSE_LEADING_ZERO) &&
            s[0] == '0' && !streq(s, "0"))
                return -EINVAL; /* This is particularly useful to avoid ambiguities between C's octal
                                 * notation and assumed-to-be-decimal integers with a leading zero. */

        s = mangle_base(s, &base);

        errno = 0;
        l = strtoul(s, &x, SAFE_ATO_MASK_FLAGS(base) /* Let's mask off the flags bits so that only the actual
                                                      * base is left */);
        if (errno > 0)
                return -errno;
        if (!x || x == s || *x != 0)
                return -EINVAL;
        if (l != 0 && s[0] == '-')
                return -ERANGE;
        if ((unsigned long) (unsigned) l != l)
                return -ERANGE;

        if (ret_u)
                *ret_u = (unsigned) l;

        return 0;
}

int safe_atoi(const char *s, int *ret_i) {
        unsigned base = 0;
        char *x = NULL;
        long l;

        assert(s);

        s += strspn(s, WHITESPACE);
        s = mangle_base(s, &base);

        errno = 0;
        l = strtol(s, &x, base);
        if (errno > 0)
                return -errno;
        if (!x || x == s || *x != 0)
                return -EINVAL;
        if ((long) (int) l != l)
                return -ERANGE;

        if (ret_i)
                *ret_i = (int) l;

        return 0;
}

int safe_atollu_full(const char *s, unsigned base, long long unsigned *ret_llu) {
        char *x = NULL;
        unsigned long long l;

        assert(s);
        assert(SAFE_ATO_MASK_FLAGS(base) <= 16);

        if (FLAGS_SET(base, SAFE_ATO_REFUSE_LEADING_WHITESPACE) &&
            strchr(WHITESPACE, s[0]))
                return -EINVAL;

        s += strspn(s, WHITESPACE);

        if (FLAGS_SET(base, SAFE_ATO_REFUSE_PLUS_MINUS) &&
            IN_SET(s[0], '+', '-'))
                return -EINVAL;

        if (FLAGS_SET(base, SAFE_ATO_REFUSE_LEADING_ZERO) &&
            s[0] == '0' && s[1] != 0)
                return -EINVAL;

        s = mangle_base(s, &base);

        errno = 0;
        l = strtoull(s, &x, SAFE_ATO_MASK_FLAGS(base));
        if (errno > 0)
                return -errno;
        if (!x || x == s || *x != 0)
                return -EINVAL;
        if (l != 0 && s[0] == '-')
                return -ERANGE;

        if (ret_llu)
                *ret_llu = l;

        return 0;
}

int safe_atolli(const char *s, long long int *ret_lli) {
        unsigned base = 0;
        char *x = NULL;
        long long l;

        assert(s);

        s += strspn(s, WHITESPACE);
        s = mangle_base(s, &base);

        errno = 0;
        l = strtoll(s, &x, base);
        if (errno > 0)
                return -errno;
        if (!x || x == s || *x != 0)
                return -EINVAL;

        if (ret_lli)
                *ret_lli = l;

        return 0;
}

int safe_atou8(const char *s, uint8_t *ret) {
        unsigned base = 0;
        unsigned long l;
        char *x = NULL;

        assert(s);

        s += strspn(s, WHITESPACE);
        s = mangle_base(s, &base);

        errno = 0;
        l = strtoul(s, &x, base);
        if (errno > 0)
                return -errno;
        if (!x || x == s || *x != 0)
                return -EINVAL;
        if (l != 0 && s[0] == '-')
                return -ERANGE;
        if ((unsigned long) (uint8_t) l != l)
                return -ERANGE;

        if (ret)
                *ret = (uint8_t) l;
        return 0;
}

int safe_atou16_full(const char *s, unsigned base, uint16_t *ret) {
        char *x = NULL;
        unsigned long l;

        assert(s);
        assert(SAFE_ATO_MASK_FLAGS(base) <= 16);

        if (FLAGS_SET(base, SAFE_ATO_REFUSE_LEADING_WHITESPACE) &&
            strchr(WHITESPACE, s[0]))
                return -EINVAL;

        s += strspn(s, WHITESPACE);

        if (FLAGS_SET(base, SAFE_ATO_REFUSE_PLUS_MINUS) &&
            IN_SET(s[0], '+', '-'))
                return -EINVAL;

        if (FLAGS_SET(base, SAFE_ATO_REFUSE_LEADING_ZERO) &&
            s[0] == '0' && s[1] != 0)
                return -EINVAL;

        s = mangle_base(s, &base);

        errno = 0;
        l = strtoul(s, &x, SAFE_ATO_MASK_FLAGS(base));
        if (errno > 0)
                return -errno;
        if (!x || x == s || *x != 0)
                return -EINVAL;
        if (l != 0 && s[0] == '-')
                return -ERANGE;
        if ((unsigned long) (uint16_t) l != l)
                return -ERANGE;

        if (ret)
                *ret = (uint16_t) l;

        return 0;
}

int safe_atoi16(const char *s, int16_t *ret) {
        unsigned base = 0;
        char *x = NULL;
        long l;

        assert(s);

        s += strspn(s, WHITESPACE);
        s = mangle_base(s, &base);

        errno = 0;
        l = strtol(s, &x, base);
        if (errno > 0)
                return -errno;
        if (!x || x == s || *x != 0)
                return -EINVAL;
        if ((long) (int16_t) l != l)
                return -ERANGE;

        if (ret)
                *ret = (int16_t) l;

        return 0;
}

#if 0 /* NM_IGNORED */
int safe_atod(const char *s, double *ret_d) {
        _cleanup_(freelocalep) locale_t loc = (locale_t) 0;
        char *x = NULL;
        double d = 0;

        assert(s);

        loc = newlocale(LC_NUMERIC_MASK, "C", (locale_t) 0);
        if (loc == (locale_t) 0)
                return -errno;

        errno = 0;
        d = strtod_l(s, &x, loc);
        if (errno > 0)
                return -errno;
        if (!x || x == s || *x != 0)
                return -EINVAL;

        if (ret_d)
                *ret_d = (double) d;

        return 0;
}

int parse_fractional_part_u(const char **p, size_t digits, unsigned *res) {
        size_t i;
        unsigned val = 0;
        const char *s;

        s = *p;

        /* accept any number of digits, strtoull is limited to 19 */
        for (i=0; i < digits; i++,s++) {
                if (*s < '0' || *s > '9') {
                        if (i == 0)
                                return -EINVAL;

                        /* too few digits, pad with 0 */
                        for (; i < digits; i++)
                                val *= 10;

                        break;
                }

                val *= 10;
                val += *s - '0';
        }

        /* maybe round up */
        if (*s >= '5' && *s <= '9')
                val++;

        s += strspn(s, DIGITS);

        *p = s;
        *res = val;

        return 0;
}

int parse_percent_unbounded(const char *p) {
        const char *pc, *n;
        int r, v;

        pc = endswith(p, "%");
        if (!pc)
                return -EINVAL;

        n = strndupa(p, pc - p);
        r = safe_atoi(n, &v);
        if (r < 0)
                return r;
        if (v < 0)
                return -ERANGE;

        return v;
}

int parse_percent(const char *p) {
        int v;

        v = parse_percent_unbounded(p);
        if (v > 100)
                return -ERANGE;

        return v;
}

int parse_permille_unbounded(const char *p) {
        const char *pc, *pm, *dot, *n;
        int r, q, v;

        pm = endswith(p, "‰");
        if (pm) {
                n = strndupa(p, pm - p);
                r = safe_atoi(n, &v);
                if (r < 0)
                        return r;
                if (v < 0)
                        return -ERANGE;
        } else {
                pc = endswith(p, "%");
                if (!pc)
                        return -EINVAL;

                dot = memchr(p, '.', pc - p);
                if (dot) {
                        if (dot + 2 != pc)
                                return -EINVAL;
                        if (dot[1] < '0' || dot[1] > '9')
                                return -EINVAL;
                        q = dot[1] - '0';
                        n = strndupa(p, dot - p);
                } else {
                        q = 0;
                        n = strndupa(p, pc - p);
                }
                r = safe_atoi(n, &v);
                if (r < 0)
                        return r;
                if (v < 0)
                        return -ERANGE;
                if (v > (INT_MAX - q) / 10)
                        return -ERANGE;

                v = v * 10 + q;
        }

        return v;
}

int parse_permille(const char *p) {
        int v;

        v = parse_permille_unbounded(p);
        if (v > 1000)
                return -ERANGE;

        return v;
}

int parse_nice(const char *p, int *ret) {
        int n, r;

        r = safe_atoi(p, &n);
        if (r < 0)
                return r;

        if (!nice_is_valid(n))
                return -ERANGE;

        *ret = n;
        return 0;
}

int parse_ip_port(const char *s, uint16_t *ret) {
        uint16_t l;
        int r;

        r = safe_atou16(s, &l);
        if (r < 0)
                return r;

        if (l == 0)
                return -EINVAL;

        *ret = (uint16_t) l;

        return 0;
}

int parse_ip_port_range(const char *s, uint16_t *low, uint16_t *high) {
        unsigned l, h;
        int r;

        r = parse_range(s, &l, &h);
        if (r < 0)
                return r;

        if (l <= 0 || l > 65535 || h <= 0 || h > 65535)
                return -EINVAL;

        if (h < l)
                return -EINVAL;

        *low = l;
        *high = h;

        return 0;
}

int parse_ip_prefix_length(const char *s, int *ret) {
        unsigned l;
        int r;

        r = safe_atou(s, &l);
        if (r < 0)
                return r;

        if (l > 128)
                return -ERANGE;

        *ret = (int) l;

        return 0;
}

int parse_dev(const char *s, dev_t *ret) {
        const char *major;
        unsigned x, y;
        size_t n;
        int r;

        n = strspn(s, DIGITS);
        if (n == 0)
                return -EINVAL;
        if (s[n] != ':')
                return -EINVAL;

        major = strndupa(s, n);
        r = safe_atou(major, &x);
        if (r < 0)
                return r;

        r = safe_atou(s + n + 1, &y);
        if (r < 0)
                return r;

        if (!DEVICE_MAJOR_VALID(x) || !DEVICE_MINOR_VALID(y))
                return -ERANGE;

        *ret = makedev(x, y);
        return 0;
}

int parse_oom_score_adjust(const char *s, int *ret) {
        int r, v;

        assert(s);
        assert(ret);

        r = safe_atoi(s, &v);
        if (r < 0)
                return r;

        if (v < OOM_SCORE_ADJ_MIN || v > OOM_SCORE_ADJ_MAX)
                return -ERANGE;

        *ret = v;
        return 0;
}
<<<<<<< HEAD
#endif /* NM_IGNORED */
=======

int store_loadavg_fixed_point(unsigned long i, unsigned long f, loadavg_t *ret) {
        assert(ret);

        if (i >= (~0UL << FSHIFT))
                return -ERANGE;

        i = i << FSHIFT;
        f = DIV_ROUND_UP((f << FSHIFT), 100);

        if (f >= FIXED_1)
                return -ERANGE;

        *ret = i | f;
        return 0;
}

int parse_loadavg_fixed_point(const char *s, loadavg_t *ret) {
        const char *d, *f_str, *i_str;
        unsigned long i, f;
        int r;

        assert(s);
        assert(ret);

        d = strchr(s, '.');
        if (!d)
                return -EINVAL;

        i_str = strndupa(s, d - s);
        f_str = d + 1;

        r = safe_atolu_full(i_str, 10, &i);
        if (r < 0)
                return r;

        r = safe_atolu_full(f_str, 10, &f);
        if (r < 0)
                return r;

        return store_loadavg_fixed_point(i, f, ret);
}
>>>>>>> 0d3f8ded
<|MERGE_RESOLUTION|>--- conflicted
+++ resolved
@@ -867,9 +867,6 @@
         *ret = v;
         return 0;
 }
-<<<<<<< HEAD
-#endif /* NM_IGNORED */
-=======
 
 int store_loadavg_fixed_point(unsigned long i, unsigned long f, loadavg_t *ret) {
         assert(ret);
@@ -912,4 +909,4 @@
 
         return store_loadavg_fixed_point(i, f, ret);
 }
->>>>>>> 0d3f8ded
+#endif /* NM_IGNORED */