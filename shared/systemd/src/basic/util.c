--- conflicted
+++ resolved
@@ -53,39 +53,7 @@
 int saved_argc = 0;
 char **saved_argv = NULL;
 static int saved_in_initrd = -1;
-#endif /* NM_IGNORED */
-
-<<<<<<< HEAD
-size_t page_size(void) {
-        static thread_local size_t pgsz = 0;
-        long r;
-
-        if (_likely_(pgsz > 0))
-                return pgsz;
-
-        r = sysconf(_SC_PAGESIZE);
-        assert(r > 0);
-
-        pgsz = (size_t) r;
-        return pgsz;
-}
-
-#if 0 /* NM_IGNORED */
-bool plymouth_running(void) {
-        return access("/run/plymouth/pid", F_OK) >= 0;
-}
-
-bool display_is_local(const char *display) {
-        assert(display);
-
-        return
-                display[0] == ':' &&
-                display[1] >= '0' &&
-                display[1] <= '9';
-}
-
-=======
->>>>>>> b6032223
+
 bool kexec_loaded(void) {
        _cleanup_free_ char *s = NULL;
 
