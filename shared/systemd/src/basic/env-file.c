/* SPDX-License-Identifier: LGPL-2.1+ */

<<<<<<< HEAD
#include "nm-sd-adapt-shared.h"

#include <stdio_ext.h>

=======
>>>>>>> f61a12ee
#include "alloc-util.h"
#include "env-file.h"
#include "env-util.h"
#include "escape.h"
#include "fd-util.h"
#include "fileio.h"
#include "fs-util.h"
#include "string-util.h"
#include "strv.h"
#include "tmpfile-util.h"
#include "utf8.h"

static int parse_env_file_internal(
                FILE *f,
                const char *fname,
                int (*push) (const char *filename, unsigned line,
                             const char *key, char *value, void *userdata, int *n_pushed),
                void *userdata,
                int *n_pushed) {

        size_t key_alloc = 0, n_key = 0, value_alloc = 0, n_value = 0, last_value_whitespace = (size_t) -1, last_key_whitespace = (size_t) -1;
        _cleanup_free_ char *contents = NULL, *key = NULL, *value = NULL;
        unsigned line = 1;
        char *p;
        int r;

        enum {
                PRE_KEY,
                KEY,
                PRE_VALUE,
                VALUE,
                VALUE_ESCAPE,
                SINGLE_QUOTE_VALUE,
                DOUBLE_QUOTE_VALUE,
                DOUBLE_QUOTE_VALUE_ESCAPE,
                COMMENT,
                COMMENT_ESCAPE
        } state = PRE_KEY;

        if (f)
                r = read_full_stream(f, &contents, NULL);
        else
                r = read_full_file(fname, &contents, NULL);
        if (r < 0)
                return r;

        for (p = contents; *p; p++) {
                char c = *p;

                switch (state) {

                case PRE_KEY:
                        if (strchr(COMMENTS, c))
                                state = COMMENT;
                        else if (!strchr(WHITESPACE, c)) {
                                state = KEY;
                                last_key_whitespace = (size_t) -1;

                                if (!GREEDY_REALLOC(key, key_alloc, n_key+2))
                                        return -ENOMEM;

                                key[n_key++] = c;
                        }
                        break;

                case KEY:
                        if (strchr(NEWLINE, c)) {
                                state = PRE_KEY;
                                line++;
                                n_key = 0;
                        } else if (c == '=') {
                                state = PRE_VALUE;
                                last_value_whitespace = (size_t) -1;
                        } else {
                                if (!strchr(WHITESPACE, c))
                                        last_key_whitespace = (size_t) -1;
                                else if (last_key_whitespace == (size_t) -1)
                                         last_key_whitespace = n_key;

                                if (!GREEDY_REALLOC(key, key_alloc, n_key+2))
                                        return -ENOMEM;

                                key[n_key++] = c;
                        }

                        break;

                case PRE_VALUE:
                        if (strchr(NEWLINE, c)) {
                                state = PRE_KEY;
                                line++;
                                key[n_key] = 0;

                                if (value)
                                        value[n_value] = 0;

                                /* strip trailing whitespace from key */
                                if (last_key_whitespace != (size_t) -1)
                                        key[last_key_whitespace] = 0;

                                r = push(fname, line, key, value, userdata, n_pushed);
                                if (r < 0)
                                        return r;

                                n_key = 0;
                                value = NULL;
                                value_alloc = n_value = 0;

                        } else if (c == '\'')
                                state = SINGLE_QUOTE_VALUE;
                        else if (c == '"')
                                state = DOUBLE_QUOTE_VALUE;
                        else if (c == '\\')
                                state = VALUE_ESCAPE;
                        else if (!strchr(WHITESPACE, c)) {
                                state = VALUE;

                                if (!GREEDY_REALLOC(value, value_alloc, n_value+2))
                                        return  -ENOMEM;

                                value[n_value++] = c;
                        }

                        break;

                case VALUE:
                        if (strchr(NEWLINE, c)) {
                                state = PRE_KEY;
                                line++;

                                key[n_key] = 0;

                                if (value)
                                        value[n_value] = 0;

                                /* Chomp off trailing whitespace from value */
                                if (last_value_whitespace != (size_t) -1)
                                        value[last_value_whitespace] = 0;

                                /* strip trailing whitespace from key */
                                if (last_key_whitespace != (size_t) -1)
                                        key[last_key_whitespace] = 0;

                                r = push(fname, line, key, value, userdata, n_pushed);
                                if (r < 0)
                                        return r;

                                n_key = 0;
                                value = NULL;
                                value_alloc = n_value = 0;

                        } else if (c == '\\') {
                                state = VALUE_ESCAPE;
                                last_value_whitespace = (size_t) -1;
                        } else {
                                if (!strchr(WHITESPACE, c))
                                        last_value_whitespace = (size_t) -1;
                                else if (last_value_whitespace == (size_t) -1)
                                        last_value_whitespace = n_value;

                                if (!GREEDY_REALLOC(value, value_alloc, n_value+2))
                                        return -ENOMEM;

                                value[n_value++] = c;
                        }

                        break;

                case VALUE_ESCAPE:
                        state = VALUE;

                        if (!strchr(NEWLINE, c)) {
                                /* Escaped newlines we eat up entirely */
                                if (!GREEDY_REALLOC(value, value_alloc, n_value+2))
                                        return -ENOMEM;

                                value[n_value++] = c;
                        }
                        break;

                case SINGLE_QUOTE_VALUE:
                        if (c == '\'')
                                state = PRE_VALUE;
                        else {
                                if (!GREEDY_REALLOC(value, value_alloc, n_value+2))
                                        return -ENOMEM;

                                value[n_value++] = c;
                        }

                        break;

                case DOUBLE_QUOTE_VALUE:
                        if (c == '"')
                                state = PRE_VALUE;
                        else if (c == '\\')
                                state = DOUBLE_QUOTE_VALUE_ESCAPE;
                        else {
                                if (!GREEDY_REALLOC(value, value_alloc, n_value+2))
                                        return -ENOMEM;

                                value[n_value++] = c;
                        }

                        break;

                case DOUBLE_QUOTE_VALUE_ESCAPE:
                        state = DOUBLE_QUOTE_VALUE;

                        if (c == '"') {
                                if (!GREEDY_REALLOC(value, value_alloc, n_value+2))
                                        return -ENOMEM;
                                value[n_value++] = '"';
                        } else if (!strchr(NEWLINE, c)) {
                                if (!GREEDY_REALLOC(value, value_alloc, n_value+3))
                                        return -ENOMEM;
                                value[n_value++] = '\\';
                                value[n_value++] = c;
                        }

                        break;

                case COMMENT:
                        if (c == '\\')
                                state = COMMENT_ESCAPE;
                        else if (strchr(NEWLINE, c)) {
                                state = PRE_KEY;
                                line++;
                        }
                        break;

                case COMMENT_ESCAPE:
                        state = COMMENT;
                        break;
                }
        }

        if (IN_SET(state,
                   PRE_VALUE,
                   VALUE,
                   VALUE_ESCAPE,
                   SINGLE_QUOTE_VALUE,
                   DOUBLE_QUOTE_VALUE,
                   DOUBLE_QUOTE_VALUE_ESCAPE)) {

                key[n_key] = 0;

                if (value)
                        value[n_value] = 0;

                if (state == VALUE)
                        if (last_value_whitespace != (size_t) -1)
                                value[last_value_whitespace] = 0;

                /* strip trailing whitespace from key */
                if (last_key_whitespace != (size_t) -1)
                        key[last_key_whitespace] = 0;

                r = push(fname, line, key, value, userdata, n_pushed);
                if (r < 0)
                        return r;

                value = NULL;
        }

        return 0;
}

static int check_utf8ness_and_warn(
                const char *filename, unsigned line,
                const char *key, char *value) {

        if (!utf8_is_valid(key)) {
                _cleanup_free_ char *p = NULL;

                p = utf8_escape_invalid(key);
                return log_error_errno(SYNTHETIC_ERRNO(EINVAL),
                                       "%s:%u: invalid UTF-8 in key '%s', ignoring.",
                                       strna(filename), line, p);
        }

        if (value && !utf8_is_valid(value)) {
                _cleanup_free_ char *p = NULL;

                p = utf8_escape_invalid(value);
                return log_error_errno(SYNTHETIC_ERRNO(EINVAL),
                                       "%s:%u: invalid UTF-8 value for key %s: '%s', ignoring.",
                                       strna(filename), line, key, p);
        }

        return 0;
}

static int parse_env_file_push(
                const char *filename, unsigned line,
                const char *key, char *value,
                void *userdata,
                int *n_pushed) {

        const char *k;
        va_list aq, *ap = userdata;
        int r;

        r = check_utf8ness_and_warn(filename, line, key, value);
        if (r < 0)
                return r;

        va_copy(aq, *ap);

        while ((k = va_arg(aq, const char *))) {
                char **v;

                v = va_arg(aq, char **);

                if (streq(key, k)) {
                        va_end(aq);
                        free(*v);
                        *v = value;

                        if (n_pushed)
                                (*n_pushed)++;

                        return 1;
                }
        }

        va_end(aq);
        free(value);

        return 0;
}

int parse_env_filev(
                FILE *f,
                const char *fname,
                va_list ap) {

        int r, n_pushed = 0;
        va_list aq;

        va_copy(aq, ap);
        r = parse_env_file_internal(f, fname, parse_env_file_push, &aq, &n_pushed);
        va_end(aq);
        if (r < 0)
                return r;

        return n_pushed;
}

int parse_env_file_sentinel(
                FILE *f,
                const char *fname,
                ...) {

        va_list ap;
        int r;

        va_start(ap, fname);
        r = parse_env_filev(f, fname, ap);
        va_end(ap);

        return r;
}

#if 0 /* NM_IGNORED */
static int load_env_file_push(
                const char *filename, unsigned line,
                const char *key, char *value,
                void *userdata,
                int *n_pushed) {
        char ***m = userdata;
        char *p;
        int r;

        r = check_utf8ness_and_warn(filename, line, key, value);
        if (r < 0)
                return r;

        p = strjoin(key, "=", value);
        if (!p)
                return -ENOMEM;

        r = strv_env_replace(m, p);
        if (r < 0) {
                free(p);
                return r;
        }

        if (n_pushed)
                (*n_pushed)++;

        free(value);
        return 0;
}

int load_env_file(FILE *f, const char *fname, char ***rl) {
        char **m = NULL;
        int r;

        r = parse_env_file_internal(f, fname, load_env_file_push, &m, NULL);
        if (r < 0) {
                strv_free(m);
                return r;
        }

        *rl = m;
        return 0;
}

static int load_env_file_push_pairs(
                const char *filename, unsigned line,
                const char *key, char *value,
                void *userdata,
                int *n_pushed) {
        char ***m = userdata;
        int r;

        r = check_utf8ness_and_warn(filename, line, key, value);
        if (r < 0)
                return r;

        r = strv_extend(m, key);
        if (r < 0)
                return -ENOMEM;

        if (!value) {
                r = strv_extend(m, "");
                if (r < 0)
                        return -ENOMEM;
        } else {
                r = strv_push(m, value);
                if (r < 0)
                        return r;
        }

        if (n_pushed)
                (*n_pushed)++;

        return 0;
}

int load_env_file_pairs(FILE *f, const char *fname, char ***rl) {
        char **m = NULL;
        int r;

        r = parse_env_file_internal(f, fname, load_env_file_push_pairs, &m, NULL);
        if (r < 0) {
                strv_free(m);
                return r;
        }

        *rl = m;
        return 0;
}

static int merge_env_file_push(
                const char *filename, unsigned line,
                const char *key, char *value,
                void *userdata,
                int *n_pushed) {

        char ***env = userdata;
        char *expanded_value;

        assert(env);

        if (!value) {
                log_error("%s:%u: invalid syntax (around \"%s\"), ignoring.", strna(filename), line, key);
                return 0;
        }

        if (!env_name_is_valid(key)) {
                log_error("%s:%u: invalid variable name \"%s\", ignoring.", strna(filename), line, key);
                free(value);
                return 0;
        }

        expanded_value = replace_env(value, *env,
                                     REPLACE_ENV_USE_ENVIRONMENT|
                                     REPLACE_ENV_ALLOW_BRACELESS|
                                     REPLACE_ENV_ALLOW_EXTENDED);
        if (!expanded_value)
                return -ENOMEM;

        free_and_replace(value, expanded_value);

        return load_env_file_push(filename, line, key, value, env, n_pushed);
}

int merge_env_file(
                char ***env,
                FILE *f,
                const char *fname) {

        /* NOTE: this function supports braceful and braceless variable expansions,
         * plus "extended" substitutions, unlike other exported parsing functions.
         */

        return parse_env_file_internal(f, fname, merge_env_file_push, env, NULL);
}

static void write_env_var(FILE *f, const char *v) {
        const char *p;

        p = strchr(v, '=');
        if (!p) {
                /* Fallback */
                fputs_unlocked(v, f);
                fputc_unlocked('\n', f);
                return;
        }

        p++;
        fwrite_unlocked(v, 1, p-v, f);

        if (string_has_cc(p, NULL) || chars_intersect(p, WHITESPACE SHELL_NEED_QUOTES)) {
                fputc_unlocked('"', f);

                for (; *p; p++) {
                        if (strchr(SHELL_NEED_ESCAPE, *p))
                                fputc_unlocked('\\', f);

                        fputc_unlocked(*p, f);
                }

                fputc_unlocked('"', f);
        } else
                fputs_unlocked(p, f);

        fputc_unlocked('\n', f);
}

int write_env_file(const char *fname, char **l) {
        _cleanup_fclose_ FILE *f = NULL;
        _cleanup_free_ char *p = NULL;
        char **i;
        int r;

        assert(fname);

        r = fopen_temporary(fname, &f, &p);
        if (r < 0)
                return r;

        (void) fchmod_umask(fileno(f), 0644);

        STRV_FOREACH(i, l)
                write_env_var(f, *i);

        r = fflush_and_check(f);
        if (r >= 0) {
                if (rename(p, fname) >= 0)
                        return 0;

                r = -errno;
        }

        (void) unlink(p);
        return r;
}
#endif /* NM_IGNORED */<|MERGE_RESOLUTION|>--- conflicted
+++ resolved
@@ -1,12 +1,7 @@
 /* SPDX-License-Identifier: LGPL-2.1+ */
 
-<<<<<<< HEAD
 #include "nm-sd-adapt-shared.h"
 
-#include <stdio_ext.h>
-
-=======
->>>>>>> f61a12ee
 #include "alloc-util.h"
 #include "env-file.h"
 #include "env-util.h"
