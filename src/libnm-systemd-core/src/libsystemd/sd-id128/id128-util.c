/* SPDX-License-Identifier: LGPL-2.1-or-later */

#include "nm-sd-adapt-core.h"

#include <errno.h>
#include <fcntl.h>
#include <unistd.h>

#include "fd-util.h"
#include "fs-util.h"
#include "hexdecoct.h"
#include "id128-util.h"
#include "io-util.h"
#include "stdio-util.h"
#include "string-util.h"

#if 0 /* NM_IGNORED */
char *id128_to_uuid_string(sd_id128_t id, char s[static ID128_UUID_STRING_MAX]) {
        unsigned n, k = 0;

        assert(s);

        /* Similar to sd_id128_to_string() but formats the result as UUID instead of plain hex chars */

        for (n = 0; n < 16; n++) {

                if (IN_SET(n, 4, 6, 8, 10))
                        s[k++] = '-';

                s[k++] = hexchar(id.bytes[n] >> 4);
                s[k++] = hexchar(id.bytes[n] & 0xF);
        }

        assert(k == 36);

        s[k] = 0;

        return s;
}

bool id128_is_valid(const char *s) {
        size_t i, l;

        assert(s);

        l = strlen(s);
        if (l == 32) {

                /* Plain formatted 128bit hex string */

                for (i = 0; i < l; i++) {
                        char c = s[i];

                        if (!(c >= '0' && c <= '9') &&
                            !(c >= 'a' && c <= 'z') &&
                            !(c >= 'A' && c <= 'Z'))
                                return false;
                }

        } else if (l == 36) {

                /* Formatted UUID */

                for (i = 0; i < l; i++) {
                        char c = s[i];

                        if (IN_SET(i, 8, 13, 18, 23)) {
                                if (c != '-')
                                        return false;
                        } else {
                                if (!(c >= '0' && c <= '9') &&
                                    !(c >= 'a' && c <= 'z') &&
                                    !(c >= 'A' && c <= 'Z'))
                                        return false;
                        }
                }

        } else
                return false;

        return true;
}
#endif /* NM_IGNORED */

int id128_read_fd(int fd, Id128Format f, sd_id128_t *ret) {
        char buffer[36 + 2];
        ssize_t l;

        assert(fd >= 0);
        assert(f < _ID128_FORMAT_MAX);

        /* Reads an 128bit ID from a file, which may either be in plain format (32 hex digits), or in UUID format, both
         * optionally followed by a newline and nothing else. ID files should really be newline terminated, but if they
         * aren't that's OK too, following the rule of "Be conservative in what you send, be liberal in what you
         * accept". */

        l = loop_read(fd, buffer, sizeof(buffer), false); /* we expect a short read of either 32/33 or 36/37 chars */
        if (l < 0)
                return (int) l;
        if (l == 0) /* empty? */
                return -ENOMEDIUM;

        switch (l) {

        case 13:
        case 14:
                /* Treat an "uninitialized" id file like an empty one */
                return f == ID128_PLAIN_OR_UNINIT && strneq(buffer, "uninitialized\n", l) ? -ENOMEDIUM : -EINVAL;

        case 33: /* plain UUID with trailing newline */
                if (buffer[32] != '\n')
                        return -EINVAL;

                _fallthrough_;
        case 32: /* plain UUID without trailing newline */
                if (f == ID128_UUID)
                        return -EINVAL;

                buffer[32] = 0;
                break;

        case 37: /* RFC UUID with trailing newline */
                if (buffer[36] != '\n')
                        return -EINVAL;

                _fallthrough_;
        case 36: /* RFC UUID without trailing newline */
                if (IN_SET(f, ID128_PLAIN, ID128_PLAIN_OR_UNINIT))
                        return -EINVAL;

                buffer[36] = 0;
                break;

        default:
                return -EINVAL;
        }

        return sd_id128_from_string(buffer, ret);
}

int id128_read(const char *p, Id128Format f, sd_id128_t *ret) {
        _cleanup_close_ int fd = -1;

        fd = open(p, O_RDONLY|O_CLOEXEC|O_NOCTTY);
        if (fd < 0)
                return -errno;

        return id128_read_fd(fd, f, ret);
}

#if 0 /* NM_IGNORED */
int id128_write_fd(int fd, Id128Format f, sd_id128_t id, bool do_sync) {
        char buffer[36 + 2];
        size_t sz;
        int r;

        assert(fd >= 0);
        assert(f < _ID128_FORMAT_MAX);

        if (f != ID128_UUID) {
                sd_id128_to_string(id, buffer);
                buffer[32] = '\n';
                sz = 33;
        } else {
                id128_to_uuid_string(id, buffer);
                buffer[36] = '\n';
                sz = 37;
        }

        r = loop_write(fd, buffer, sz, false);
        if (r < 0)
                return r;

        if (do_sync) {
                if (fsync(fd) < 0)
                        return -errno;

                r = fsync_directory_of_file(fd);
                if (r < 0)
                        return r;
        }

        return 0;
}

int id128_write(const char *p, Id128Format f, sd_id128_t id, bool do_sync) {
        _cleanup_close_ int fd = -1;

        fd = open(p, O_WRONLY|O_CREAT|O_CLOEXEC|O_NOCTTY|O_TRUNC, 0444);
        if (fd < 0)
                return -errno;

        return id128_write_fd(fd, f, id, do_sync);
}

void id128_hash_func(const sd_id128_t *p, struct siphash *state) {
        siphash24_compress(p, sizeof(sd_id128_t), state);
}

int id128_compare_func(const sd_id128_t *a, const sd_id128_t *b) {
        return memcmp(a, b, 16);
}

sd_id128_t id128_make_v4_uuid(sd_id128_t id) {
        /* Stolen from generate_random_uuid() of drivers/char/random.c
         * in the kernel sources */

        /* Set UUID version to 4 --- truly random generation */
        id.bytes[6] = (id.bytes[6] & 0x0F) | 0x40;

        /* Set the UUID variant to DCE */
        id.bytes[8] = (id.bytes[8] & 0x3F) | 0x80;

        return id;
}

DEFINE_HASH_OPS(id128_hash_ops, sd_id128_t, id128_hash_func, id128_compare_func);
<<<<<<< HEAD
#endif /* NM_IGNORED */
=======

int id128_get_product(sd_id128_t *ret) {
        sd_id128_t uuid;
        int r;

        assert(ret);

        /* Reads the systems product UUID from DMI or devicetree (where it is located on POWER). This is
         * particularly relevant in VM environments, where VM managers typically place a VM uuid there. */

        r = id128_read("/sys/class/dmi/id/product_uuid", ID128_UUID, &uuid);
        if (r == -ENOENT)
                r = id128_read("/sys/firmware/devicetree/base/vm,uuid", ID128_UUID, &uuid);
        if (r < 0)
                return r;

        if (sd_id128_is_null(uuid) || sd_id128_is_allf(uuid))
                return -EADDRNOTAVAIL; /* Recognizable error */

        *ret = uuid;
        return 0;
}
>>>>>>> e50fb9d7
<|MERGE_RESOLUTION|>--- conflicted
+++ resolved
@@ -215,9 +215,6 @@
 }
 
 DEFINE_HASH_OPS(id128_hash_ops, sd_id128_t, id128_hash_func, id128_compare_func);
-<<<<<<< HEAD
-#endif /* NM_IGNORED */
-=======
 
 int id128_get_product(sd_id128_t *ret) {
         sd_id128_t uuid;
@@ -240,4 +237,4 @@
         *ret = uuid;
         return 0;
 }
->>>>>>> e50fb9d7
+#endif /* NM_IGNORED */