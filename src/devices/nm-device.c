--- conflicted
+++ resolved
@@ -4289,7 +4289,6 @@
 	GValue retval = G_VALUE_INIT;
 
 	if (nm_device_autoconnect_blocked_get (self, NM_DEVICE_AUTOCONNECT_BLOCKED_ALL))
-<<<<<<< HEAD
 		return FALSE;
 
 	if (   klass->get_autoconnect_allowed
@@ -4299,17 +4298,6 @@
 	if (!nm_device_get_enabled (self))
 		return FALSE;
 
-=======
-		return FALSE;
-
-	if (   klass->get_autoconnect_allowed
-	    && !klass->get_autoconnect_allowed (self))
-		return FALSE;
-
-	if (!nm_device_get_enabled (self))
-		return FALSE;
-
->>>>>>> 1e02ee4d
 	if (nm_device_is_real (self)) {
 		if (priv->state < NM_DEVICE_STATE_DISCONNECTED)
 			return FALSE;
@@ -5409,11 +5397,7 @@
 		g_object_unref (empty);
 	} else {
 		nm_device_ip_method_failed (self, AF_INET,
-<<<<<<< HEAD
-		                            NM_DEVICE_STATE_REASON_IP_CONFIG_UNAVAILABLE);
-=======
 		                            NM_DEVICE_STATE_REASON_IP_ADDRESS_DUPLICATE);
->>>>>>> 1e02ee4d
 	}
 }
 
@@ -5994,11 +5978,7 @@
 		nm_device_activate_schedule_ip4_config_result (self, configs[1]);
 	else {
 		nm_device_ip_method_failed (self, AF_INET,
-<<<<<<< HEAD
-		                            NM_DEVICE_STATE_REASON_IP_CONFIG_UNAVAILABLE);
-=======
 		                            NM_DEVICE_STATE_REASON_IP_ADDRESS_DUPLICATE);
->>>>>>> 1e02ee4d
 	}
 }
 
