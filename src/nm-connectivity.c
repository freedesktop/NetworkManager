/* -*- Mode: C; tab-width: 4; indent-tabs-mode: t; c-basic-offset: 4 -*- */
/* NetworkManager -- Network link manager
 *
 * This program is free software; you can redistribute it and/or modify
 * it under the terms of the GNU General Public License as published by
 * the Free Software Foundation; either version 2 of the License, or
 * (at your option) any later version.
 *
 * This program is distributed in the hope that it will be useful,
 * but WITHOUT ANY WARRANTY; without even the implied warranty of
 * MERCHANTABILITY or FITNESS FOR A PARTICULAR PURPOSE.  See the
 * GNU General Public License for more details.
 *
 * You should have received a copy of the GNU General Public License along
 * with this program; if not, write to the Free Software Foundation, Inc.,
 * 51 Franklin Street, Fifth Floor, Boston, MA 02110-1301 USA.
 *
 * Copyright (C) 2011 Thomas Bechtold <thomasbechtold@jpberlin.de>
 * Copyright (C) 2011 Dan Williams <dcbw@redhat.com>
 * Copyright (C) 2016,2017 Red Hat, Inc.
 */

#include "nm-default.h"

#include "nm-connectivity.h"

#include <string.h>
#include <curl/curl.h>

#include "nm-config.h"
#include "NetworkManagerUtils.h"

/*****************************************************************************/

typedef struct {
	char *uri;
	char *response;
	guint interval;
	NMConfig *config;
	guint periodic_check_id;
	CURLM *curl_mhandle;
	guint curl_timer;
} NMConnectivityPrivate;

struct _NMConnectivity {
	GObject parent;
	NMConnectivityPrivate _priv;
};

struct _NMConnectivityClass {
	GObjectClass parent;
};

G_DEFINE_TYPE (NMConnectivity, nm_connectivity, G_TYPE_OBJECT)

#define NM_CONNECTIVITY_GET_PRIVATE(self) _NM_GET_PRIVATE (self, NMConnectivity, NM_IS_CONNECTIVITY)

NM_DEFINE_SINGLETON_GETTER (NMConnectivity, nm_connectivity_get, NM_TYPE_CONNECTIVITY);

enum {
	PERIODIC_CHECK,

	LAST_SIGNAL
};

static guint signals[LAST_SIGNAL] = { 0 };

/*****************************************************************************/

#define _NMLOG_DOMAIN      LOGD_CONCHECK
#define _NMLOG(level, ...) __NMLOG_DEFAULT (level, _NMLOG_DOMAIN, "connectivity", __VA_ARGS__)

#define _NMLOG2_DOMAIN     LOGD_CONCHECK
#define _NMLOG2(level, ...) \
    G_STMT_START { \
        const NMLogLevel __level = (level); \
        \
        if (nm_logging_enabled (__level, _NMLOG2_DOMAIN)) { \
            _nm_log (__level, _NMLOG2_DOMAIN, 0, \
                        &cb_data->ifspec[3], NULL, \
                        "connectivity: (%s) " \
                        _NM_UTILS_MACRO_FIRST (__VA_ARGS__), \
                        &cb_data->ifspec[3] \
                        _NM_UTILS_MACRO_REST (__VA_ARGS__)); \
        } \
    } G_STMT_END

/*****************************************************************************/

NM_UTILS_LOOKUP_STR_DEFINE (nm_connectivity_state_to_string, NMConnectivityState,
	NM_UTILS_LOOKUP_DEFAULT_WARN ("???"),
	NM_UTILS_LOOKUP_STR_ITEM (NM_CONNECTIVITY_UNKNOWN,  "UNKNOWN"),
	NM_UTILS_LOOKUP_STR_ITEM (NM_CONNECTIVITY_NONE,     "NONE"),
	NM_UTILS_LOOKUP_STR_ITEM (NM_CONNECTIVITY_LIMITED,  "LIMITED"),
	NM_UTILS_LOOKUP_STR_ITEM (NM_CONNECTIVITY_PORTAL,   "PORTAL"),
	NM_UTILS_LOOKUP_STR_ITEM (NM_CONNECTIVITY_FULL,     "FULL"),
);

/*****************************************************************************/

typedef struct {
	GSimpleAsyncResult *simple;
	char *response;
	CURL *curl_ehandle;
	size_t msg_size;
	char *msg;
	struct curl_slist *request_headers;
	guint timeout_id;
	char *ifspec;
} ConCheckCbData;

static void
finish_cb_data (ConCheckCbData *cb_data, NMConnectivityState new_state)
{
	/* Contrary to what cURL manual claim it is *not* safe to remove
	 * the easy handle "at any moment"; specifically not from the
	 * write function. Thus here we just dissociate the cb_data from
	 * the easy handle and the easy handle will be cleaned up when the
	 * message goes to CURLMSG_DONE in curl_check_connectivity(). */
	curl_easy_setopt (cb_data->curl_ehandle, CURLOPT_PRIVATE, NULL);

	g_simple_async_result_set_op_res_gssize (cb_data->simple, new_state);
	g_simple_async_result_complete (cb_data->simple);
	g_object_unref (cb_data->simple);
	curl_slist_free_all (cb_data->request_headers);
	g_free (cb_data->response);
	g_source_remove (cb_data->timeout_id);
	g_slice_free (ConCheckCbData, cb_data);
}

static void
curl_check_connectivity (CURLM *mhandle, CURLMcode ret)
{
	ConCheckCbData *cb_data;
	CURLMsg *msg;
	CURLcode eret;
	gint m_left;

	if (ret != CURLM_OK)
		_LOGW ("connectivity check failed");

	while ((msg = curl_multi_info_read (mhandle, &m_left))) {
		if (msg->msg != CURLMSG_DONE)
			continue;

		/* Here we have completed a session. Check easy session result. */
		eret = curl_easy_getinfo (msg->easy_handle, CURLINFO_PRIVATE, &cb_data);
		if (eret != CURLE_OK) {
			_LOG2E ("curl cannot extract cb_data for easy handle %p, skipping msg", msg->easy_handle);
			continue;
		}

		if (cb_data) {
			/* If cb_data is still there this message hasn't been
			 * taken care of. Do so now. */
			if (msg->data.result == CURLE_OK) {
				/* If we get here, it means that easy_write_cb() didn't read enough
				 * bytes to be able to do a match. */
				_LOG2I ("response shorter than expected '%s'; assuming captive portal.",
				        cb_data->response);
				finish_cb_data (cb_data, NM_CONNECTIVITY_PORTAL);
			} else {
				_LOG2D ("check failed (%d)", msg->data.result);
				finish_cb_data (cb_data, NM_CONNECTIVITY_LIMITED);
			}
		}

		curl_multi_remove_handle (mhandle, msg->easy_handle);
		curl_easy_cleanup (msg->easy_handle);
	}
}

static gboolean
curl_timeout_cb (gpointer user_data)
{
	NMConnectivity *self = NM_CONNECTIVITY (user_data);
	NMConnectivityPrivate *priv = NM_CONNECTIVITY_GET_PRIVATE (self);
	CURLMcode ret;
	int pending_conn;

	priv->curl_timer = 0;

	ret = curl_multi_socket_action (priv->curl_mhandle, CURL_SOCKET_TIMEOUT, 0, &pending_conn);
	_LOGT ("timeout elapsed - multi_socket_action (%d conn remaining)", pending_conn);

	curl_check_connectivity (priv->curl_mhandle, ret);

	return G_SOURCE_REMOVE;
}

static int
multi_timer_cb (CURLM *multi, long timeout_ms, void *userdata)
{
	NMConnectivity *self = NM_CONNECTIVITY (userdata);
	NMConnectivityPrivate *priv = NM_CONNECTIVITY_GET_PRIVATE (self);

	nm_clear_g_source (&priv->curl_timer);
	if (timeout_ms != -1)
		priv->curl_timer = g_timeout_add (timeout_ms * 1000, curl_timeout_cb, self);

	return 0;
}

static gboolean
curl_socketevent_cb (GIOChannel *ch, GIOCondition condition, gpointer data)
{
	NMConnectivity *self = NM_CONNECTIVITY (data);
	NMConnectivityPrivate *priv = NM_CONNECTIVITY_GET_PRIVATE (self);
	CURLMcode ret;
	int pending_conn = 0;
	gboolean bret = TRUE;
	int fd = g_io_channel_unix_get_fd (ch);
	int action = 0;

	if (condition & G_IO_IN)
		action |= CURL_CSELECT_IN;
	if (condition & G_IO_OUT)
		action |= CURL_CSELECT_OUT;

	ret = curl_multi_socket_action (priv->curl_mhandle, fd, 0, &pending_conn);

	curl_check_connectivity (priv->curl_mhandle, ret);

	if (pending_conn == 0) {
		nm_clear_g_source (&priv->curl_timer);
		bret = FALSE;
	}
	return bret;
}

typedef struct {
	GIOChannel *ch;
	guint ev;
} CurlSockData;

static int
multi_socket_cb (CURL *e_handle, curl_socket_t s, int what, void *userdata, void *socketp)
{
	NMConnectivity *self = NM_CONNECTIVITY (userdata);
	NMConnectivityPrivate *priv = NM_CONNECTIVITY_GET_PRIVATE (self);
	CurlSockData *fdp = (CurlSockData *) socketp;
	GIOCondition condition = 0;

	if (what == CURL_POLL_REMOVE) {
		if (fdp) {
			nm_clear_g_source (&fdp->ev);
			g_io_channel_unref (fdp->ch);
			g_slice_free (CurlSockData, fdp);
		}
	} else {
		if (!fdp) {
			fdp = g_slice_new0 (CurlSockData);
			fdp->ch = g_io_channel_unix_new (s);
		} else
			nm_clear_g_source (&fdp->ev);

		if (what & CURL_POLL_IN)
			condition |= G_IO_IN;
		if (what & CURL_POLL_OUT)
			condition |= G_IO_OUT;

		fdp->ev = g_io_add_watch (fdp->ch, condition, curl_socketevent_cb, self);
		curl_multi_assign (priv->curl_mhandle, s, fdp);
	}

	return CURLM_OK;
}

#define HEADER_STATUS_ONLINE "X-NetworkManager-Status: online\r\n"

static size_t
easy_header_cb (char *buffer, size_t size, size_t nitems, void *userdata)
{
	ConCheckCbData *cb_data = userdata;
	size_t len = size * nitems;

	if (   len >= sizeof (HEADER_STATUS_ONLINE) - 1
	    && !g_ascii_strncasecmp (buffer, HEADER_STATUS_ONLINE, sizeof (HEADER_STATUS_ONLINE) - 1)) {
		_LOG2D ("status header found, check successful");
		finish_cb_data (cb_data, NM_CONNECTIVITY_FULL);
		return 0;
	}

	return len;
}

static size_t
easy_write_cb (void *buffer, size_t size, size_t nmemb, void *userdata)
{
	ConCheckCbData *cb_data = userdata;
	size_t len = size * nmemb;

	cb_data->msg = g_realloc (cb_data->msg, cb_data->msg_size + len);
	memcpy (cb_data->msg + cb_data->msg_size, buffer, len);
	cb_data->msg_size += len;

	if (cb_data->msg_size >= strlen (cb_data->response)) {
		/* We already have enough data -- check response */
		if (g_str_has_prefix (cb_data->msg, cb_data->response)) {
			_LOG2D ("check successful.");
			finish_cb_data (cb_data, NM_CONNECTIVITY_FULL);
		} else {
			_LOG2I ("response did not match expected response '%s'; assuming captive portal.",
			        cb_data->response);
			finish_cb_data (cb_data, NM_CONNECTIVITY_PORTAL);
		}
		return 0;
	}

	return len;
}

static gboolean
timeout_cb (gpointer user_data)
{
	ConCheckCbData *cb_data = user_data;
	NMConnectivity *self = NM_CONNECTIVITY (g_async_result_get_source_object (G_ASYNC_RESULT (cb_data->simple)));
	NMConnectivityPrivate *priv = NM_CONNECTIVITY_GET_PRIVATE (self);
	CURL *ehandle = cb_data->curl_ehandle;

	_LOG2I ("timed out");
	finish_cb_data (cb_data, NM_CONNECTIVITY_LIMITED);
	curl_multi_remove_handle (priv->curl_mhandle, ehandle);
	curl_easy_cleanup (ehandle);

	return G_SOURCE_REMOVE;
}

void
nm_connectivity_check_async (NMConnectivity      *self,
                             const char          *iface,
                             GAsyncReadyCallback  callback,
                             gpointer             user_data)
{
	NMConnectivityPrivate *priv;
	GSimpleAsyncResult *simple;
	CURL *ehandle = NULL;

	g_return_if_fail (NM_IS_CONNECTIVITY (self));
	priv = NM_CONNECTIVITY_GET_PRIVATE (self);

	simple = g_simple_async_result_new (G_OBJECT (self), callback, user_data,
	                                    nm_connectivity_check_async);

	if (priv->uri && priv->interval && priv->curl_mhandle)
		ehandle = curl_easy_init ();

	if (ehandle) {
		ConCheckCbData *cb_data = g_slice_new0 (ConCheckCbData);

		cb_data->curl_ehandle = ehandle;
		cb_data->request_headers = curl_slist_append (NULL, "Connection: close");
		cb_data->ifspec = g_strdup_printf ("if!%s", iface);
		cb_data->simple = simple;
		if (priv->response)
			cb_data->response = g_strdup (priv->response);
		else
			cb_data->response = g_strdup (NM_CONFIG_DEFAULT_CONNECTIVITY_RESPONSE);

		curl_easy_setopt (ehandle, CURLOPT_URL, priv->uri);
		curl_easy_setopt (ehandle, CURLOPT_WRITEFUNCTION, easy_write_cb);
		curl_easy_setopt (ehandle, CURLOPT_WRITEDATA, cb_data);
		curl_easy_setopt (ehandle, CURLOPT_HEADERFUNCTION, easy_header_cb);
		curl_easy_setopt (ehandle, CURLOPT_HEADERDATA, cb_data);
		curl_easy_setopt (ehandle, CURLOPT_PRIVATE, cb_data);
		curl_easy_setopt (ehandle, CURLOPT_HTTPHEADER, cb_data->request_headers);
		curl_easy_setopt (ehandle, CURLOPT_INTERFACE, cb_data->ifspec);
		curl_multi_add_handle (priv->curl_mhandle, ehandle);

		cb_data->timeout_id = g_timeout_add_seconds (30, timeout_cb, cb_data);

		_LOG2D ("sending request to '%s'", priv->uri);
		return;
	} else {
		_LOGD ("(%s) faking request. Connectivity check disabled", iface);
	}

	g_simple_async_result_set_op_res_gssize (simple, NM_CONNECTIVITY_UNKNOWN);
	g_simple_async_result_complete_in_idle (simple);
	g_object_unref (simple);
}

NMConnectivityState
nm_connectivity_check_finish (NMConnectivity  *self,
                              GAsyncResult    *result,
                              GError         **error)
{
	GSimpleAsyncResult *simple;

	g_return_val_if_fail (g_simple_async_result_is_valid (result, G_OBJECT (self), nm_connectivity_check_async), NM_CONNECTIVITY_UNKNOWN);

	simple = G_SIMPLE_ASYNC_RESULT (result);
	if (g_simple_async_result_propagate_error (simple, error))
		return NM_CONNECTIVITY_UNKNOWN;
	return (NMConnectivityState) g_simple_async_result_get_op_res_gssize (simple);
}

gboolean
nm_connectivity_check_enabled (NMConnectivity *self)
{
	NMConnectivityPrivate *priv = NM_CONNECTIVITY_GET_PRIVATE (self);

	return (priv->uri && priv->interval && priv->curl_mhandle);
}

/*****************************************************************************/

static gboolean
periodic_check (gpointer user_data)
{
	g_signal_emit (NM_CONNECTIVITY (user_data), signals[PERIODIC_CHECK], 0);
	return G_SOURCE_CONTINUE;
}

static void
update_config (NMConnectivity *self, NMConfigData *config_data)
{
	NMConnectivityPrivate *priv = NM_CONNECTIVITY_GET_PRIVATE (self);
	const char *uri, *response;
	guint interval;
	gboolean changed = FALSE;

	/* Set the URI. */
	uri = nm_config_data_get_connectivity_uri (config_data);
	if (uri && !*uri)
		uri = NULL;
	changed = g_strcmp0 (uri, priv->uri) != 0;
	if (uri) {
		char *scheme = g_uri_parse_scheme (uri);

		if (!scheme) {
			_LOGE ("invalid URI '%s' for connectivity check.", uri);
			uri = NULL;
		} else if (strcasecmp (scheme, "https") == 0) {
			_LOGW ("use of HTTPS for connectivity checking is not reliable and is discouraged (URI: %s)", uri);
		} else if (strcasecmp (scheme, "http") != 0) {
			_LOGE ("scheme of '%s' uri does't use a scheme that is allowed for connectivity check.", uri);
			uri = NULL;
		}

		if (scheme)
			g_free (scheme);
	}
	if (changed) {
		g_free (priv->uri);
		priv->uri = g_strdup (uri);
	}

	/* Set the interval. */
	interval = nm_config_data_get_connectivity_interval (config_data);
	if (priv->interval != interval) {
		priv->interval = interval;
		changed = TRUE;
	}

	/* Set the response. */
	response = nm_config_data_get_connectivity_response (config_data);
	if (g_strcmp0 (response, priv->response) != 0) {
		/* a response %NULL means, NM_CONFIG_DEFAULT_CONNECTIVITY_RESPONSE. Any other response
		 * (including "") is accepted. */
		g_free (priv->response);
		priv->response = g_strdup (response);
		changed = TRUE;
	}

	if (changed) {
		nm_clear_g_source (&priv->periodic_check_id);
		if (nm_connectivity_check_enabled (self))
			priv->periodic_check_id = g_timeout_add_seconds (priv->interval, periodic_check, self);
	}
}

static void
config_changed_cb (NMConfig *config,
                   NMConfigData *config_data,
                   NMConfigChangeFlags changes,
                   NMConfigData *old_data,
                   NMConnectivity *self)
{
	update_config (self, config_data);
}

static void
nm_connectivity_init (NMConnectivity *self)
{
	NMConnectivityPrivate *priv = NM_CONNECTIVITY_GET_PRIVATE (self);
	CURLcode retv;

	priv->config = g_object_ref (nm_config_get ());
	update_config (self, nm_config_get_data (priv->config));
	g_signal_connect (G_OBJECT (priv->config),
	                  NM_CONFIG_SIGNAL_CONFIG_CHANGED,
	                  G_CALLBACK (config_changed_cb),
	                  self);

	retv = curl_global_init (CURL_GLOBAL_ALL);
	if (retv == CURLE_OK)
		priv->curl_mhandle = curl_multi_init ();

	if (priv->curl_mhandle == NULL) {
<<<<<<< HEAD
		 _LOGE ("cnable to init cURL, connectivity check will not work");
=======
		 _LOGE ("unable to init cURL, connectivity check will not work");
>>>>>>> 4dc905a9
		return;
	}

	curl_multi_setopt (priv->curl_mhandle, CURLMOPT_SOCKETFUNCTION, multi_socket_cb);
	curl_multi_setopt (priv->curl_mhandle, CURLMOPT_SOCKETDATA, self);
	curl_multi_setopt (priv->curl_mhandle, CURLMOPT_TIMERFUNCTION, multi_timer_cb);
	curl_multi_setopt (priv->curl_mhandle, CURLMOPT_TIMERDATA, self);
	curl_multi_setopt (priv->curl_mhandle, CURLOPT_VERBOSE, 1);
}

static void
dispose (GObject *object)
{
	NMConnectivity *self = NM_CONNECTIVITY (object);
	NMConnectivityPrivate *priv = NM_CONNECTIVITY_GET_PRIVATE (self);

	g_clear_pointer (&priv->uri, g_free);
	g_clear_pointer (&priv->response, g_free);

	if (priv->config) {
		g_signal_handlers_disconnect_by_func (priv->config, config_changed_cb, self);
		g_clear_object (&priv->config);
	}

	curl_multi_cleanup (priv->curl_mhandle);
	curl_global_cleanup ();
	nm_clear_g_source (&priv->periodic_check_id);

	G_OBJECT_CLASS (nm_connectivity_parent_class)->dispose (object);
}

static void
nm_connectivity_class_init (NMConnectivityClass *klass)
{
	GObjectClass *object_class = G_OBJECT_CLASS (klass);

	signals[PERIODIC_CHECK] =
	    g_signal_new (NM_CONNECTIVITY_PERIODIC_CHECK,
	                  G_OBJECT_CLASS_TYPE (object_class),
	                  G_SIGNAL_RUN_FIRST,
	                  0, NULL, NULL, NULL,
	                  G_TYPE_NONE, 0);

	object_class->dispose = dispose;
}<|MERGE_RESOLUTION|>--- conflicted
+++ resolved
@@ -498,11 +498,7 @@
 		priv->curl_mhandle = curl_multi_init ();
 
 	if (priv->curl_mhandle == NULL) {
-<<<<<<< HEAD
-		 _LOGE ("cnable to init cURL, connectivity check will not work");
-=======
 		 _LOGE ("unable to init cURL, connectivity check will not work");
->>>>>>> 4dc905a9
 		return;
 	}
 
