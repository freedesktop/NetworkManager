/***
  This file is part of systemd.

  Copyright (C) 2013 Intel Corporation. All rights reserved.

  systemd is free software; you can redistribute it and/or modify it
  under the terms of the GNU Lesser General Public License as published by
  the Free Software Foundation; either version 2.1 of the License, or
  (at your option) any later version.

  systemd is distributed in the hope that it will be useful, but
  WITHOUT ANY WARRANTY; without even the implied warranty of
  MERCHANTABILITY or FITNESS FOR A PARTICULAR PURPOSE. See the GNU
  Lesser General Public License for more details.

  You should have received a copy of the GNU Lesser General Public License
  along with systemd; If not, see <http://www.gnu.org/licenses/>.
***/

#include "config.h"

#include "nm-sd-adapt.h"

#include <stdlib.h>
#include <errno.h>
#include <string.h>
#include <stdio.h>
#include <net/ethernet.h>
#include <net/if_arp.h>
#include <linux/if_infiniband.h>
#include <netinet/ether.h>
#include <sys/param.h>
#include <sys/ioctl.h>

#include "util.h"
#include "list.h"
#include "refcnt.h"
#include "async.h"

#include "dhcp-protocol.h"
#include "dhcp-internal.h"
#include "dhcp-lease-internal.h"
#include "sd-dhcp-client.h"

<<<<<<< HEAD
#define MAX_CLIENT_ID_LEN 64  /* Arbitrary limit */
=======
#define MAX_CLIENT_ID_LEN 32
>>>>>>> af525e8a
#define MAX_MAC_ADDR_LEN INFINIBAND_ALEN

struct sd_dhcp_client {
        RefCount n_ref;

        DHCPState state;
        sd_event *event;
        int event_priority;
        sd_event_source *timeout_resend;
        int index;
        int fd;
        union sockaddr_union link;
        sd_event_source *receive_message;
        bool request_broadcast;
        uint8_t *req_opts;
        size_t req_opts_allocated;
        size_t req_opts_size;
        be32_t last_addr;
        uint8_t mac_addr[MAX_MAC_ADDR_LEN];
        size_t mac_addr_len;
        uint16_t arp_type;
        union {
                struct {
                        uint8_t type; /* 0: Generic (non-LL) (RFC 2132) */
                        uint8_t data[MAX_CLIENT_ID_LEN];
                } _packed_ gen;
                struct {
                        uint8_t type; /* 1: Ethernet Link-Layer (RFC 2132) */
                        uint8_t haddr[ETH_ALEN];
                } _packed_ eth;
                struct {
                        uint8_t type; /* 2 - 254: ARP/Link-Layer (RFC 2132) */
                        uint8_t haddr[0];
                } _packed_ ll;
                struct {
                        uint8_t type; /* 255: Node-specific (RFC 4361) */
                        uint8_t iaid[4];
                        uint8_t duid[MAX_CLIENT_ID_LEN - 4];
                } _packed_ ns;
                struct {
                        uint8_t type;
                        uint8_t data[MAX_CLIENT_ID_LEN];
                } _packed_ raw;
        } client_id;
        size_t client_id_len;
        char *hostname;
        char *vendor_class_identifier;
        uint32_t mtu;
        uint32_t xid;
        usec_t start_time;
        unsigned int attempt;
        usec_t request_sent;
        sd_event_source *timeout_t1;
        sd_event_source *timeout_t2;
        sd_event_source *timeout_expire;
        sd_dhcp_client_cb_t cb;
        void *userdata;
        sd_dhcp_lease *lease;
};

static const uint8_t default_req_opts[] = {
        DHCP_OPTION_SUBNET_MASK,
        DHCP_OPTION_ROUTER,
        DHCP_OPTION_HOST_NAME,
        DHCP_OPTION_DOMAIN_NAME,
        DHCP_OPTION_DOMAIN_NAME_SERVER,
        DHCP_OPTION_NTP_SERVER,
};

static int client_receive_message_raw(sd_event_source *s, int fd,
                                      uint32_t revents, void *userdata);
static int client_receive_message_udp(sd_event_source *s, int fd,
                                      uint32_t revents, void *userdata);
static void client_stop(sd_dhcp_client *client, int error);

int sd_dhcp_client_set_callback(sd_dhcp_client *client, sd_dhcp_client_cb_t cb,
                                void *userdata) {
        assert_return(client, -EINVAL);

        client->cb = cb;
        client->userdata = userdata;

        return 0;
}

int sd_dhcp_client_set_request_broadcast(sd_dhcp_client *client, int broadcast) {
        assert_return(client, -EINVAL);

        client->request_broadcast = !!broadcast;

        return 0;
}

int sd_dhcp_client_set_request_option(sd_dhcp_client *client, uint8_t option) {
        size_t i;

        assert_return(client, -EINVAL);
        assert_return (IN_SET(client->state, DHCP_STATE_INIT,
                              DHCP_STATE_STOPPED), -EBUSY);

        switch(option) {
        case DHCP_OPTION_PAD:
        case DHCP_OPTION_OVERLOAD:
        case DHCP_OPTION_MESSAGE_TYPE:
        case DHCP_OPTION_PARAMETER_REQUEST_LIST:
        case DHCP_OPTION_END:
                return -EINVAL;

        default:
                break;
        }

        for (i = 0; i < client->req_opts_size; i++)
                if (client->req_opts[i] == option)
                        return -EEXIST;

        if (!GREEDY_REALLOC(client->req_opts, client->req_opts_allocated,
                            client->req_opts_size + 1))
                return -ENOMEM;

        client->req_opts[client->req_opts_size++] = option;

        return 0;
}

int sd_dhcp_client_set_request_address(sd_dhcp_client *client,
                                       const struct in_addr *last_addr) {
        assert_return(client, -EINVAL);
        assert_return (IN_SET(client->state, DHCP_STATE_INIT,
                              DHCP_STATE_STOPPED), -EBUSY);

        if (last_addr)
                client->last_addr = last_addr->s_addr;
        else
                client->last_addr = INADDR_ANY;

        return 0;
}

int sd_dhcp_client_set_index(sd_dhcp_client *client, int interface_index) {
        assert_return(client, -EINVAL);
        assert_return (IN_SET(client->state, DHCP_STATE_INIT,
                              DHCP_STATE_STOPPED), -EBUSY);
        assert_return(interface_index > 0, -EINVAL);

        client->index = interface_index;

        return 0;
}

int sd_dhcp_client_set_mac(sd_dhcp_client *client, const uint8_t *addr,
                           size_t addr_len, uint16_t arp_type) {
        DHCP_CLIENT_DONT_DESTROY(client);
        bool need_restart = false;

        assert_return(client, -EINVAL);
        assert_return(addr, -EINVAL);
        assert_return(addr_len > 0 && addr_len <= MAX_MAC_ADDR_LEN, -EINVAL);
        assert_return(arp_type > 0, -EINVAL);

        if (arp_type == ARPHRD_ETHER)
                assert_return(addr_len == ETH_ALEN, -EINVAL);
        else if (arp_type == ARPHRD_INFINIBAND)
                assert_return(addr_len == INFINIBAND_ALEN, -EINVAL);
        else
                return -EINVAL;

        if (client->mac_addr_len == addr_len &&
            memcmp(&client->mac_addr, addr, addr_len) == 0)
                return 0;

        if (!IN_SET(client->state, DHCP_STATE_INIT, DHCP_STATE_STOPPED)) {
                log_dhcp_client(client, "Changing MAC address on running DHCP "
                                "client, restarting");
                need_restart = true;
                client_stop(client, DHCP_EVENT_STOP);
        }

        memcpy(&client->mac_addr, addr, addr_len);
        client->mac_addr_len = addr_len;
        client->arp_type = arp_type;

        if (need_restart && client->state != DHCP_STATE_STOPPED)
                sd_dhcp_client_start(client);

        return 0;
}

<<<<<<< HEAD
int sd_dhcp_client_get_client_id(sd_dhcp_client *client, uint8_t *type,
                                 const uint8_t **data, size_t *data_len) {

        assert_return(client, -EINVAL);
        assert_return(type, -EINVAL);
        assert_return(data, -EINVAL);
        assert_return(data_len, -EINVAL);

        *type = 0;
        *data = NULL;
        *data_len = 0;
        if (client->client_id_len) {
                *type = client->client_id.raw.type;
                *data = client->client_id.raw.data;
                *data_len = client->client_id_len -
                        sizeof (client->client_id.raw.type);
        }

        return 0;
=======
const uint8_t *sd_dhcp_client_get_client_id(sd_dhcp_client *client,
                                            uint8_t *type,
                                            size_t *len) {

        assert_return(client, NULL);
        assert_return(type, NULL);
        assert_return(len, NULL);

        if (!client->client_id_len)
                return NULL;

        *type = client->client_id.raw.type;
        *len = client->client_id_len - 1;  /* -1 for sizeof(type) */
        return (const uint8_t *) &client->client_id.raw.data;
>>>>>>> af525e8a
}

int sd_dhcp_client_set_client_id(sd_dhcp_client *client, uint8_t type,
                                 const uint8_t *data, size_t data_len) {
        DHCP_CLIENT_DONT_DESTROY(client);
        bool need_restart = false;

        assert_return(client, -EINVAL);
        assert_return(data, -EINVAL);
        assert_return(data_len > 0 && data_len <= MAX_CLIENT_ID_LEN, -EINVAL);

        switch (type) {
        case ARPHRD_ETHER:
                if (data_len != ETH_ALEN)
                        return -EINVAL;
                break;
        case ARPHRD_INFINIBAND:
                if (data_len != INFINIBAND_ALEN)
                        return -EINVAL;
                break;
        default:
                break;
        }

<<<<<<< HEAD
        if (client->client_id_len == data_len + sizeof (client->client_id.raw.type) &&
=======
        if (client->client_id_len == data_len + 1 &&
>>>>>>> af525e8a
            client->client_id.raw.type == type &&
            memcmp(&client->client_id.raw.data, data, data_len) == 0)
                return 0;

        if (!IN_SET(client->state, DHCP_STATE_INIT, DHCP_STATE_STOPPED)) {
                log_dhcp_client(client, "Changing client ID on running DHCP "
                                "client, restarting");
                need_restart = true;
                client_stop(client, DHCP_EVENT_STOP);
        }

        client->client_id.raw.type = type;
        memcpy(&client->client_id.raw.data, data, data_len);
<<<<<<< HEAD
        client->client_id_len = data_len + sizeof (client->client_id.raw.type);
=======
        client->client_id_len = data_len + 1; /* +1 for sizeof(type) */
>>>>>>> af525e8a

        if (need_restart && client->state != DHCP_STATE_STOPPED)
                sd_dhcp_client_start(client);

        return 0;
}

int sd_dhcp_client_set_hostname(sd_dhcp_client *client,
                                const char *hostname) {
        char *new_hostname = NULL;

        assert_return(client, -EINVAL);

        if (streq_ptr(client->hostname, hostname))
                return 0;

        if (hostname) {
                new_hostname = strdup(hostname);
                if (!new_hostname)
                        return -ENOMEM;
        }

        free(client->hostname);
        client->hostname = new_hostname;

        return 0;
}

int sd_dhcp_client_set_vendor_class_identifier(sd_dhcp_client *client,
                                               const char *vci) {
        char *new_vci = NULL;

        assert_return(client, -EINVAL);

        new_vci = strdup(vci);
        if (!new_vci)
                return -ENOMEM;

        free(client->vendor_class_identifier);

        client->vendor_class_identifier = new_vci;

        return 0;
}

int sd_dhcp_client_set_mtu(sd_dhcp_client *client, uint32_t mtu) {
        assert_return(client, -EINVAL);
        assert_return(mtu >= DHCP_DEFAULT_MIN_SIZE, -ERANGE);

        client->mtu = mtu;

        return 0;
}

int sd_dhcp_client_get_lease(sd_dhcp_client *client, sd_dhcp_lease **ret) {
        assert_return(client, -EINVAL);
        assert_return(ret, -EINVAL);

        if (client->state != DHCP_STATE_BOUND &&
            client->state != DHCP_STATE_RENEWING &&
            client->state != DHCP_STATE_REBINDING)
                return -EADDRNOTAVAIL;

        *ret = sd_dhcp_lease_ref(client->lease);

        return 0;
}

static void client_notify(sd_dhcp_client *client, int event) {
        if (client->cb)
                client->cb(client, event, client->userdata);
}

static int client_initialize(sd_dhcp_client *client) {
        assert_return(client, -EINVAL);

        client->receive_message =
                sd_event_source_unref(client->receive_message);

        client->fd = asynchronous_close(client->fd);

        client->timeout_resend = sd_event_source_unref(client->timeout_resend);

        client->timeout_t1 = sd_event_source_unref(client->timeout_t1);
        client->timeout_t2 = sd_event_source_unref(client->timeout_t2);
        client->timeout_expire = sd_event_source_unref(client->timeout_expire);

        client->attempt = 1;

        client->state = DHCP_STATE_INIT;
        client->xid = 0;

        if (client->lease)
                client->lease = sd_dhcp_lease_unref(client->lease);

        return 0;
}

static void client_stop(sd_dhcp_client *client, int error) {
        assert(client);

        if (error < 0)
                log_dhcp_client(client, "STOPPED: %s", strerror(-error));
        else if (error == DHCP_EVENT_STOP)
                log_dhcp_client(client, "STOPPED");
        else
                log_dhcp_client(client, "STOPPED: Unknown event");

        client_notify(client, error);

        client_initialize(client);
}

static int client_message_init(sd_dhcp_client *client, DHCPPacket **ret,
                               uint8_t type, size_t *_optlen, size_t *_optoffset) {
        _cleanup_free_ DHCPPacket *packet = NULL;
        size_t optlen, optoffset, size;
        be16_t max_size;
        usec_t time_now;
        uint16_t secs;
        int r;

        assert(client);
        assert(client->start_time);
        assert(ret);
        assert(_optlen);
        assert(_optoffset);
        assert(type == DHCP_DISCOVER || type == DHCP_REQUEST);

        /* See RFC2131 section 4.4.1 */

        optlen = DHCP_MIN_OPTIONS_SIZE;
        size = sizeof(DHCPPacket) + optlen;

        packet = malloc0(size);
        if (!packet)
                return -ENOMEM;

        r = dhcp_message_init(&packet->dhcp, BOOTREQUEST, client->xid, type,
                              client->arp_type, optlen, &optoffset);
        if (r < 0)
                return r;

        /* Although 'secs' field is a SHOULD in RFC 2131, certain DHCP servers
           refuse to issue an DHCP lease if 'secs' is set to zero */
        r = sd_event_now(client->event, clock_boottime_or_monotonic(), &time_now);
        if (r < 0)
                return r;
        assert(time_now >= client->start_time);

        /* seconds between sending first and last DISCOVER
         * must always be strictly positive to deal with broken servers */
        secs = ((time_now - client->start_time) / USEC_PER_SEC) ? : 1;
        packet->dhcp.secs = htobe16(secs);

        /* RFC2132 section 4.1
           A client that cannot receive unicast IP datagrams until its protocol
           software has been configured with an IP address SHOULD set the
           BROADCAST bit in the 'flags' field to 1 in any DHCPDISCOVER or
           DHCPREQUEST messages that client sends.  The BROADCAST bit will
           provide a hint to the DHCP server and BOOTP relay agent to broadcast
           any messages to the client on the client's subnet.

           Note: some interfaces needs this to be enabled, but some networks
           needs this to be disabled as broadcasts are filteretd, so this
           needs to be configurable */
        if (client->request_broadcast || client->arp_type != ARPHRD_ETHER)
                packet->dhcp.flags = htobe16(0x8000);

        /* RFC2132 section 4.1.1:
           The client MUST include its hardware address in the ’chaddr’ field, if
           necessary for delivery of DHCP reply messages.  Non-Ethernet
           interfaces will leave 'chaddr' empty and use the client identifier
           instead (eg, RFC 4390 section 2.1).
         */
        if (client->arp_type == ARPHRD_ETHER)
                memcpy(&packet->dhcp.chaddr, &client->mac_addr, ETH_ALEN);

        /* If no client identifier exists, construct one from an ethernet
           address if present */
        if (client->client_id_len == 0 && client->arp_type == ARPHRD_ETHER) {
                client->client_id.eth.type = ARPHRD_ETHER;
                memcpy(&client->client_id.eth.haddr, &client->mac_addr, ETH_ALEN);
                client->client_id_len = sizeof (client->client_id.eth);
        }

        /* Some DHCP servers will refuse to issue an DHCP lease if the Client
           Identifier option is not set */
        if (client->client_id_len) {
                r = dhcp_option_append(&packet->dhcp, optlen, &optoffset, 0,
                                       DHCP_OPTION_CLIENT_IDENTIFIER,
                                       client->client_id_len,
                                       &client->client_id.raw);
                if (r < 0)
                        return r;
        }

        /* RFC2131 section 3.5:
           in its initial DHCPDISCOVER or DHCPREQUEST message, a
           client may provide the server with a list of specific
           parameters the client is interested in. If the client
           includes a list of parameters in a DHCPDISCOVER message,
           it MUST include that list in any subsequent DHCPREQUEST
           messages.
         */
        r = dhcp_option_append(&packet->dhcp, optlen, &optoffset, 0,
                               DHCP_OPTION_PARAMETER_REQUEST_LIST,
                               client->req_opts_size, client->req_opts);
        if (r < 0)
                return r;

        /* RFC2131 section 3.5:
           The client SHOULD include the ’maximum DHCP message size’ option to
           let the server know how large the server may make its DHCP messages.

           Note (from ConnMan): Some DHCP servers will send bigger DHCP packets
           than the defined default size unless the Maximum Messge Size option
           is explicitely set

           RFC3442 "Requirements to Avoid Sizing Constraints":
           Because a full routing table can be quite large, the standard 576
           octet maximum size for a DHCP message may be too short to contain
           some legitimate Classless Static Route options.  Because of this,
           clients implementing the Classless Static Route option SHOULD send a
           Maximum DHCP Message Size [4] option if the DHCP client's TCP/IP
           stack is capable of receiving larger IP datagrams.  In this case, the
           client SHOULD set the value of this option to at least the MTU of the
           interface that the client is configuring.  The client MAY set the
           value of this option higher, up to the size of the largest UDP packet
           it is prepared to accept.  (Note that the value specified in the
           Maximum DHCP Message Size option is the total maximum packet size,
           including IP and UDP headers.)
         */
        max_size = htobe16(size);
        r = dhcp_option_append(&packet->dhcp, client->mtu, &optoffset, 0,
                               DHCP_OPTION_MAXIMUM_MESSAGE_SIZE,
                               2, &max_size);
        if (r < 0)
                return r;

        *_optlen = optlen;
        *_optoffset = optoffset;
        *ret = packet;
        packet = NULL;

        return 0;
}

static int dhcp_client_send_raw(sd_dhcp_client *client, DHCPPacket *packet,
                                size_t len) {
        dhcp_packet_append_ip_headers(packet, INADDR_ANY, DHCP_PORT_CLIENT,
                                      INADDR_BROADCAST, DHCP_PORT_SERVER, len);

        return dhcp_network_send_raw_socket(client->fd, &client->link,
                                            packet, len);
}

static int client_send_discover(sd_dhcp_client *client) {
        _cleanup_free_ DHCPPacket *discover = NULL;
        size_t optoffset, optlen;
        int r;

        assert(client);
        assert(client->state == DHCP_STATE_INIT ||
               client->state == DHCP_STATE_SELECTING);

        r = client_message_init(client, &discover, DHCP_DISCOVER,
                                &optlen, &optoffset);
        if (r < 0)
                return r;

        /* the client may suggest values for the network address
           and lease time in the DHCPDISCOVER message. The client may include
           the ’requested IP address’ option to suggest that a particular IP
           address be assigned, and may include the ’IP address lease time’
           option to suggest the lease time it would like.
         */
        if (client->last_addr != INADDR_ANY) {
                r = dhcp_option_append(&discover->dhcp, optlen, &optoffset, 0,
                                       DHCP_OPTION_REQUESTED_IP_ADDRESS,
                                       4, &client->last_addr);
                if (r < 0)
                        return r;
        }

        /* it is unclear from RFC 2131 if client should send hostname in
           DHCPDISCOVER but dhclient does and so we do as well
        */
        if (client->hostname) {
                r = dhcp_option_append(&discover->dhcp, optlen, &optoffset, 0,
                                       DHCP_OPTION_HOST_NAME,
                                       strlen(client->hostname), client->hostname);
                if (r < 0)
                        return r;
        }

        if (client->vendor_class_identifier) {
                r = dhcp_option_append(&discover->dhcp, optlen, &optoffset, 0,
                                       DHCP_OPTION_VENDOR_CLASS_IDENTIFIER,
                                       strlen(client->vendor_class_identifier),
                                       client->vendor_class_identifier);
                if (r < 0)
                        return r;
        }

        r = dhcp_option_append(&discover->dhcp, optlen, &optoffset, 0,
                               DHCP_OPTION_END, 0, NULL);
        if (r < 0)
                return r;

        /* We currently ignore:
           The client SHOULD wait a random time between one and ten seconds to
           desynchronize the use of DHCP at startup.
         */
        r = dhcp_client_send_raw(client, discover, sizeof(DHCPPacket) + optoffset);
        if (r < 0)
                return r;

        log_dhcp_client(client, "DISCOVER");

        return 0;
}

static int client_send_request(sd_dhcp_client *client) {
        _cleanup_free_ DHCPPacket *request = NULL;
        size_t optoffset, optlen;
        int r;

        r = client_message_init(client, &request, DHCP_REQUEST,
                                &optlen, &optoffset);
        if (r < 0)
                return r;

        switch (client->state) {
        /* See RFC2131 section 4.3.2 (note that there is a typo in the RFC,
           SELECTING should be REQUESTING)
         */

        case DHCP_STATE_REQUESTING:
                /* Client inserts the address of the selected server in ’server
                   identifier’, ’ciaddr’ MUST be zero, ’requested IP address’ MUST be
                   filled in with the yiaddr value from the chosen DHCPOFFER.
                 */

                r = dhcp_option_append(&request->dhcp, optlen, &optoffset, 0,
                                       DHCP_OPTION_SERVER_IDENTIFIER,
                                       4, &client->lease->server_address);
                if (r < 0)
                        return r;

                r = dhcp_option_append(&request->dhcp, optlen, &optoffset, 0,
                                       DHCP_OPTION_REQUESTED_IP_ADDRESS,
                                       4, &client->lease->address);
                if (r < 0)
                        return r;

                break;

        case DHCP_STATE_INIT_REBOOT:
                /* ’server identifier’ MUST NOT be filled in, ’requested IP address’
                   option MUST be filled in with client’s notion of its previously
                   assigned address. ’ciaddr’ MUST be zero.
                 */
                r = dhcp_option_append(&request->dhcp, optlen, &optoffset, 0,
                                       DHCP_OPTION_REQUESTED_IP_ADDRESS,
                                       4, &client->last_addr);
                if (r < 0)
                        return r;
                break;

        case DHCP_STATE_RENEWING:
                /* ’server identifier’ MUST NOT be filled in, ’requested IP address’
                   option MUST NOT be filled in, ’ciaddr’ MUST be filled in with
                   client’s IP address.
                */

                /* fall through */
        case DHCP_STATE_REBINDING:
                /* ’server identifier’ MUST NOT be filled in, ’requested IP address’
                   option MUST NOT be filled in, ’ciaddr’ MUST be filled in with
                   client’s IP address.

                   This message MUST be broadcast to the 0xffffffff IP broadcast address.
                 */
                request->dhcp.ciaddr = client->lease->address;

                break;

        case DHCP_STATE_INIT:
        case DHCP_STATE_SELECTING:
        case DHCP_STATE_REBOOTING:
        case DHCP_STATE_BOUND:
        case DHCP_STATE_STOPPED:
                return -EINVAL;
        }

        if (client->hostname) {
                r = dhcp_option_append(&request->dhcp, optlen, &optoffset, 0,
                                       DHCP_OPTION_HOST_NAME,
                                       strlen(client->hostname), client->hostname);
                if (r < 0)
                        return r;
        }

        r = dhcp_option_append(&request->dhcp, optlen, &optoffset, 0,
                               DHCP_OPTION_END, 0, NULL);
        if (r < 0)
                return r;

        if (client->state == DHCP_STATE_RENEWING) {
                r = dhcp_network_send_udp_socket(client->fd,
                                                 client->lease->server_address,
                                                 DHCP_PORT_SERVER,
                                                 &request->dhcp,
                                                 sizeof(DHCPMessage) + optoffset);
        } else {
                r = dhcp_client_send_raw(client, request, sizeof(DHCPPacket) + optoffset);
        }
        if (r < 0)
                return r;

        switch (client->state) {
        case DHCP_STATE_REQUESTING:
                log_dhcp_client(client, "REQUEST (requesting)");
                break;
        case DHCP_STATE_INIT_REBOOT:
                log_dhcp_client(client, "REQUEST (init-reboot)");
                break;
        case DHCP_STATE_RENEWING:
                log_dhcp_client(client, "REQUEST (renewing)");
                break;
        case DHCP_STATE_REBINDING:
                log_dhcp_client(client, "REQUEST (rebinding)");
                break;
        default:
                log_dhcp_client(client, "REQUEST (invalid)");
                break;
        }

        return 0;
}

static int client_start(sd_dhcp_client *client);

static int client_timeout_resend(sd_event_source *s, uint64_t usec,
                                 void *userdata) {
        sd_dhcp_client *client = userdata;
        DHCP_CLIENT_DONT_DESTROY(client);
        usec_t next_timeout = 0;
        uint64_t time_now;
        uint32_t time_left;
        int r;

        assert(s);
        assert(client);
        assert(client->event);

        r = sd_event_now(client->event, clock_boottime_or_monotonic(), &time_now);
        if (r < 0)
                goto error;

        switch (client->state) {
        case DHCP_STATE_RENEWING:

                time_left = (client->lease->t2 - client->lease->t1) / 2;
                if (time_left < 60)
                        time_left = 60;

                next_timeout = time_now + time_left * USEC_PER_SEC;

                break;

        case DHCP_STATE_REBINDING:

                time_left = (client->lease->lifetime - client->lease->t2) / 2;
                if (time_left < 60)
                        time_left = 60;

                next_timeout = time_now + time_left * USEC_PER_SEC;
                break;

        case DHCP_STATE_REBOOTING:
                /* start over as we did not receive a timely ack or nak */
                r = client_initialize(client);
                if (r < 0)
                        goto error;

                r = client_start(client);
                if (r < 0)
                        goto error;
                else {
                        log_dhcp_client(client, "REBOOTED");
                        return 0;
                }

        case DHCP_STATE_INIT:
        case DHCP_STATE_INIT_REBOOT:
        case DHCP_STATE_SELECTING:
        case DHCP_STATE_REQUESTING:
        case DHCP_STATE_BOUND:

                if (client->attempt < 64)
                        client->attempt *= 2;

                next_timeout = time_now + (client->attempt - 1) * USEC_PER_SEC;

                break;

        case DHCP_STATE_STOPPED:
                r = -EINVAL;
                goto error;
        }

        next_timeout += (random_u32() & 0x1fffff);

        client->timeout_resend = sd_event_source_unref(client->timeout_resend);

        r = sd_event_add_time(client->event,
                              &client->timeout_resend,
                              clock_boottime_or_monotonic(),
                              next_timeout, 10 * USEC_PER_MSEC,
                              client_timeout_resend, client);
        if (r < 0)
                goto error;

        r = sd_event_source_set_priority(client->timeout_resend,
                                         client->event_priority);
        if (r < 0)
                goto error;

        r = sd_event_source_set_description(client->timeout_resend, "dhcp4-resend-timer");
        if (r < 0)
                goto error;

        switch (client->state) {
        case DHCP_STATE_INIT:
                r = client_send_discover(client);
                if (r >= 0) {
                        client->state = DHCP_STATE_SELECTING;
                        client->attempt = 1;
                } else {
                        if (client->attempt >= 64)
                                goto error;
                }

                break;

        case DHCP_STATE_SELECTING:
                r = client_send_discover(client);
                if (r < 0 && client->attempt >= 64)
                        goto error;

                break;

        case DHCP_STATE_INIT_REBOOT:
        case DHCP_STATE_REQUESTING:
        case DHCP_STATE_RENEWING:
        case DHCP_STATE_REBINDING:
                r = client_send_request(client);
                if (r < 0 && client->attempt >= 64)
                         goto error;

                if (client->state == DHCP_STATE_INIT_REBOOT)
                        client->state = DHCP_STATE_REBOOTING;

                client->request_sent = time_now;

                break;

        case DHCP_STATE_REBOOTING:
        case DHCP_STATE_BOUND:

                break;

        case DHCP_STATE_STOPPED:
                r = -EINVAL;
                goto error;
        }

        return 0;

error:
        client_stop(client, r);

        /* Errors were dealt with when stopping the client, don't spill
           errors into the event loop handler */
        return 0;
}

static int client_initialize_io_events(sd_dhcp_client *client,
                                       sd_event_io_handler_t io_callback) {
        int r;

        assert(client);
        assert(client->event);

        r = sd_event_add_io(client->event, &client->receive_message,
                            client->fd, EPOLLIN, io_callback,
                            client);
        if (r < 0)
                goto error;

        r = sd_event_source_set_priority(client->receive_message,
                                         client->event_priority);
        if (r < 0)
                goto error;

        r = sd_event_source_set_description(client->receive_message, "dhcp4-receive-message");
        if (r < 0)
                goto error;

error:
        if (r < 0)
                client_stop(client, r);

        return 0;
}

static int client_initialize_time_events(sd_dhcp_client *client) {
        int r;

        assert(client);
        assert(client->event);

        client->timeout_resend = sd_event_source_unref(client->timeout_resend);

        r = sd_event_add_time(client->event,
                              &client->timeout_resend,
                              clock_boottime_or_monotonic(),
                              0, 0,
                              client_timeout_resend, client);
        if (r < 0)
                goto error;

        r = sd_event_source_set_priority(client->timeout_resend,
                                         client->event_priority);

        r = sd_event_source_set_description(client->timeout_resend, "dhcp4-resend-timer");
        if (r < 0)
                goto error;

error:
        if (r < 0)
                client_stop(client, r);

        return 0;

}

static int client_initialize_events(sd_dhcp_client *client,
                                    sd_event_io_handler_t io_callback) {
        client_initialize_io_events(client, io_callback);
        client_initialize_time_events(client);

        return 0;
}

static int client_start(sd_dhcp_client *client) {
        int r;

        assert_return(client, -EINVAL);
        assert_return(client->event, -EINVAL);
        assert_return(client->index > 0, -EINVAL);
        assert_return(client->fd < 0, -EBUSY);
        assert_return(client->xid == 0, -EINVAL);
        assert_return(client->state == DHCP_STATE_INIT ||
                      client->state == DHCP_STATE_INIT_REBOOT, -EBUSY);

        client->xid = random_u32();

        r = dhcp_network_bind_raw_socket(client->index, &client->link,
                                         client->xid, client->mac_addr,
                                         client->mac_addr_len, client->arp_type);
        if (r < 0) {
                client_stop(client, r);
                return r;
        }
        client->fd = r;

        if (client->state == DHCP_STATE_INIT || client->state == DHCP_STATE_INIT_REBOOT)
                client->start_time = now(clock_boottime_or_monotonic());

        return client_initialize_events(client, client_receive_message_raw);
}

static int client_timeout_expire(sd_event_source *s, uint64_t usec,
                                 void *userdata) {
        sd_dhcp_client *client = userdata;
        DHCP_CLIENT_DONT_DESTROY(client);

        log_dhcp_client(client, "EXPIRED");

        client_notify(client, DHCP_EVENT_EXPIRED);

        /* lease was lost, start over if not freed or stopped in callback */
        if (client->state != DHCP_STATE_STOPPED) {
                client_initialize(client);
                client_start(client);
        }

        return 0;
}

static int client_timeout_t2(sd_event_source *s, uint64_t usec, void *userdata) {
        sd_dhcp_client *client = userdata;
        DHCP_CLIENT_DONT_DESTROY(client);
        int r;

        client->receive_message = sd_event_source_unref(client->receive_message);
        client->fd = asynchronous_close(client->fd);

        client->state = DHCP_STATE_REBINDING;
        client->attempt = 1;

        r = dhcp_network_bind_raw_socket(client->index, &client->link,
                                         client->xid, client->mac_addr,
                                         client->mac_addr_len, client->arp_type);
        if (r < 0) {
                client_stop(client, r);
                return 0;
        }
        client->fd = r;

        return client_initialize_events(client, client_receive_message_raw);
}

static int client_timeout_t1(sd_event_source *s, uint64_t usec,
                             void *userdata) {
        sd_dhcp_client *client = userdata;
        DHCP_CLIENT_DONT_DESTROY(client);

        client->state = DHCP_STATE_RENEWING;
        client->attempt = 1;

        return client_initialize_time_events(client);
}

static int client_handle_offer(sd_dhcp_client *client, DHCPMessage *offer,
                               size_t len) {
        _cleanup_dhcp_lease_unref_ sd_dhcp_lease *lease = NULL;
        int r;

        r = dhcp_lease_new(&lease);
        if (r < 0)
                return r;

        if (client->client_id_len) {
                r = dhcp_lease_set_client_id(lease,
<<<<<<< HEAD
                                             (uint8_t *) &client->client_id.raw,
=======
                                             (uint8_t *) &client->client_id,
>>>>>>> af525e8a
                                             client->client_id_len);
                if (r < 0)
                        return r;
        }

        r = dhcp_option_parse(offer, len, dhcp_lease_parse_options, lease);
        if (r != DHCP_OFFER) {
                log_dhcp_client(client, "received message was not an OFFER, ignoring");
                return -ENOMSG;
        }

        lease->next_server = offer->siaddr;

        lease->address = offer->yiaddr;

        if (lease->address == INADDR_ANY ||
            lease->server_address == INADDR_ANY ||
            lease->lifetime == 0) {
                log_dhcp_client(client, "received lease lacks address, server "
                                "address or lease lifetime, ignoring");
                return -ENOMSG;
        }

        if (lease->subnet_mask == INADDR_ANY) {
                r = dhcp_lease_set_default_subnet_mask(lease);
                if (r < 0) {
                        log_dhcp_client(client, "received lease lacks subnet "
                                        "mask, and a fallback one can not be "
                                        "generated, ignoring");
                        return -ENOMSG;
                }
        }

        sd_dhcp_lease_unref(client->lease);
        client->lease = lease;
        lease = NULL;

        log_dhcp_client(client, "OFFER");

        return 0;
}

static int client_handle_forcerenew(sd_dhcp_client *client, DHCPMessage *force,
                                    size_t len) {
        int r;

        r = dhcp_option_parse(force, len, NULL, NULL);
        if (r != DHCP_FORCERENEW)
                return -ENOMSG;

        log_dhcp_client(client, "FORCERENEW");

        return 0;
}

static int client_handle_ack(sd_dhcp_client *client, DHCPMessage *ack,
                             size_t len) {
        _cleanup_dhcp_lease_unref_ sd_dhcp_lease *lease = NULL;
        int r;

        r = dhcp_lease_new(&lease);
        if (r < 0)
                return r;

        if (client->client_id_len) {
                r = dhcp_lease_set_client_id(lease,
<<<<<<< HEAD
                                             (uint8_t *) &client->client_id.raw,
=======
                                             (uint8_t *) &client->client_id,
>>>>>>> af525e8a
                                             client->client_id_len);
                if (r < 0)
                        return r;
        }

        r = dhcp_option_parse(ack, len, dhcp_lease_parse_options, lease);
        if (r == DHCP_NAK) {
                log_dhcp_client(client, "NAK");
                return -EADDRNOTAVAIL;
        }

        if (r != DHCP_ACK) {
                log_dhcp_client(client, "received message was not an ACK, ignoring");
                return -ENOMSG;
        }

        lease->next_server = ack->siaddr;

        lease->address = ack->yiaddr;

        if (lease->address == INADDR_ANY ||
            lease->server_address == INADDR_ANY ||
            lease->lifetime == 0) {
                log_dhcp_client(client, "received lease lacks address, server "
                                "address or lease lifetime, ignoring");
                return -ENOMSG;
        }

        if (lease->subnet_mask == INADDR_ANY) {
                r = dhcp_lease_set_default_subnet_mask(lease);
                if (r < 0) {
                        log_dhcp_client(client, "received lease lacks subnet "
                                        "mask, and a fallback one can not be "
                                        "generated, ignoring");
                        return -ENOMSG;
                }
        }

        r = DHCP_EVENT_IP_ACQUIRE;
        if (client->lease) {
                if (client->lease->address != lease->address ||
                    client->lease->subnet_mask != lease->subnet_mask ||
                    client->lease->router != lease->router) {
                        r = DHCP_EVENT_IP_CHANGE;
                } else
                        r = DHCP_EVENT_RENEW;

                client->lease = sd_dhcp_lease_unref(client->lease);
        }

        client->lease = lease;
        lease = NULL;

        log_dhcp_client(client, "ACK");

        return r;
}

static uint64_t client_compute_timeout(sd_dhcp_client *client,
                                       uint32_t lifetime, double factor) {
        assert(client);
        assert(client->request_sent);
        assert(lifetime);

        return client->request_sent + ((lifetime - 3) * USEC_PER_SEC * factor) +
                + (random_u32() & 0x1fffff);
}

static int client_set_lease_timeouts(sd_dhcp_client *client) {
        usec_t time_now;
        uint64_t lifetime_timeout;
        uint64_t t2_timeout;
        uint64_t t1_timeout;
        char time_string[FORMAT_TIMESPAN_MAX];
        int r;

        assert(client);
        assert(client->event);
        assert(client->lease);
        assert(client->lease->lifetime);

        client->timeout_t1 = sd_event_source_unref(client->timeout_t1);
        client->timeout_t2 = sd_event_source_unref(client->timeout_t2);
        client->timeout_expire = sd_event_source_unref(client->timeout_expire);

        /* don't set timers for infinite leases */
        if (client->lease->lifetime == 0xffffffff)
                return 0;

        r = sd_event_now(client->event, clock_boottime_or_monotonic(), &time_now);
        if (r < 0)
                return r;
        assert(client->request_sent <= time_now);

        /* convert the various timeouts from relative (secs) to absolute (usecs) */
        lifetime_timeout = client_compute_timeout(client, client->lease->lifetime, 1);
        if (client->lease->t1 && client->lease->t2) {
                /* both T1 and T2 are given */
                if (client->lease->t1 < client->lease->t2 &&
                    client->lease->t2 < client->lease->lifetime) {
                        /* they are both valid */
                        t2_timeout = client_compute_timeout(client, client->lease->t2, 1);
                        t1_timeout = client_compute_timeout(client, client->lease->t1, 1);
                } else {
                        /* discard both */
                        t2_timeout = client_compute_timeout(client, client->lease->lifetime, 7.0 / 8.0);
                        client->lease->t2 = (client->lease->lifetime * 7) / 8;
                        t1_timeout = client_compute_timeout(client, client->lease->lifetime, 0.5);
                        client->lease->t1 = client->lease->lifetime / 2;
                }
        } else if (client->lease->t2 && client->lease->t2 < client->lease->lifetime) {
                /* only T2 is given, and it is valid */
                t2_timeout = client_compute_timeout(client, client->lease->t2, 1);
                t1_timeout = client_compute_timeout(client, client->lease->lifetime, 0.5);
                client->lease->t1 = client->lease->lifetime / 2;
                if (t2_timeout <= t1_timeout) {
                        /* the computed T1 would be invalid, so discard T2 */
                        t2_timeout = client_compute_timeout(client, client->lease->lifetime, 7.0 / 8.0);
                        client->lease->t2 = (client->lease->lifetime * 7) / 8;
                }
        } else if (client->lease->t1 && client->lease->t1 < client->lease->lifetime) {
                /* only T1 is given, and it is valid */
                t1_timeout = client_compute_timeout(client, client->lease->t1, 1);
                t2_timeout = client_compute_timeout(client, client->lease->lifetime, 7.0 / 8.0);
                client->lease->t2 = (client->lease->lifetime * 7) / 8;
                if (t2_timeout <= t1_timeout) {
                        /* the computed T2 would be invalid, so discard T1 */
                        t2_timeout = client_compute_timeout(client, client->lease->lifetime, 0.5);
                        client->lease->t2 = client->lease->lifetime / 2;
                }
        } else {
                /* fall back to the default timeouts */
                t1_timeout = client_compute_timeout(client, client->lease->lifetime, 0.5);
                client->lease->t1 = client->lease->lifetime / 2;
                t2_timeout = client_compute_timeout(client, client->lease->lifetime, 7.0 / 8.0);
                client->lease->t2 = (client->lease->lifetime * 7) / 8;
        }

        /* arm lifetime timeout */
        r = sd_event_add_time(client->event, &client->timeout_expire,
                              clock_boottime_or_monotonic(),
                              lifetime_timeout, 10 * USEC_PER_MSEC,
                              client_timeout_expire, client);
        if (r < 0)
                return r;

        r = sd_event_source_set_priority(client->timeout_expire,
                                         client->event_priority);
        if (r < 0)
                return r;

        r = sd_event_source_set_description(client->timeout_expire, "dhcp4-lifetime");
        if (r < 0)
                return r;

        log_dhcp_client(client, "lease expires in %s",
                        format_timespan(time_string, FORMAT_TIMESPAN_MAX,
                        lifetime_timeout - time_now, 0));

        /* don't arm earlier timeouts if this has already expired */
        if (lifetime_timeout <= time_now)
                return 0;

        /* arm T2 timeout */
        r = sd_event_add_time(client->event,
                              &client->timeout_t2,
                              clock_boottime_or_monotonic(),
                              t2_timeout,
                              10 * USEC_PER_MSEC,
                              client_timeout_t2, client);
        if (r < 0)
                return r;

        r = sd_event_source_set_priority(client->timeout_t2,
                                         client->event_priority);
        if (r < 0)
                return r;

        r = sd_event_source_set_description(client->timeout_t2, "dhcp4-t2-timeout");
        if (r < 0)
                return r;

        log_dhcp_client(client, "T2 expires in %s",
                        format_timespan(time_string, FORMAT_TIMESPAN_MAX,
                        t2_timeout - time_now, 0));

        /* don't arm earlier timeout if this has already expired */
        if (t2_timeout <= time_now)
                return 0;

        /* arm T1 timeout */
        r = sd_event_add_time(client->event,
                              &client->timeout_t1,
                              clock_boottime_or_monotonic(),
                              t1_timeout, 10 * USEC_PER_MSEC,
                              client_timeout_t1, client);
        if (r < 0)
                return r;

        r = sd_event_source_set_priority(client->timeout_t1,
                                         client->event_priority);
        if (r < 0)
                return r;

        r = sd_event_source_set_description(client->timeout_t1, "dhcp4-t1-timer");
        if (r < 0)
                return r;

        log_dhcp_client(client, "T1 expires in %s",
                        format_timespan(time_string, FORMAT_TIMESPAN_MAX,
                        t1_timeout - time_now, 0));

        return 0;
}

static int client_handle_message(sd_dhcp_client *client, DHCPMessage *message,
                                 int len) {
        DHCP_CLIENT_DONT_DESTROY(client);
        int r = 0, notify_event = 0;

        assert(client);
        assert(client->event);
        assert(message);

        switch (client->state) {
        case DHCP_STATE_SELECTING:

                r = client_handle_offer(client, message, len);
                if (r >= 0) {

                        client->timeout_resend =
                                sd_event_source_unref(client->timeout_resend);

                        client->state = DHCP_STATE_REQUESTING;
                        client->attempt = 1;

                        r = sd_event_add_time(client->event,
                                              &client->timeout_resend,
                                              clock_boottime_or_monotonic(),
                                              0, 0,
                                              client_timeout_resend, client);
                        if (r < 0)
                                goto error;

                        r = sd_event_source_set_priority(client->timeout_resend,
                                                         client->event_priority);
                        if (r < 0)
                                goto error;

                        r = sd_event_source_set_description(client->timeout_resend, "dhcp4-resend-timer");
                        if (r < 0)
                                goto error;
                } else if (r == -ENOMSG)
                        /* invalid message, let's ignore it */
                        return 0;

                break;

        case DHCP_STATE_REBOOTING:
        case DHCP_STATE_REQUESTING:
        case DHCP_STATE_RENEWING:
        case DHCP_STATE_REBINDING:

                r = client_handle_ack(client, message, len);
                if (r >= 0) {
                        client->timeout_resend =
                                sd_event_source_unref(client->timeout_resend);
                        client->receive_message =
                                sd_event_source_unref(client->receive_message);
                        client->fd = asynchronous_close(client->fd);

                        if (IN_SET(client->state, DHCP_STATE_REQUESTING,
                                   DHCP_STATE_REBOOTING))
                                notify_event = DHCP_EVENT_IP_ACQUIRE;
                        else if (r != DHCP_EVENT_IP_ACQUIRE)
                                notify_event = r;

                        client->state = DHCP_STATE_BOUND;
                        client->attempt = 1;

                        client->last_addr = client->lease->address;

                        r = client_set_lease_timeouts(client);
                        if (r < 0)
                                goto error;

                        r = dhcp_network_bind_udp_socket(client->lease->address,
                                                         DHCP_PORT_CLIENT);
                        if (r < 0) {
                                log_dhcp_client(client, "could not bind UDP socket");
                                goto error;
                        }

                        client->fd = r;

                        client_initialize_io_events(client, client_receive_message_udp);

                        if (notify_event) {
                                client_notify(client, notify_event);
                                if (client->state == DHCP_STATE_STOPPED)
                                        return 0;
                        }

                } else if (r == -EADDRNOTAVAIL) {
                        /* got a NAK, let's restart the client */
                        client->timeout_resend =
                                sd_event_source_unref(client->timeout_resend);

                        r = client_initialize(client);
                        if (r < 0)
                                goto error;

                        r = client_start(client);
                        if (r < 0)
                                goto error;

                        log_dhcp_client(client, "REBOOTED");

                        return 0;
                } else if (r == -ENOMSG)
                        /* invalid message, let's ignore it */
                        return 0;

                break;

        case DHCP_STATE_BOUND:
                r = client_handle_forcerenew(client, message, len);
                if (r >= 0) {
                        r = client_timeout_t1(NULL, 0, client);
                        if (r < 0)
                                goto error;
                } else if (r == -ENOMSG)
                        /* invalid message, let's ignore it */
                        return 0;

                break;

        case DHCP_STATE_INIT:
        case DHCP_STATE_INIT_REBOOT:

                break;

        case DHCP_STATE_STOPPED:
                r = -EINVAL;
                goto error;
        }

error:
        if (r < 0)
                client_stop(client, r);

        return r;
}

static int client_receive_message_udp(sd_event_source *s, int fd,
                                      uint32_t revents, void *userdata) {
        sd_dhcp_client *client = userdata;
        _cleanup_free_ DHCPMessage *message = NULL;
        int buflen = 0, len, r;
        const struct ether_addr zero_mac = { { 0, 0, 0, 0, 0, 0 } };
        const struct ether_addr *expected_chaddr = NULL;
        uint8_t expected_hlen = 0;

        assert(s);
        assert(client);

        r = ioctl(fd, FIONREAD, &buflen);
        if (r < 0)
                return r;

        if (buflen < 0)
                /* this can't be right */
                return -EIO;

        message = malloc0(buflen);
        if (!message)
                return -ENOMEM;

        len = read(fd, message, buflen);
        if (len < 0) {
                log_dhcp_client(client, "could not receive message from UDP "
                                "socket: %m");
                return 0;
        } else if ((size_t)len < sizeof(DHCPMessage)) {
                log_dhcp_client(client, "too small to be a DHCP message: ignoring");
                return 0;
        }

        if (be32toh(message->magic) != DHCP_MAGIC_COOKIE) {
                log_dhcp_client(client, "not a DHCP message: ignoring");
                return 0;
        }

        if (message->op != BOOTREPLY) {
                log_dhcp_client(client, "not a BOOTREPLY message: ignoring");
                return 0;
        }

        if (message->htype != client->arp_type) {
                log_dhcp_client(client, "packet type does not match client type");
                return 0;
        }

        if (client->arp_type == ARPHRD_ETHER) {
                expected_hlen = ETH_ALEN;
                expected_chaddr = (const struct ether_addr *) &client->mac_addr;
        } else {
               /* Non-ethernet links expect zero chaddr */
               expected_hlen = 0;
               expected_chaddr = &zero_mac;
        }

        if (message->hlen != expected_hlen) {
                log_dhcp_client(client, "unexpected packet hlen %d", message->hlen);
                return 0;
        }

        if (memcmp(&message->chaddr[0], expected_chaddr, ETH_ALEN)) {
                log_dhcp_client(client, "received chaddr does not match "
                                "expected: ignoring");
                return 0;
        }

        if (client->state != DHCP_STATE_BOUND &&
            be32toh(message->xid) != client->xid) {
                /* in BOUND state, we may receive FORCERENEW with xid set by server,
                   so ignore the xid in this case */
                log_dhcp_client(client, "received xid (%u) does not match "
                                "expected (%u): ignoring",
                                be32toh(message->xid), client->xid);
                return 0;
        }

        return client_handle_message(client, message, len);
}

static int client_receive_message_raw(sd_event_source *s, int fd,
                                      uint32_t revents, void *userdata) {
        sd_dhcp_client *client = userdata;
        _cleanup_free_ DHCPPacket *packet = NULL;
        uint8_t cmsgbuf[CMSG_LEN(sizeof(struct tpacket_auxdata))];
        struct iovec iov = {};
        struct msghdr msg = {
                .msg_iov = &iov,
                .msg_iovlen = 1,
                .msg_control = cmsgbuf,
                .msg_controllen = sizeof(cmsgbuf),
        };
        struct cmsghdr *cmsg;
        bool checksum = true;
        int buflen = 0, len, r;

        assert(s);
        assert(client);

        r = ioctl(fd, FIONREAD, &buflen);
        if (r < 0)
                return r;

        if (buflen < 0)
                /* this can't be right */
                return -EIO;

        packet = malloc0(buflen);
        if (!packet)
                return -ENOMEM;

        iov.iov_base = packet;
        iov.iov_len = buflen;

        len = recvmsg(fd, &msg, 0);
        if (len < 0) {
                log_dhcp_client(client, "could not receive message from raw "
                                "socket: %m");
                return 0;
        } else if ((size_t)len < sizeof(DHCPPacket))
                return 0;

        for (cmsg = CMSG_FIRSTHDR(&msg); cmsg; cmsg = CMSG_NXTHDR(&msg, cmsg)) {
                if (cmsg->cmsg_level == SOL_PACKET &&
                    cmsg->cmsg_type == PACKET_AUXDATA &&
                    cmsg->cmsg_len == CMSG_LEN(sizeof(struct tpacket_auxdata))) {
                        struct tpacket_auxdata *aux = (struct tpacket_auxdata*)CMSG_DATA(cmsg);

                        checksum = !(aux->tp_status & TP_STATUS_CSUMNOTREADY);
                        break;
                }
        }

        r = dhcp_packet_verify_headers(packet, len, checksum);
        if (r < 0)
                return 0;

        len -= DHCP_IP_UDP_SIZE;

        return client_handle_message(client, &packet->dhcp, len);
}

int sd_dhcp_client_start(sd_dhcp_client *client) {
        int r;

        assert_return(client, -EINVAL);

        r = client_initialize(client);
        if (r < 0)
                return r;

        if (client->last_addr)
                client->state = DHCP_STATE_INIT_REBOOT;

        r = client_start(client);
        if (r >= 0)
                log_dhcp_client(client, "STARTED on ifindex %u", client->index);

        return r;
}

int sd_dhcp_client_stop(sd_dhcp_client *client) {
        DHCP_CLIENT_DONT_DESTROY(client);

        assert_return(client, -EINVAL);

        client_stop(client, DHCP_EVENT_STOP);
        client->state = DHCP_STATE_STOPPED;

        return 0;
}

int sd_dhcp_client_attach_event(sd_dhcp_client *client, sd_event *event,
                                int priority) {
        int r;

        assert_return(client, -EINVAL);
        assert_return(!client->event, -EBUSY);

        if (event)
                client->event = sd_event_ref(event);
        else {
                r = sd_event_default(&client->event);
                if (r < 0)
                        return 0;
        }

        client->event_priority = priority;

        return 0;
}

int sd_dhcp_client_detach_event(sd_dhcp_client *client) {
        assert_return(client, -EINVAL);

        client->event = sd_event_unref(client->event);

        return 0;
}

sd_event *sd_dhcp_client_get_event(sd_dhcp_client *client) {
        if (!client)
                return NULL;

        return client->event;
}

sd_dhcp_client *sd_dhcp_client_ref(sd_dhcp_client *client) {
        if (client)
                assert_se(REFCNT_INC(client->n_ref) >= 2);

        return client;
}

sd_dhcp_client *sd_dhcp_client_unref(sd_dhcp_client *client) {
        if (client && REFCNT_DEC(client->n_ref) <= 0) {
                log_dhcp_client(client, "FREE");

                client_initialize(client);

                client->receive_message =
                        sd_event_source_unref(client->receive_message);

                sd_dhcp_client_detach_event(client);

                sd_dhcp_lease_unref(client->lease);

                free(client->req_opts);
                free(client->hostname);
                free(client->vendor_class_identifier);
                free(client);
        }

        return NULL;
}

int sd_dhcp_client_new(sd_dhcp_client **ret) {
        _cleanup_dhcp_client_unref_ sd_dhcp_client *client = NULL;

        assert_return(ret, -EINVAL);

        client = new0(sd_dhcp_client, 1);
        if (!client)
                return -ENOMEM;

        client->n_ref = REFCNT_INIT;
        client->state = DHCP_STATE_INIT;
        client->index = -1;
        client->fd = -1;
        client->attempt = 1;
        client->mtu = DHCP_DEFAULT_MIN_SIZE;

        client->req_opts_size = ELEMENTSOF(default_req_opts);

        client->req_opts = memdup(default_req_opts, client->req_opts_size);
        if (!client->req_opts)
                return -ENOMEM;

        *ret = client;
        client = NULL;

        return 0;
}<|MERGE_RESOLUTION|>--- conflicted
+++ resolved
@@ -42,11 +42,7 @@
 #include "dhcp-lease-internal.h"
 #include "sd-dhcp-client.h"
 
-<<<<<<< HEAD
 #define MAX_CLIENT_ID_LEN 64  /* Arbitrary limit */
-=======
-#define MAX_CLIENT_ID_LEN 32
->>>>>>> af525e8a
 #define MAX_MAC_ADDR_LEN INFINIBAND_ALEN
 
 struct sd_dhcp_client {
@@ -235,7 +231,6 @@
         return 0;
 }
 
-<<<<<<< HEAD
 int sd_dhcp_client_get_client_id(sd_dhcp_client *client, uint8_t *type,
                                  const uint8_t **data, size_t *data_len) {
 
@@ -255,22 +250,6 @@
         }
 
         return 0;
-=======
-const uint8_t *sd_dhcp_client_get_client_id(sd_dhcp_client *client,
-                                            uint8_t *type,
-                                            size_t *len) {
-
-        assert_return(client, NULL);
-        assert_return(type, NULL);
-        assert_return(len, NULL);
-
-        if (!client->client_id_len)
-                return NULL;
-
-        *type = client->client_id.raw.type;
-        *len = client->client_id_len - 1;  /* -1 for sizeof(type) */
-        return (const uint8_t *) &client->client_id.raw.data;
->>>>>>> af525e8a
 }
 
 int sd_dhcp_client_set_client_id(sd_dhcp_client *client, uint8_t type,
@@ -295,11 +274,7 @@
                 break;
         }
 
-<<<<<<< HEAD
         if (client->client_id_len == data_len + sizeof (client->client_id.raw.type) &&
-=======
-        if (client->client_id_len == data_len + 1 &&
->>>>>>> af525e8a
             client->client_id.raw.type == type &&
             memcmp(&client->client_id.raw.data, data, data_len) == 0)
                 return 0;
@@ -313,11 +288,7 @@
 
         client->client_id.raw.type = type;
         memcpy(&client->client_id.raw.data, data, data_len);
-<<<<<<< HEAD
         client->client_id_len = data_len + sizeof (client->client_id.raw.type);
-=======
-        client->client_id_len = data_len + 1; /* +1 for sizeof(type) */
->>>>>>> af525e8a
 
         if (need_restart && client->state != DHCP_STATE_STOPPED)
                 sd_dhcp_client_start(client);
@@ -1066,11 +1037,7 @@
 
         if (client->client_id_len) {
                 r = dhcp_lease_set_client_id(lease,
-<<<<<<< HEAD
                                              (uint8_t *) &client->client_id.raw,
-=======
-                                             (uint8_t *) &client->client_id,
->>>>>>> af525e8a
                                              client->client_id_len);
                 if (r < 0)
                         return r;
@@ -1137,11 +1104,7 @@
 
         if (client->client_id_len) {
                 r = dhcp_lease_set_client_id(lease,
-<<<<<<< HEAD
                                              (uint8_t *) &client->client_id.raw,
-=======
-                                             (uint8_t *) &client->client_id,
->>>>>>> af525e8a
                                              client->client_id_len);
                 if (r < 0)
                         return r;
