// SPDX-License-Identifier: GPL-2.0+
/*
 * Copyright (C) 2015 Red Hat, Inc.
 */

#include "nm-default.h"

#include <syslog.h>

#include "ndisc/nm-ndisc.h"
#include "ndisc/nm-fake-ndisc.h"

#include "platform/nm-fake-platform.h"

#include "nm-test-utils-core.h"

static NMFakeNDisc *
ndisc_new (void)
{
	NMNDisc *ndisc;
	const int ifindex = 1;
	const char *ifname = nm_platform_link_get_name (NM_PLATFORM_GET, ifindex);
	NMUtilsIPv6IfaceId iid = { };

	ndisc = nm_fake_ndisc_new (ifindex, ifname);
	iid.id_u8[7] = 1;
	nm_ndisc_set_iid (ndisc, iid);
	g_assert (ndisc);
	return NM_FAKE_NDISC (ndisc);
}

static void
match_gateway (const NMNDiscData *rdata, guint idx, const char *addr, guint32 ts, guint32 lt, NMIcmpv6RouterPref pref)
{
	const NMNDiscGateway *gw;
	char buf[INET6_ADDRSTRLEN];

	g_assert (rdata);
	g_assert_cmpint (idx, <, rdata->gateways_n);
	g_assert (rdata->gateways);

	gw = &rdata->gateways[idx];

	g_assert_cmpstr (inet_ntop (AF_INET6, &gw->address, buf, sizeof (buf)), ==, addr);
	g_assert_cmpint (gw->timestamp, ==, ts);
	g_assert_cmpint (gw->lifetime, ==, lt);
	g_assert_cmpint (gw->preference, ==, pref);
}

#define match_address(rdata, idx, addr, ts, lt, pref) \
	G_STMT_START { \
		const NMNDiscData *_rdata = (rdata); \
		guint _idx = (idx); \
		const NMNDiscAddress *_a; \
		guint _ts = (ts); \
		\
		g_assert (_rdata); \
		g_assert_cmpint (_idx, <, _rdata->addresses_n); \
		g_assert (_rdata->addresses); \
		\
		_a = &_rdata->addresses[_idx]; \
		\
		nmtst_assert_ip6_address (&_a->address, (addr)); \
<<<<<<< HEAD
		g_assert_cmpint (_a->timestamp, >=, _ts); \
		g_assert_cmpint (_a->timestamp, <=, _ts + 1); \
=======
		g_assert_cmpint (_a->timestamp, <=, _ts + 1); \
		g_assert_cmpint ((int) _a->timestamp, >=, (int) _ts - 1); \
>>>>>>> 55422756
		g_assert_cmpint (_a->timestamp + _a->lifetime, ==, _ts + (lt)); \
		g_assert_cmpint (_a->timestamp + _a->preferred, ==, _ts + (pref)); \
	} G_STMT_END

#define match_route(rdata, idx, nw, pl, gw, ts, lt, pref) \
	G_STMT_START { \
		const NMNDiscData *_rdata = (rdata); \
		guint _idx = (idx); \
		const NMNDiscRoute *_r; \
		int _plen = (pl); \
		\
		g_assert (_rdata); \
		g_assert_cmpint (_idx, <, _rdata->routes_n); \
		g_assert (_rdata->routes); \
		g_assert (_plen > 0 && _plen <= 128); \
		\
		_r = &_rdata->routes[idx]; \
		\
		nmtst_assert_ip6_address (&_r->network, (nw)); \
		g_assert_cmpint ((int) _r->plen, ==, _plen); \
		nmtst_assert_ip6_address (&_r->gateway, (gw)); \
		g_assert_cmpint (_r->timestamp, ==, (ts)); \
		g_assert_cmpint (_r->lifetime, ==, (lt)); \
		g_assert_cmpint (_r->preference, ==, (pref)); \
	} G_STMT_END

static void
match_dns_server (const NMNDiscData *rdata, guint idx, const char *addr, guint32 ts, guint32 lt)
{
	const NMNDiscDNSServer *dns;
	char buf[INET6_ADDRSTRLEN];

	g_assert (rdata);
	g_assert_cmpint (idx, <, rdata->dns_servers_n);
	g_assert (rdata->dns_servers);

	dns = &rdata->dns_servers[idx];

	g_assert_cmpstr (inet_ntop (AF_INET6, &dns->address, buf, sizeof (buf)), ==, addr);
	g_assert_cmpint (dns->timestamp, ==, ts);
	g_assert_cmpint (dns->lifetime, ==, lt);
}

static void
match_dns_domain (const NMNDiscData *rdata, guint idx, const char *domain, guint32 ts, guint32 lt)
{
	const NMNDiscDNSDomain *dns;

	g_assert (rdata);
	g_assert_cmpint (idx, <, rdata->dns_domains_n);
	g_assert (rdata->dns_domains);

	dns = &rdata->dns_domains[idx];

	g_assert_cmpstr (dns->domain, ==, domain);
	g_assert_cmpint (dns->timestamp, ==, ts);
	g_assert_cmpint (dns->lifetime, ==, lt);
}

typedef struct {
	GMainLoop *loop;
	guint counter;
	guint rs_counter;
	guint32 timestamp1;
	guint32 first_solicit;
	guint32 timeout_id;
} TestData;

static void
test_simple_changed (NMNDisc *ndisc, const NMNDiscData *rdata, guint changed_int, TestData *data)
{
	NMNDiscConfigMap changed = changed_int;

	g_assert_cmpint (changed, ==, NM_NDISC_CONFIG_DHCP_LEVEL |
	                              NM_NDISC_CONFIG_GATEWAYS |
	                              NM_NDISC_CONFIG_ADDRESSES |
	                              NM_NDISC_CONFIG_ROUTES |
	                              NM_NDISC_CONFIG_DNS_SERVERS |
	                              NM_NDISC_CONFIG_DNS_DOMAINS |
	                              NM_NDISC_CONFIG_HOP_LIMIT |
	                              NM_NDISC_CONFIG_MTU);
	g_assert_cmpint (rdata->dhcp_level, ==, NM_NDISC_DHCP_LEVEL_OTHERCONF);
	match_gateway (rdata, 0, "fe80::1", data->timestamp1, 10, NM_ICMPV6_ROUTER_PREF_MEDIUM);
	match_address (rdata, 0, "2001:db8:a:a::1", data->timestamp1, 10, 10);
	match_route (rdata, 0, "2001:db8:a:a::", 64, "fe80::1", data->timestamp1, 10, 10);
	match_dns_server (rdata, 0, "2001:db8:c:c::1", data->timestamp1, 10);
	match_dns_domain (rdata, 0, "foobar.com", data->timestamp1, 10);

	g_assert (nm_fake_ndisc_done (NM_FAKE_NDISC (ndisc)));
	data->counter++;
	g_main_loop_quit (data->loop);
}

static void
test_simple (void)
{
	NMFakeNDisc *ndisc = ndisc_new ();
	guint32 now = nm_utils_get_monotonic_timestamp_sec ();
	TestData data = { g_main_loop_new (NULL, FALSE), 0, 0, now };
	guint id;

	id = nm_fake_ndisc_add_ra (ndisc, 1, NM_NDISC_DHCP_LEVEL_OTHERCONF, 4, 1500);
	g_assert (id);
	nm_fake_ndisc_add_gateway (ndisc, id, "fe80::1", now, 10, NM_ICMPV6_ROUTER_PREF_MEDIUM);
	nm_fake_ndisc_add_prefix (ndisc, id, "2001:db8:a:a::", 64, "fe80::1", now, 10, 10, 10);
	nm_fake_ndisc_add_dns_server (ndisc, id, "2001:db8:c:c::1", now, 10);
	nm_fake_ndisc_add_dns_domain (ndisc, id, "foobar.com", now, 10);

	g_signal_connect (ndisc,
	                  NM_NDISC_CONFIG_RECEIVED,
	                  G_CALLBACK (test_simple_changed),
	                  &data);

	nm_ndisc_start (NM_NDISC (ndisc));
	g_main_loop_run (data.loop);
	g_assert_cmpint (data.counter, ==, 1);

	g_object_unref (ndisc);
	g_main_loop_unref (data.loop);
}

static void
test_everything_rs_sent (NMNDisc *ndisc, TestData *data)
{
	g_assert_cmpint (data->rs_counter, ==, 0);
	data->rs_counter++;
}

static void
test_everything_changed (NMNDisc *ndisc, const NMNDiscData *rdata, guint changed_int, TestData *data)
{
	NMNDiscConfigMap changed = changed_int;

	if (data->counter == 0) {
		g_assert_cmpint (data->rs_counter, ==, 1);
		g_assert_cmpint (changed, ==, NM_NDISC_CONFIG_DHCP_LEVEL |
		                              NM_NDISC_CONFIG_GATEWAYS |
		                              NM_NDISC_CONFIG_ADDRESSES |
		                              NM_NDISC_CONFIG_ROUTES |
		                              NM_NDISC_CONFIG_DNS_SERVERS |
		                              NM_NDISC_CONFIG_DNS_DOMAINS |
		                              NM_NDISC_CONFIG_HOP_LIMIT |
		                              NM_NDISC_CONFIG_MTU);
		match_gateway (rdata, 0, "fe80::1", data->timestamp1, 10, NM_ICMPV6_ROUTER_PREF_MEDIUM);
		match_address (rdata, 0, "2001:db8:a:a::1", data->timestamp1, 10, 10);
		match_route (rdata, 0, "2001:db8:a:a::", 64, "fe80::1", data->timestamp1, 10, 10);
		match_dns_server (rdata, 0, "2001:db8:c:c::1", data->timestamp1, 10);
		match_dns_domain (rdata, 0, "foobar.com", data->timestamp1, 10);
	} else if (data->counter == 1) {
		g_assert_cmpint (changed, ==, NM_NDISC_CONFIG_GATEWAYS |
		                              NM_NDISC_CONFIG_ADDRESSES |
		                              NM_NDISC_CONFIG_ROUTES |
		                              NM_NDISC_CONFIG_DNS_SERVERS |
		                              NM_NDISC_CONFIG_DNS_DOMAINS);

		g_assert_cmpint (rdata->gateways_n, ==, 1);
		match_gateway (rdata, 0, "fe80::2", data->timestamp1, 10, NM_ICMPV6_ROUTER_PREF_MEDIUM);
		g_assert_cmpint (rdata->addresses_n, ==, 2);
		match_address (rdata, 0, "2001:db8:a:a::1", data->timestamp1, 10, 0);
		match_address (rdata, 1, "2001:db8:a:b::1", data->timestamp1, 10, 10);
		g_assert_cmpint (rdata->routes_n, ==, 1);
		match_route (rdata, 0, "2001:db8:a:b::", 64, "fe80::2", data->timestamp1, 10, 10);
		g_assert_cmpint (rdata->dns_servers_n, ==, 1);
		match_dns_server (rdata, 0, "2001:db8:c:c::2", data->timestamp1, 10);
		g_assert_cmpint (rdata->dns_domains_n, ==, 1);
		match_dns_domain (rdata, 0, "foobar2.com", data->timestamp1, 10);

		g_assert (nm_fake_ndisc_done (NM_FAKE_NDISC (ndisc)));
		g_main_loop_quit (data->loop);
	} else
		g_assert_not_reached ();

	data->counter++;
}

static void
test_everything (void)
{
	NMFakeNDisc *ndisc = ndisc_new ();
	guint32 now = nm_utils_get_monotonic_timestamp_sec ();
	TestData data = { g_main_loop_new (NULL, FALSE), 0, 0, now };
	guint id;

	id = nm_fake_ndisc_add_ra (ndisc, 1, NM_NDISC_DHCP_LEVEL_NONE, 4, 1500);
	g_assert (id);
	nm_fake_ndisc_add_gateway (ndisc, id, "fe80::1", now, 10, NM_ICMPV6_ROUTER_PREF_MEDIUM);
	nm_fake_ndisc_add_prefix (ndisc, id, "2001:db8:a:a::", 64, "fe80::1", now, 10, 10, 10);
	nm_fake_ndisc_add_dns_server (ndisc, id, "2001:db8:c:c::1", now, 10);
	nm_fake_ndisc_add_dns_domain (ndisc, id, "foobar.com", now, 10);

	/* expire everything from the first RA in the second */
	id = nm_fake_ndisc_add_ra (ndisc, 1, NM_NDISC_DHCP_LEVEL_NONE, 4, 1500);
	g_assert (id);
	nm_fake_ndisc_add_gateway (ndisc, id, "fe80::1", now, 0, NM_ICMPV6_ROUTER_PREF_MEDIUM);
	nm_fake_ndisc_add_prefix (ndisc, id, "2001:db8:a:a::", 64, "fe80::1", now, 0, 0, 0);
	nm_fake_ndisc_add_dns_server (ndisc, id, "2001:db8:c:c::1", now, 0);
	nm_fake_ndisc_add_dns_domain (ndisc, id, "foobar.com", now, 0);

	/* and add some new stuff */
	nm_fake_ndisc_add_gateway (ndisc, id, "fe80::2", now, 10, NM_ICMPV6_ROUTER_PREF_MEDIUM);
	nm_fake_ndisc_add_prefix (ndisc, id, "2001:db8:a:b::", 64, "fe80::2", now, 10, 10, 10);
	nm_fake_ndisc_add_dns_server (ndisc, id, "2001:db8:c:c::2", now, 10);
	nm_fake_ndisc_add_dns_domain (ndisc, id, "foobar2.com", now, 10);

	g_signal_connect (ndisc,
	                  NM_NDISC_CONFIG_RECEIVED,
	                  G_CALLBACK (test_everything_changed),
	                  &data);
	g_signal_connect (ndisc,
	                  NM_FAKE_NDISC_RS_SENT,
	                  G_CALLBACK (test_everything_rs_sent),
	                  &data);

	nm_ndisc_start (NM_NDISC (ndisc));
	g_main_loop_run (data.loop);
	g_assert_cmpint (data.counter, ==, 2);
	g_assert_cmpint (data.rs_counter, ==, 1);

	g_object_unref (ndisc);
	g_main_loop_unref (data.loop);
}

static void
test_preference_order_cb (NMNDisc *ndisc, const NMNDiscData *rdata, guint changed_int, TestData *data)
{
	NMNDiscConfigMap changed = changed_int;

	if (data->counter == 1) {
		g_assert_cmpint (changed, ==, NM_NDISC_CONFIG_GATEWAYS |
		                              NM_NDISC_CONFIG_ADDRESSES |
		                              NM_NDISC_CONFIG_ROUTES);

		g_assert_cmpint (rdata->gateways_n, ==, 2);
		match_gateway (rdata, 0, "fe80::1", data->timestamp1, 10, NM_ICMPV6_ROUTER_PREF_HIGH);
		match_gateway (rdata, 1, "fe80::2", data->timestamp1 + 1, 10, NM_ICMPV6_ROUTER_PREF_LOW);
		g_assert_cmpint (rdata->addresses_n, ==, 2);
		match_address (rdata, 0, "2001:db8:a:a::1", data->timestamp1, 10, 10);
		match_address (rdata, 1, "2001:db8:a:b::1", data->timestamp1 + 1, 10, 10);
		g_assert_cmpint (rdata->routes_n, ==, 2);
		match_route (rdata, 0, "2001:db8:a:b::", 64, "fe80::2", data->timestamp1 + 1, 10, 10);
		match_route (rdata, 1, "2001:db8:a:a::", 64, "fe80::1", data->timestamp1, 10, 5);

		g_assert (nm_fake_ndisc_done (NM_FAKE_NDISC (ndisc)));
		g_main_loop_quit (data->loop);
	}

	data->counter++;
}

static void
test_preference_order (void)
{
	NMFakeNDisc *ndisc = ndisc_new ();
	guint32 now = nm_utils_get_monotonic_timestamp_sec ();
	TestData data = { g_main_loop_new (NULL, FALSE), 0, 0, now };
	guint id;

	/* Test insertion order of gateways */

	id = nm_fake_ndisc_add_ra (ndisc, 1, NM_NDISC_DHCP_LEVEL_NONE, 4, 1500);
	g_assert (id);
	nm_fake_ndisc_add_gateway (ndisc, id, "fe80::1", now, 10, NM_ICMPV6_ROUTER_PREF_HIGH);
	nm_fake_ndisc_add_prefix (ndisc, id, "2001:db8:a:a::", 64, "fe80::1", now, 10, 10, 5);

	id = nm_fake_ndisc_add_ra (ndisc, 1, NM_NDISC_DHCP_LEVEL_NONE, 4, 1500);
	g_assert (id);
	nm_fake_ndisc_add_gateway (ndisc, id, "fe80::2", ++now, 10, NM_ICMPV6_ROUTER_PREF_LOW);
	nm_fake_ndisc_add_prefix (ndisc, id, "2001:db8:a:b::", 64, "fe80::2", now, 10, 10, 10);

	g_signal_connect (ndisc,
	                  NM_NDISC_CONFIG_RECEIVED,
	                  G_CALLBACK (test_preference_order_cb),
	                  &data);

	nm_ndisc_start (NM_NDISC (ndisc));
	g_main_loop_run (data.loop);
	g_assert_cmpint (data.counter, ==, 2);

	g_object_unref (ndisc);
	g_main_loop_unref (data.loop);
}

static void
test_preference_changed_cb (NMNDisc *ndisc, const NMNDiscData *rdata, guint changed_int, TestData *data)
{
	NMNDiscConfigMap changed = changed_int;

	if (data->counter == 1) {
		g_assert_cmpint (changed, ==, NM_NDISC_CONFIG_GATEWAYS |
		                              NM_NDISC_CONFIG_ADDRESSES |
		                              NM_NDISC_CONFIG_ROUTES);
		g_assert_cmpint (rdata->gateways_n, ==, 2);
		match_gateway (rdata, 0, "fe80::2", data->timestamp1 + 1, 10, NM_ICMPV6_ROUTER_PREF_MEDIUM);
		match_gateway (rdata, 1, "fe80::1", data->timestamp1, 10, NM_ICMPV6_ROUTER_PREF_LOW);
		g_assert_cmpint (rdata->addresses_n, ==, 2);
		match_address (rdata, 0, "2001:db8:a:a::1", data->timestamp1, 10, 10);
		match_address (rdata, 1, "2001:db8:a:b::1", data->timestamp1 + 1, 10, 10);
		g_assert_cmpint (rdata->routes_n, ==, 2);
		match_route (rdata, 0, "2001:db8:a:b::", 64, "fe80::2", data->timestamp1 + 1, 10, 10);
		match_route (rdata, 1, "2001:db8:a:a::", 64, "fe80::1", data->timestamp1, 10, 5);
	} else if (data->counter == 2) {
		g_assert_cmpint (changed, ==, NM_NDISC_CONFIG_GATEWAYS |
		                              NM_NDISC_CONFIG_ADDRESSES |
		                              NM_NDISC_CONFIG_ROUTES);

		g_assert_cmpint (rdata->gateways_n, ==, 2);
		match_gateway (rdata, 0, "fe80::1", data->timestamp1 + 2, 10, NM_ICMPV6_ROUTER_PREF_HIGH);
		match_gateway (rdata, 1, "fe80::2", data->timestamp1 + 1, 10, NM_ICMPV6_ROUTER_PREF_MEDIUM);
		g_assert_cmpint (rdata->addresses_n, ==, 2);
		match_address (rdata, 0, "2001:db8:a:a::1", data->timestamp1 + 3, 9, 9);
		match_address (rdata, 1, "2001:db8:a:b::1", data->timestamp1 + 1, 10, 10);
		g_assert_cmpint (rdata->routes_n, ==, 2);
		match_route (rdata, 0, "2001:db8:a:a::", 64, "fe80::1", data->timestamp1 + 2, 10, 15);
		match_route (rdata, 1, "2001:db8:a:b::", 64, "fe80::2", data->timestamp1 + 1, 10, 10);

		g_assert (nm_fake_ndisc_done (NM_FAKE_NDISC (ndisc)));
		g_main_loop_quit (data->loop);
	}

	data->counter++;
}

static void
test_preference_changed (void)
{
	NMFakeNDisc *ndisc = ndisc_new ();
	guint32 now = nm_utils_get_monotonic_timestamp_sec ();
	TestData data = { g_main_loop_new (NULL, FALSE), 0, 0, now };
	guint id;

	/* Test that when a low-preference and medium gateway send advertisements,
	 * that if the low-preference gateway switches to high-preference, we do
	 * not get duplicates in the gateway list.
	 */

	id = nm_fake_ndisc_add_ra (ndisc, 1, NM_NDISC_DHCP_LEVEL_NONE, 4, 1500);
	g_assert (id);
	nm_fake_ndisc_add_gateway (ndisc, id, "fe80::1", now, 10, NM_ICMPV6_ROUTER_PREF_LOW);
	nm_fake_ndisc_add_prefix (ndisc, id, "2001:db8:a:a::", 64, "fe80::1", now, 10, 10, 5);

	id = nm_fake_ndisc_add_ra (ndisc, 1, NM_NDISC_DHCP_LEVEL_NONE, 4, 1500);
	g_assert (id);
	nm_fake_ndisc_add_gateway (ndisc, id, "fe80::2", ++now, 10, NM_ICMPV6_ROUTER_PREF_MEDIUM);
	nm_fake_ndisc_add_prefix (ndisc, id, "2001:db8:a:b::", 64, "fe80::2", now, 10, 10, 10);

	id = nm_fake_ndisc_add_ra (ndisc, 1, NM_NDISC_DHCP_LEVEL_NONE, 4, 1500);
	g_assert (id);
	nm_fake_ndisc_add_gateway (ndisc, id, "fe80::1", ++now, 10, NM_ICMPV6_ROUTER_PREF_HIGH);
	nm_fake_ndisc_add_prefix (ndisc, id, "2001:db8:a:a::", 64, "fe80::1", now, 10, 10, 15);

	g_signal_connect (ndisc,
	                  NM_NDISC_CONFIG_RECEIVED,
	                  G_CALLBACK (test_preference_changed_cb),
	                  &data);

	nm_ndisc_start (NM_NDISC (ndisc));
	g_main_loop_run (data.loop);
	g_assert_cmpint (data.counter, ==, 3);

	g_object_unref (ndisc);
	g_main_loop_unref (data.loop);
}

static void
test_dns_solicit_loop_changed (NMNDisc *ndisc, const NMNDiscData *rdata, guint changed_int, TestData *data)
{
	data->counter++;
}

static gboolean
success_timeout (TestData *data)
{
	data->timeout_id = 0;
	g_main_loop_quit (data->loop);
	return G_SOURCE_REMOVE;
}

static void
test_dns_solicit_loop_rs_sent (NMFakeNDisc *ndisc, TestData *data)
{
	guint32 now = nm_utils_get_monotonic_timestamp_sec ();
	guint id;

	if (data->rs_counter > 0 && data->rs_counter < 6) {
		if (data->rs_counter == 1) {
			data->first_solicit = now;
			/* Kill the test after 10 seconds if it hasn't failed yet */
			data->timeout_id = g_timeout_add_seconds (10, (GSourceFunc) success_timeout, data);
		}

		/* On all but the first solicitation, which should be triggered by the
		 * DNS servers reaching 1/2 lifetime, emit a new RA without the DNS
		 * servers again.
		 */
		id = nm_fake_ndisc_add_ra (ndisc, 0, NM_NDISC_DHCP_LEVEL_NONE, 4, 1500);
		g_assert (id);
		nm_fake_ndisc_add_gateway (ndisc, id, "fe80::1", now, 10, NM_ICMPV6_ROUTER_PREF_MEDIUM);

		nm_fake_ndisc_emit_new_ras (ndisc);
	} else if (data->rs_counter >= 6) {
		/* Fail if we've sent too many solicitations in the past 4 seconds */
		g_assert_cmpint (now - data->first_solicit, >, 4);
		g_source_remove (data->timeout_id);
		g_main_loop_quit (data->loop);
	}
	data->rs_counter++;
}

static void
test_dns_solicit_loop (void)
{
	NMFakeNDisc *ndisc = ndisc_new ();
	guint32 now = nm_utils_get_monotonic_timestamp_sec ();
	TestData data = { g_main_loop_new (NULL, FALSE), 0, 0, now, 0 };
	guint id;

	/* Ensure that no solicitation loop happens when DNS servers or domains
	 * stop being sent in advertisements.  This can happen if two routers
	 * send RAs, but the one sending DNS info stops responding, or if one
	 * router removes the DNS info from the RA without zero-lifetiming them
	 * first.
	 */

	id = nm_fake_ndisc_add_ra (ndisc, 1, NM_NDISC_DHCP_LEVEL_NONE, 4, 1500);
	g_assert (id);
	nm_fake_ndisc_add_gateway (ndisc, id, "fe80::1", now, 10, NM_ICMPV6_ROUTER_PREF_LOW);
	nm_fake_ndisc_add_dns_server (ndisc, id, "2001:db8:c:c::1", now, 6);

	g_signal_connect (ndisc,
	                  NM_NDISC_CONFIG_RECEIVED,
	                  G_CALLBACK (test_dns_solicit_loop_changed),
	                  &data);
	g_signal_connect (ndisc,
	                  NM_FAKE_NDISC_RS_SENT,
	                  G_CALLBACK (test_dns_solicit_loop_rs_sent),
	                  &data);

	nm_ndisc_start (NM_NDISC (ndisc));
	g_main_loop_run (data.loop);
	g_assert_cmpint (data.counter, ==, 3);

	g_object_unref (ndisc);
	g_main_loop_unref (data.loop);
}

NMTST_DEFINE ();

int
main (int argc, char **argv)
{
	nmtst_init_with_logging (&argc, &argv, NULL, "DEFAULT");

	if (nmtst_test_quick ()) {
		g_print ("Skipping test: don't run long running test %s (NMTST_DEBUG=slow)\n", g_get_prgname () ?: "test-ndisc-fake");
		return g_test_run ();
	}

	nm_fake_platform_setup ();

	g_test_add_func ("/ndisc/simple", test_simple);
	g_test_add_func ("/ndisc/everything-changed", test_everything);
	g_test_add_func ("/ndisc/preference-order", test_preference_order);
	g_test_add_func ("/ndisc/preference-changed", test_preference_changed);
	g_test_add_func ("/ndisc/dns-solicit-loop", test_dns_solicit_loop);

	return g_test_run ();
}<|MERGE_RESOLUTION|>--- conflicted
+++ resolved
@@ -61,13 +61,8 @@
 		_a = &_rdata->addresses[_idx]; \
 		\
 		nmtst_assert_ip6_address (&_a->address, (addr)); \
-<<<<<<< HEAD
-		g_assert_cmpint (_a->timestamp, >=, _ts); \
-		g_assert_cmpint (_a->timestamp, <=, _ts + 1); \
-=======
 		g_assert_cmpint (_a->timestamp, <=, _ts + 1); \
 		g_assert_cmpint ((int) _a->timestamp, >=, (int) _ts - 1); \
->>>>>>> 55422756
 		g_assert_cmpint (_a->timestamp + _a->lifetime, ==, _ts + (lt)); \
 		g_assert_cmpint (_a->timestamp + _a->preferred, ==, _ts + (pref)); \
 	} G_STMT_END
