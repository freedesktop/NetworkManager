/* SPDX-License-Identifier: LGPL-2.1-or-later */

#include "nm-sd-adapt-shared.h"

#include <ctype.h>
#include <errno.h>
#include <fcntl.h>
#include <limits.h>
#include <stdarg.h>
#include <stdint.h>
#include <stdio_ext.h>
#include <stdlib.h>
#include <sys/stat.h>
#include <sys/types.h>
#include <unistd.h>

#include "alloc-util.h"
#include "fd-util.h"
#include "fileio.h"
#include "fs-util.h"
#include "hexdecoct.h"
#include "log.h"
#include "macro.h"
#include "mkdir.h"
#include "parse-util.h"
#include "path-util.h"
#include "socket-util.h"
#include "stdio-util.h"
#include "string-util.h"
#include "tmpfile-util.h"

/* The maximum size of the file we'll read in one go. */
#define READ_FULL_BYTES_MAX (4U*1024U*1024U - 1)

int fopen_unlocked(const char *path, const char *options, FILE **ret) {
        assert(ret);

        FILE *f = fopen(path, options);
        if (!f)
                return -errno;

        (void) __fsetlocking(f, FSETLOCKING_BYCALLER);

        *ret = f;
        return 0;
}

int fdopen_unlocked(int fd, const char *options, FILE **ret) {
        assert(ret);

        FILE *f = fdopen(fd, options);
        if (!f)
                return -errno;

        (void) __fsetlocking(f, FSETLOCKING_BYCALLER);

        *ret = f;
        return 0;
}

int take_fdopen_unlocked(int *fd, const char *options, FILE **ret) {
        int r;

        assert(fd);

        r = fdopen_unlocked(*fd, options, ret);
        if (r < 0)
                return r;

        *fd = -1;

        return 0;
}

FILE* take_fdopen(int *fd, const char *options) {
        assert(fd);

        FILE *f = fdopen(*fd, options);
        if (!f)
                return NULL;

        *fd = -1;

        return f;
}

DIR* take_fdopendir(int *dfd) {
        assert(dfd);

        DIR *d = fdopendir(*dfd);
        if (!d)
                return NULL;

        *dfd = -1;

        return d;
}

FILE* open_memstream_unlocked(char **ptr, size_t *sizeloc) {
        FILE *f = open_memstream(ptr, sizeloc);
        if (!f)
                return NULL;

        (void) __fsetlocking(f, FSETLOCKING_BYCALLER);

        return f;
}

FILE* fmemopen_unlocked(void *buf, size_t size, const char *mode) {
        FILE *f = fmemopen(buf, size, mode);
        if (!f)
                return NULL;

        (void) __fsetlocking(f, FSETLOCKING_BYCALLER);

        return f;
}

#if 0 /* NM_IGNORED */
int write_string_stream_ts(
                FILE *f,
                const char *line,
                WriteStringFileFlags flags,
                const struct timespec *ts) {

        bool needs_nl;
        int r, fd = -1;

        assert(f);
        assert(line);

        if (ferror(f))
                return -EIO;

        if (ts) {
                /* If we shall set the timestamp we need the fd. But fmemopen() streams generally don't have
                 * an fd. Let's fail early in that case. */
                fd = fileno(f);
                if (fd < 0)
                        return -EBADF;
        }

        needs_nl = !(flags & WRITE_STRING_FILE_AVOID_NEWLINE) && !endswith(line, "\n");

        if (needs_nl && (flags & WRITE_STRING_FILE_DISABLE_BUFFER)) {
                /* If STDIO buffering was disabled, then let's append the newline character to the string
                 * itself, so that the write goes out in one go, instead of two */

                line = strjoina(line, "\n");
                needs_nl = false;
        }

        if (fputs(line, f) == EOF)
                return -errno;

        if (needs_nl)
                if (fputc('\n', f) == EOF)
                        return -errno;

        if (flags & WRITE_STRING_FILE_SYNC)
                r = fflush_sync_and_check(f);
        else
                r = fflush_and_check(f);
        if (r < 0)
                return r;

        if (ts) {
                const struct timespec twice[2] = {*ts, *ts};

                assert(fd >= 0);
                if (futimens(fd, twice) < 0)
                        return -errno;
        }

        return 0;
}

static int write_string_file_atomic(
                const char *fn,
                const char *line,
                WriteStringFileFlags flags,
                const struct timespec *ts) {

        _cleanup_fclose_ FILE *f = NULL;
        _cleanup_free_ char *p = NULL;
        int r;

        assert(fn);
        assert(line);

        /* Note that we'd really like to use O_TMPFILE here, but can't really, since we want replacement
         * semantics here, and O_TMPFILE can't offer that. i.e. rename() replaces but linkat() doesn't. */

        r = fopen_temporary(fn, &f, &p);
        if (r < 0)
                return r;

        r = write_string_stream_ts(f, line, flags, ts);
        if (r < 0)
                goto fail;

        r = fchmod_umask(fileno(f), FLAGS_SET(flags, WRITE_STRING_FILE_MODE_0600) ? 0600 : 0644);
        if (r < 0)
                goto fail;

        if (rename(p, fn) < 0) {
                r = -errno;
                goto fail;
        }

        if (FLAGS_SET(flags, WRITE_STRING_FILE_SYNC)) {
                /* Sync the rename, too */
                r = fsync_directory_of_file(fileno(f));
                if (r < 0)
                        return r;
        }

        return 0;

fail:
        (void) unlink(p);
        return r;
}

int write_string_file_ts(
                const char *fn,
                const char *line,
                WriteStringFileFlags flags,
                const struct timespec *ts) {

        _cleanup_fclose_ FILE *f = NULL;
        int q, r, fd;

        assert(fn);
        assert(line);

        /* We don't know how to verify whether the file contents was already on-disk. */
        assert(!((flags & WRITE_STRING_FILE_VERIFY_ON_FAILURE) && (flags & WRITE_STRING_FILE_SYNC)));

        if (flags & WRITE_STRING_FILE_MKDIR_0755) {
                r = mkdir_parents(fn, 0755);
                if (r < 0)
                        return r;
        }

        if (flags & WRITE_STRING_FILE_ATOMIC) {
                assert(flags & WRITE_STRING_FILE_CREATE);

                r = write_string_file_atomic(fn, line, flags, ts);
                if (r < 0)
                        goto fail;

                return r;
        } else
                assert(!ts);

        /* We manually build our own version of fopen(..., "we") that works without O_CREAT and with O_NOFOLLOW if needed. */
        fd = open(fn, O_WRONLY|O_CLOEXEC|O_NOCTTY |
                  (FLAGS_SET(flags, WRITE_STRING_FILE_NOFOLLOW) ? O_NOFOLLOW : 0) |
                  (FLAGS_SET(flags, WRITE_STRING_FILE_CREATE) ? O_CREAT : 0) |
                  (FLAGS_SET(flags, WRITE_STRING_FILE_TRUNCATE) ? O_TRUNC : 0),
                  (FLAGS_SET(flags, WRITE_STRING_FILE_MODE_0600) ? 0600 : 0666));
        if (fd < 0) {
                r = -errno;
                goto fail;
        }

        r = fdopen_unlocked(fd, "w", &f);
        if (r < 0) {
                safe_close(fd);
                goto fail;
        }

        if (flags & WRITE_STRING_FILE_DISABLE_BUFFER)
                setvbuf(f, NULL, _IONBF, 0);

        r = write_string_stream_ts(f, line, flags, ts);
        if (r < 0)
                goto fail;

        return 0;

fail:
        if (!(flags & WRITE_STRING_FILE_VERIFY_ON_FAILURE))
                return r;

        f = safe_fclose(f);

        /* OK, the operation failed, but let's see if the right
         * contents in place already. If so, eat up the error. */

        q = verify_file(fn, line, !(flags & WRITE_STRING_FILE_AVOID_NEWLINE) || (flags & WRITE_STRING_FILE_VERIFY_IGNORE_NEWLINE));
        if (q <= 0)
                return r;

        return 0;
}

int write_string_filef(
                const char *fn,
                WriteStringFileFlags flags,
                const char *format, ...) {

        _cleanup_free_ char *p = NULL;
        va_list ap;
        int r;

        va_start(ap, format);
        r = vasprintf(&p, format, ap);
        va_end(ap);

        if (r < 0)
                return -ENOMEM;

        return write_string_file(fn, p, flags);
}

int read_one_line_file(const char *fn, char **line) {
        _cleanup_fclose_ FILE *f = NULL;
        int r;

        assert(fn);
        assert(line);

        r = fopen_unlocked(fn, "re", &f);
        if (r < 0)
                return r;

        return read_line(f, LONG_LINE_MAX, line);
}

int verify_file(const char *fn, const char *blob, bool accept_extra_nl) {
        _cleanup_fclose_ FILE *f = NULL;
        _cleanup_free_ char *buf = NULL;
        size_t l, k;
        int r;

        assert(fn);
        assert(blob);

        l = strlen(blob);

        if (accept_extra_nl && endswith(blob, "\n"))
                accept_extra_nl = false;

        buf = malloc(l + accept_extra_nl + 1);
        if (!buf)
                return -ENOMEM;

        r = fopen_unlocked(fn, "re", &f);
        if (r < 0)
                return r;

        /* We try to read one byte more than we need, so that we know whether we hit eof */
        errno = 0;
        k = fread(buf, 1, l + accept_extra_nl + 1, f);
        if (ferror(f))
                return errno_or_else(EIO);

        if (k != l && k != l + accept_extra_nl)
                return 0;
        if (memcmp(buf, blob, l) != 0)
                return 0;
        if (k > l && buf[l] != '\n')
                return 0;

        return 1;
}
#endif /* NM_IGNORED */

int read_virtual_file(const char *filename, size_t max_size, char **ret_contents, size_t *ret_size) {
        _cleanup_free_ char *buf = NULL;
        _cleanup_close_ int fd = -1;
        size_t n, size;
        int n_retries;
        bool truncated = false;

        /* Virtual filesystems such as sysfs or procfs use kernfs, and kernfs can work with two sorts of
         * virtual files. One sort uses "seq_file", and the results of the first read are buffered for the
         * second read. The other sort uses "raw" reads which always go direct to the device. In the latter
         * case, the content of the virtual file must be retrieved with a single read otherwise a second read
         * might get the new value instead of finding EOF immediately. That's the reason why the usage of
         * fread(3) is prohibited in this case as it always performs a second call to read(2) looking for
         * EOF. See issue #13585.
         *
         * max_size specifies a limit on the bytes read. If max_size is SIZE_MAX, the full file is read. If
         * the full file is too large to read, an error is returned. For other values of max_size, *partial
         * contents* may be returned. (Though the read is still done using one syscall.) Returns 0 on
         * partial success, 1 if untruncated contents were read. */

        fd = open(filename, O_RDONLY|O_CLOEXEC);
        if (fd < 0)
                return -errno;

        assert(max_size <= READ_FULL_BYTES_MAX || max_size == SIZE_MAX);

        /* Limit the number of attempts to read the number of bytes returned by fstat(). */
        n_retries = 3;

        for (;;) {
                struct stat st;

                if (fstat(fd, &st) < 0)
                        return -errno;

                if (!S_ISREG(st.st_mode))
                        return -EBADF;

                /* Be prepared for files from /proc which generally report a file size of 0. */
                assert_cc(READ_FULL_BYTES_MAX < SSIZE_MAX);
                if (st.st_size > 0 && n_retries > 1) {
                        /* Let's use the file size if we have more than 1 attempt left. On the last attempt
                         * we'll ignore the file size */

                        if (st.st_size > SSIZE_MAX) { /* Avoid overflow with 32-bit size_t and 64-bit off_t. */

                                if (max_size == SIZE_MAX)
                                        return -EFBIG;

                                size = max_size;
                        } else {
                                size = MIN((size_t) st.st_size, max_size);

                                if (size > READ_FULL_BYTES_MAX)
                                        return -EFBIG;
                        }

                        n_retries--;
                } else {
                        size = MIN(READ_FULL_BYTES_MAX, max_size);
                        n_retries = 0;
                }

                buf = malloc(size + 1);
                if (!buf)
                        return -ENOMEM;

                /* Use a bigger allocation if we got it anyway, but not more than the limit. */
                size = MIN3(MALLOC_SIZEOF_SAFE(buf) - 1, max_size, READ_FULL_BYTES_MAX);

                for (;;) {
                        ssize_t k;

                        /* Read one more byte so we can detect whether the content of the
                         * file has already changed or the guessed size for files from /proc
                         * wasn't large enough . */
                        k = read(fd, buf, size + 1);
                        if (k >= 0) {
                                n = k;
                                break;
                        }

                        if (errno != EINTR)
                                return -errno;
                }

                /* Consider a short read as EOF */
                if (n <= size)
                        break;

                /* If a maximum size is specified and we already read as much, no need to try again */
                if (max_size != SIZE_MAX && n >= max_size) {
                        n = max_size;
                        truncated = true;
                        break;
                }

                /* We have no further attempts left? Then the file is apparently larger than our limits. Give up. */
                if (n_retries <= 0)
                        return -EFBIG;

                /* Hmm... either we read too few bytes from /proc or less likely the content of the file
                 * might have been changed (and is now bigger) while we were processing, let's try again
                 * either with the new file size. */

                if (lseek(fd, 0, SEEK_SET) < 0)
                        return -errno;

                buf = mfree(buf);
        }

        if (ret_contents) {

                /* Safety check: if the caller doesn't want to know the size of what we just read it will
                 * rely on the trailing NUL byte. But if there's an embedded NUL byte, then we should refuse
                 * operation as otherwise there'd be ambiguity about what we just read. */
                if (!ret_size && memchr(buf, 0, n))
                        return -EBADMSG;

                if (n < size) {
                        char *p;

                        /* Return rest of the buffer to libc */
                        p = realloc(buf, n + 1);
                        if (!p)
                                return -ENOMEM;
                        buf = p;
                }

                buf[n] = 0;
                *ret_contents = TAKE_PTR(buf);
        }

        if (ret_size)
                *ret_size = n;

        return !truncated;
}

int read_full_stream_full(
                FILE *f,
                const char *filename,
                uint64_t offset,
                size_t size,
                ReadFullFileFlags flags,
                char **ret_contents,
                size_t *ret_size) {

        _cleanup_free_ char *buf = NULL;
        size_t n, n_next, l;
        int fd, r;

        assert(f);
        assert(ret_contents);
        assert(!FLAGS_SET(flags, READ_FULL_FILE_UNBASE64 | READ_FULL_FILE_UNHEX));

        if (offset != UINT64_MAX && offset > LONG_MAX)
                return -ERANGE;

        n_next = size != SIZE_MAX ? size : LINE_MAX; /* Start size */

        fd = fileno(f);
        if (fd >= 0) { /* If the FILE* object is backed by an fd (as opposed to memory or such, see
                        * fmemopen()), let's optimize our buffering */
                struct stat st;

                if (fstat(fd, &st) < 0)
                        return -errno;

                if (S_ISREG(st.st_mode)) {
                        if (size == SIZE_MAX) {
                                uint64_t rsize =
                                        LESS_BY((uint64_t) st.st_size, offset == UINT64_MAX ? 0 : offset);

                                /* Safety check */
                                if (rsize > READ_FULL_BYTES_MAX)
                                        return -E2BIG;

                                /* Start with the right file size. Note that we increase the size to read
                                 * here by one, so that the first read attempt already makes us notice the
                                 * EOF. If the reported size of the file is zero, we avoid this logic
                                 * however, since quite likely it might be a virtual file in procfs that all
                                 * report a zero file size. */
                                if (st.st_size > 0)
                                        n_next = rsize + 1;
                        }

                        if (flags & READ_FULL_FILE_WARN_WORLD_READABLE)
                                (void) warn_file_is_world_accessible(filename, &st, NULL, 0);
                }
        }

        if (offset != UINT64_MAX && fseek(f, offset, SEEK_SET) < 0)
                return -errno;

        n = l = 0;
        for (;;) {
                char *t;
                size_t k;

                if (flags & READ_FULL_FILE_SECURE) {
                        t = malloc(n_next + 1);
                        if (!t) {
                                r = -ENOMEM;
                                goto finalize;
                        }
                        memcpy_safe(t, buf, n);
                        explicit_bzero_safe(buf, n);
                        buf = mfree(buf);
                } else {
                        t = realloc(buf, n_next + 1);
                        if (!t)
                                return -ENOMEM;
                }

                buf = t;
                /* Unless a size has been explicitly specified, try to read as much as fits into the memory
                 * we allocated (minus 1, to leave one byte for the safety NUL byte) */
                n = size == SIZE_MAX ? MALLOC_SIZEOF_SAFE(buf) - 1 : n_next;

                errno = 0;
                k = fread(buf + l, 1, n - l, f);

                assert(k <= n - l);
                l += k;

                if (ferror(f)) {
                        r = errno_or_else(EIO);
                        goto finalize;
                }
                if (feof(f))
                        break;

                if (size != SIZE_MAX) { /* If we got asked to read some specific size, we already sized the buffer right, hence leave */
                        assert(l == size);
                        break;
                }

                assert(k > 0); /* we can't have read zero bytes because that would have been EOF */

                /* Safety check */
                if (n >= READ_FULL_BYTES_MAX) {
                        r = -E2BIG;
                        goto finalize;
                }

                n_next = MIN(n * 2, READ_FULL_BYTES_MAX);
        }

        if (flags & (READ_FULL_FILE_UNBASE64 | READ_FULL_FILE_UNHEX)) {
                _cleanup_free_ void *decoded = NULL;
                size_t decoded_size;

                buf[l++] = 0;
                if (flags & READ_FULL_FILE_UNBASE64)
                        r = unbase64mem_full(buf, l, flags & READ_FULL_FILE_SECURE, &decoded, &decoded_size);
                else
                        r = unhexmem_full(buf, l, flags & READ_FULL_FILE_SECURE, &decoded, &decoded_size);
                if (r < 0)
                        goto finalize;

                if (flags & READ_FULL_FILE_SECURE)
                        explicit_bzero_safe(buf, n);
                free_and_replace(buf, decoded);
                n = l = decoded_size;
        }

        if (!ret_size) {
                /* Safety check: if the caller doesn't want to know the size of what we just read it will rely on the
                 * trailing NUL byte. But if there's an embedded NUL byte, then we should refuse operation as otherwise
                 * there'd be ambiguity about what we just read. */

                if (memchr(buf, 0, l)) {
                        r = -EBADMSG;
                        goto finalize;
                }
        }

        buf[l] = 0;
        *ret_contents = TAKE_PTR(buf);

        if (ret_size)
                *ret_size = l;

        return 0;

finalize:
        if (flags & READ_FULL_FILE_SECURE)
                explicit_bzero_safe(buf, n);

        return r;
}

int read_full_file_full(
                int dir_fd,
                const char *filename,
                uint64_t offset,
                size_t size,
                ReadFullFileFlags flags,
                const char *bind_name,
                char **ret_contents,
                size_t *ret_size) {

        _cleanup_fclose_ FILE *f = NULL;
        int r;

        assert(filename);
        assert(ret_contents);

        r = xfopenat(dir_fd, filename, "re", 0, &f);
        if (r < 0) {
                _cleanup_close_ int dfd = -1, sk = -1;
                union sockaddr_union sa;

                /* ENXIO is what Linux returns if we open a node that is an AF_UNIX socket */
                if (r != -ENXIO)
                        return r;

                /* If this is enabled, let's try to connect to it */
                if (!FLAGS_SET(flags, READ_FULL_FILE_CONNECT_SOCKET))
                        return -ENXIO;

                /* Seeking is not supported on AF_UNIX sockets */
                if (offset != UINT64_MAX)
                        return -ESPIPE;

                if (dir_fd == AT_FDCWD)
                        r = sockaddr_un_set_path(&sa.un, filename);
                else {
                        char procfs_path[STRLEN("/proc/self/fd/") + DECIMAL_STR_MAX(int)];

                        /* If we shall operate relative to some directory, then let's use O_PATH first to
                         * open the socket inode, and then connect to it via /proc/self/fd/. We have to do
                         * this since there's not connectat() that takes a directory fd as first arg. */

                        dfd = openat(dir_fd, filename, O_PATH|O_CLOEXEC);
                        if (dfd < 0)
                                return -errno;

                        xsprintf(procfs_path, "/proc/self/fd/%i", dfd);
                        r = sockaddr_un_set_path(&sa.un, procfs_path);
                }
                if (r < 0)
                        return r;

                sk = socket(AF_UNIX, SOCK_STREAM|SOCK_CLOEXEC, 0);
                if (sk < 0)
                        return -errno;

                if (bind_name) {
                        /* If the caller specified a socket name to bind to, do so before connecting. This is
                         * useful to communicate some minor, short meta-information token from the client to
                         * the server. */
                        union sockaddr_union bsa;

                        r = sockaddr_un_set_path(&bsa.un, bind_name);
                        if (r < 0)
                                return r;

                        if (bind(sk, &bsa.sa, r) < 0)
                                return r;
                }

                if (connect(sk, &sa.sa, SOCKADDR_UN_LEN(sa.un)) < 0)
                        return errno == ENOTSOCK ? -ENXIO : -errno; /* propagate original error if this is
                                                                     * not a socket after all */

                if (shutdown(sk, SHUT_WR) < 0)
                        return -errno;

                f = fdopen(sk, "r");
                if (!f)
                        return -errno;

                TAKE_FD(sk);
        }

        (void) __fsetlocking(f, FSETLOCKING_BYCALLER);

        return read_full_stream_full(f, filename, offset, size, flags, ret_contents, ret_size);
}

#if 0 /* NM_IGNORED */
int executable_is_script(const char *path, char **interpreter) {
        _cleanup_free_ char *line = NULL;
        size_t len;
        char *ans;
        int r;

        assert(path);

        r = read_one_line_file(path, &line);
        if (r == -ENOBUFS) /* First line overly long? if so, then it's not a script */
                return 0;
        if (r < 0)
                return r;

        if (!startswith(line, "#!"))
                return 0;

        ans = strstrip(line + 2);
        len = strcspn(ans, " \t");

        if (len == 0)
                return 0;

        ans = strndup(ans, len);
        if (!ans)
                return -ENOMEM;

        *interpreter = ans;
        return 1;
}
#endif /* NM_IGNORED */

/**
 * Retrieve one field from a file like /proc/self/status.  pattern
 * should not include whitespace or the delimiter (':'). pattern matches only
 * the beginning of a line. Whitespace before ':' is skipped. Whitespace and
 * zeros after the ':' will be skipped. field must be freed afterwards.
 * terminator specifies the terminating characters of the field value (not
 * included in the value).
 */
int get_proc_field(const char *filename, const char *pattern, const char *terminator, char **field) {
        _cleanup_free_ char *status = NULL;
        char *t, *f;
        size_t len;
        int r;

        assert(terminator);
        assert(filename);
        assert(pattern);
        assert(field);

        r = read_full_virtual_file(filename, &status, NULL);
        if (r < 0)
                return r;

        t = status;

        do {
                bool pattern_ok;

                do {
                        t = strstr(t, pattern);
                        if (!t)
                                return -ENOENT;

                        /* Check that pattern occurs in beginning of line. */
                        pattern_ok = (t == status || t[-1] == '\n');

                        t += strlen(pattern);

                } while (!pattern_ok);

                t += strspn(t, " \t");
                if (!*t)
                        return -ENOENT;

        } while (*t != ':');

        t++;

        if (*t) {
                t += strspn(t, " \t");

                /* Also skip zeros, because when this is used for
                 * capabilities, we don't want the zeros. This way the
                 * same capability set always maps to the same string,
                 * irrespective of the total capability set size. For
                 * other numbers it shouldn't matter. */
                t += strspn(t, "0");
                /* Back off one char if there's nothing but whitespace
                   and zeros */
                if (!*t || isspace(*t))
                        t--;
        }

        len = strcspn(t, terminator);

        f = strndup(t, len);
        if (!f)
                return -ENOMEM;

        *field = f;
        return 0;
}

DIR *xopendirat(int fd, const char *name, int flags) {
        int nfd;
        DIR *d;

        assert(!(flags & O_CREAT));

        nfd = openat(fd, name, O_RDONLY|O_NONBLOCK|O_DIRECTORY|O_CLOEXEC|flags, 0);
        if (nfd < 0)
                return NULL;

        d = fdopendir(nfd);
        if (!d) {
                safe_close(nfd);
                return NULL;
        }

        return d;
}

static int mode_to_flags(const char *mode) {
        const char *p;
        int flags;

        if ((p = startswith(mode, "r+")))
                flags = O_RDWR;
        else if ((p = startswith(mode, "r")))
                flags = O_RDONLY;
        else if ((p = startswith(mode, "w+")))
                flags = O_RDWR|O_CREAT|O_TRUNC;
        else if ((p = startswith(mode, "w")))
                flags = O_WRONLY|O_CREAT|O_TRUNC;
        else if ((p = startswith(mode, "a+")))
                flags = O_RDWR|O_CREAT|O_APPEND;
        else if ((p = startswith(mode, "a")))
                flags = O_WRONLY|O_CREAT|O_APPEND;
        else
                return -EINVAL;

        for (; *p != 0; p++) {

                switch (*p) {

                case 'e':
                        flags |= O_CLOEXEC;
                        break;

                case 'x':
                        flags |= O_EXCL;
                        break;

                case 'm':
                        /* ignore this here, fdopen() might care later though */
                        break;

                case 'c': /* not sure what to do about this one */
                default:
                        return -EINVAL;
                }
        }

        return flags;
}

int xfopenat(int dir_fd, const char *path, const char *mode, int flags, FILE **ret) {
        FILE *f;

        /* A combination of fopen() with openat() */

        if (dir_fd == AT_FDCWD && flags == 0) {
                f = fopen(path, mode);
                if (!f)
                        return -errno;
        } else {
                int fd, mode_flags;

                mode_flags = mode_to_flags(mode);
                if (mode_flags < 0)
                        return mode_flags;

                fd = openat(dir_fd, path, mode_flags | flags);
                if (fd < 0)
                        return -errno;

                f = fdopen(fd, mode);
                if (!f) {
                        safe_close(fd);
                        return -errno;
                }
        }

        *ret = f;
        return 0;
}

<<<<<<< HEAD
#if 0 /* NM_IGNORED */
static int search_and_fopen_internal(const char *path, const char *mode, const char *root, char **search, FILE **_f) {
=======
static int search_and_fopen_internal(
                const char *path,
                const char *mode,
                const char *root,
                char **search,
                FILE **ret,
                char **ret_path) {

>>>>>>> e50fb9d7
        char **i;

        assert(path);
        assert(mode);
        assert(ret);

        if (!path_strv_resolve_uniq(search, root))
                return -ENOMEM;

        STRV_FOREACH(i, search) {
                _cleanup_free_ char *p = NULL;
                FILE *f;

                p = path_join(root, *i, path);
                if (!p)
                        return -ENOMEM;

                f = fopen(p, mode);
                if (f) {
                        if (ret_path)
                                *ret_path = path_simplify(TAKE_PTR(p));

                        *ret = f;
                        return 0;
                }

                if (errno != ENOENT)
                        return -errno;
        }

        return -ENOENT;
}

int search_and_fopen(
                const char *filename,
                const char *mode,
                const char *root,
                const char **search,
                FILE **ret,
                char **ret_path) {

        _cleanup_strv_free_ char **copy = NULL;

        assert(filename);
        assert(mode);
        assert(ret);

        if (path_is_absolute(filename)) {
                _cleanup_fclose_ FILE *f = NULL;

                f = fopen(filename, mode);
                if (!f)
                        return -errno;

                if (ret_path) {
                        char *p;

                        p = strdup(filename);
                        if (!p)
                                return -ENOMEM;

                        *ret_path = path_simplify(p);
                }

                *ret = TAKE_PTR(f);
                return 0;
        }

        copy = strv_copy((char**) search);
        if (!copy)
                return -ENOMEM;

        return search_and_fopen_internal(filename, mode, root, copy, ret, ret_path);
}

int search_and_fopen_nulstr(
                const char *filename,
                const char *mode,
                const char *root,
                const char *search,
                FILE **ret,
                char **ret_path) {

        _cleanup_strv_free_ char **s = NULL;

        if (path_is_absolute(filename)) {
                _cleanup_fclose_ FILE *f = NULL;

                f = fopen(filename, mode);
                if (!f)
                        return -errno;

                if (ret_path) {
                        char *p;

                        p = strdup(filename);
                        if (!p)
                                return -ENOMEM;

                        *ret_path = path_simplify(p);
                }

                *ret = TAKE_PTR(f);
                return 0;
        }

        s = strv_split_nulstr(search);
        if (!s)
                return -ENOMEM;

        return search_and_fopen_internal(filename, mode, root, s, ret, ret_path);
}

int chase_symlinks_and_fopen_unlocked(
                const char *path,
                const char *root,
                unsigned chase_flags,
                const char *open_flags,
                FILE **ret_file,
                char **ret_path) {

        _cleanup_close_ int fd = -1;
        _cleanup_free_ char *final_path = NULL;
        int mode_flags, r;

        assert(path);
        assert(open_flags);
        assert(ret_file);

        mode_flags = mode_to_flags(open_flags);
        if (mode_flags < 0)
                return mode_flags;

        fd = chase_symlinks_and_open(path, root, chase_flags, mode_flags, ret_path ? &final_path : NULL);
        if (fd < 0)
                return fd;

        r = take_fdopen_unlocked(&fd, open_flags, ret_file);
        if (r < 0)
                return r;

        if (ret_path)
                *ret_path = TAKE_PTR(final_path);
        return 0;
}
#endif /* NM_IGNORED */

int fflush_and_check(FILE *f) {
        assert(f);

        errno = 0;
        fflush(f);

        if (ferror(f))
                return errno_or_else(EIO);

        return 0;
}

#if 0 /* NM_IGNORED */
int fflush_sync_and_check(FILE *f) {
        int r, fd;

        assert(f);

        r = fflush_and_check(f);
        if (r < 0)
                return r;

        /* Not all file streams have an fd associated (think: fmemopen()), let's handle this gracefully and
         * assume that in that case we need no explicit syncing */
        fd = fileno(f);
        if (fd < 0)
                return 0;

        if (fsync(fd) < 0)
                return -errno;

        r = fsync_directory_of_file(fd);
        if (r < 0)
                return r;

        return 0;
}

int write_timestamp_file_atomic(const char *fn, usec_t n) {
        char ln[DECIMAL_STR_MAX(n)+2];

        /* Creates a "timestamp" file, that contains nothing but a
         * usec_t timestamp, formatted in ASCII. */

        if (n <= 0 || n >= USEC_INFINITY)
                return -ERANGE;

        xsprintf(ln, USEC_FMT "\n", n);

        return write_string_file(fn, ln, WRITE_STRING_FILE_CREATE|WRITE_STRING_FILE_ATOMIC);
}

int read_timestamp_file(const char *fn, usec_t *ret) {
        _cleanup_free_ char *ln = NULL;
        uint64_t t;
        int r;

        r = read_one_line_file(fn, &ln);
        if (r < 0)
                return r;

        r = safe_atou64(ln, &t);
        if (r < 0)
                return r;

        if (t <= 0 || t >= (uint64_t) USEC_INFINITY)
                return -ERANGE;

        *ret = (usec_t) t;
        return 0;
}
#endif /* NM_IGNORED */

int fputs_with_space(FILE *f, const char *s, const char *separator, bool *space) {
        int r;

        assert(s);

        /* Outputs the specified string with fputs(), but optionally prefixes it with a separator. The *space parameter
         * when specified shall initially point to a boolean variable initialized to false. It is set to true after the
         * first invocation. This call is supposed to be use in loops, where a separator shall be inserted between each
         * element, but not before the first one. */

        if (!f)
                f = stdout;

        if (space) {
                if (!separator)
                        separator = " ";

                if (*space) {
                        r = fputs(separator, f);
                        if (r < 0)
                                return r;
                }

                *space = true;
        }

        return fputs(s, f);
}

#if 0 /* NM_IGNORED */
/* A bitmask of the EOL markers we know */
typedef enum EndOfLineMarker {
        EOL_NONE     = 0,
        EOL_ZERO     = 1 << 0,  /* \0 (aka NUL) */
        EOL_TEN      = 1 << 1,  /* \n (aka NL, aka LF)  */
        EOL_THIRTEEN = 1 << 2,  /* \r (aka CR)  */
} EndOfLineMarker;

static EndOfLineMarker categorize_eol(char c, ReadLineFlags flags) {

        if (!IN_SET(flags, READ_LINE_ONLY_NUL)) {
                if (c == '\n')
                        return EOL_TEN;
                if (c == '\r')
                        return EOL_THIRTEEN;
        }

        if (c == '\0')
                return EOL_ZERO;

        return EOL_NONE;
}

DEFINE_TRIVIAL_CLEANUP_FUNC_FULL(FILE*, funlockfile, NULL);

int read_line_full(FILE *f, size_t limit, ReadLineFlags flags, char **ret) {
        _cleanup_free_ char *buffer = NULL;
        size_t n = 0, count = 0;
        int r;

        assert(f);

        /* Something like a bounded version of getline().
         *
         * Considers EOF, \n, \r and \0 end of line delimiters (or combinations of these), and does not include these
         * delimiters in the string returned. Specifically, recognizes the following combinations of markers as line
         * endings:
         *
         *     • \n        (UNIX)
         *     • \r        (old MacOS)
         *     • \0        (C strings)
         *     • \n\0
         *     • \r\0
         *     • \r\n      (Windows)
         *     • \n\r
         *     • \r\n\0
         *     • \n\r\0
         *
         * Returns the number of bytes read from the files (i.e. including delimiters — this hence usually differs from
         * the number of characters in the returned string). When EOF is hit, 0 is returned.
         *
         * The input parameter limit is the maximum numbers of characters in the returned string, i.e. excluding
         * delimiters. If the limit is hit we fail and return -ENOBUFS.
         *
         * If a line shall be skipped ret may be initialized as NULL. */

        if (ret) {
                if (!GREEDY_REALLOC(buffer, 1))
                        return -ENOMEM;
        }

        {
                _unused_ _cleanup_(funlockfilep) FILE *flocked = f;
                EndOfLineMarker previous_eol = EOL_NONE;
                flockfile(f);

                for (;;) {
                        EndOfLineMarker eol;
                        char c;

                        if (n >= limit)
                                return -ENOBUFS;

                        if (count >= INT_MAX) /* We couldn't return the counter anymore as "int", hence refuse this */
                                return -ENOBUFS;

                        r = safe_fgetc(f, &c);
                        if (r < 0)
                                return r;
                        if (r == 0) /* EOF is definitely EOL */
                                break;

                        eol = categorize_eol(c, flags);

                        if (FLAGS_SET(previous_eol, EOL_ZERO) ||
                            (eol == EOL_NONE && previous_eol != EOL_NONE) ||
                            (eol != EOL_NONE && (previous_eol & eol) != 0)) {
                                /* Previous char was a NUL? This is not an EOL, but the previous char was? This type of
                                 * EOL marker has been seen right before?  In either of these three cases we are
                                 * done. But first, let's put this character back in the queue. (Note that we have to
                                 * cast this to (unsigned char) here as ungetc() expects a positive 'int', and if we
                                 * are on an architecture where 'char' equals 'signed char' we need to ensure we don't
                                 * pass a negative value here. That said, to complicate things further ungetc() is
                                 * actually happy with most negative characters and implicitly casts them back to
                                 * positive ones as needed, except for \xff (aka -1, aka EOF), which it refuses. What a
                                 * godawful API!) */
                                assert_se(ungetc((unsigned char) c, f) != EOF);
                                break;
                        }

                        count++;

                        if (eol != EOL_NONE) {
                                /* If we are on a tty, we can't shouldn't wait for more input, because that
                                 * generally means waiting for the user, interactively. In the case of a TTY
                                 * we expect only \n as the single EOL marker, so we are in the lucky
                                 * position that there is no need to wait. We check this condition last, to
                                 * avoid isatty() check if not necessary. */

                                if ((flags & (READ_LINE_IS_A_TTY|READ_LINE_NOT_A_TTY)) == 0) {
                                        int fd;

                                        fd = fileno(f);
                                        if (fd < 0) /* Maybe an fmemopen() stream? Handle this gracefully,
                                                     * and don't call isatty() on an invalid fd */
                                                flags |= READ_LINE_NOT_A_TTY;
                                        else
                                                flags |= isatty(fd) ? READ_LINE_IS_A_TTY : READ_LINE_NOT_A_TTY;
                                }
                                if (FLAGS_SET(flags, READ_LINE_IS_A_TTY))
                                        break;
                        }

                        if (eol != EOL_NONE) {
                                previous_eol |= eol;
                                continue;
                        }

                        if (ret) {
                                if (!GREEDY_REALLOC(buffer, n + 2))
                                        return -ENOMEM;

                                buffer[n] = c;
                        }

                        n++;
                }
        }

        if (ret) {
                buffer[n] = 0;

                *ret = TAKE_PTR(buffer);
        }

        return (int) count;
}

int safe_fgetc(FILE *f, char *ret) {
        int k;

        assert(f);

        /* A safer version of plain fgetc(): let's propagate the error that happened while reading as such, and
         * separate the EOF condition from the byte read, to avoid those confusion signed/unsigned issues fgetc()
         * has. */

        errno = 0;
        k = fgetc(f);
        if (k == EOF) {
                if (ferror(f))
                        return errno_or_else(EIO);

                if (ret)
                        *ret = 0;

                return 0;
        }

        if (ret)
                *ret = k;

        return 1;
}
#endif /* NM_IGNORED */

int warn_file_is_world_accessible(const char *filename, struct stat *st, const char *unit, unsigned line) {
        struct stat _st;

        if (!filename)
                return 0;

        if (!st) {
                if (stat(filename, &_st) < 0)
                        return -errno;
                st = &_st;
        }

        if ((st->st_mode & S_IRWXO) == 0)
                return 0;

        if (unit)
                log_syntax(unit, LOG_WARNING, filename, line, 0,
                           "%s has %04o mode that is too permissive, please adjust the ownership and access mode.",
                           filename, st->st_mode & 07777);
        else
                log_warning("%s has %04o mode that is too permissive, please adjust the ownership and access mode.",
                            filename, st->st_mode & 07777);
        return 0;
}

#if 0 /* NM_IGNORED */
int rename_and_apply_smack_floor_label(const char *from, const char *to) {
        int r = 0;
        if (rename(from, to) < 0)
                return -errno;

#if HAVE_SMACK_RUN_LABEL
        r = mac_smack_apply(to, SMACK_ATTR_ACCESS, SMACK_FLOOR_LABEL);
        if (r < 0)
                return r;
#endif
        return r;
}
#endif /* NM_IGNORED */<|MERGE_RESOLUTION|>--- conflicted
+++ resolved
@@ -950,10 +950,7 @@
         return 0;
 }
 
-<<<<<<< HEAD
 #if 0 /* NM_IGNORED */
-static int search_and_fopen_internal(const char *path, const char *mode, const char *root, char **search, FILE **_f) {
-=======
 static int search_and_fopen_internal(
                 const char *path,
                 const char *mode,
@@ -962,7 +959,6 @@
                 FILE **ret,
                 char **ret_path) {
 
->>>>>>> e50fb9d7
         char **i;
 
         assert(path);
