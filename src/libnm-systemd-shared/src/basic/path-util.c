/* SPDX-License-Identifier: LGPL-2.1-or-later */

#include "nm-sd-adapt-shared.h"

#include <errno.h>
#include <limits.h>
#include <stdio.h>
#include <stdlib.h>
#include <unistd.h>

/* When we include libgen.h because we need dirname() we immediately
 * undefine basename() since libgen.h defines it as a macro to the
 * POSIX version which is really broken. We prefer GNU basename(). */
#include <libgen.h>
#undef basename

#include "alloc-util.h"
#include "extract-word.h"
#include "fd-util.h"
#include "fs-util.h"
#include "glob-util.h"
#include "log.h"
#include "macro.h"
#include "nulstr-util.h"
#include "parse-util.h"
#include "path-util.h"
#include "stat-util.h"
#include "string-util.h"
#include "strv.h"
#include "time-util.h"
#include "utf8.h"

#if 0 /* NM_IGNORED */
int path_split_and_make_absolute(const char *p, char ***ret) {
        char **l;
        int r;

        assert(p);
        assert(ret);

        l = strv_split(p, ":");
        if (!l)
                return -ENOMEM;

        r = path_strv_make_absolute_cwd(l);
        if (r < 0) {
                strv_free(l);
                return r;
        }

        *ret = l;
        return r;
}

char *path_make_absolute(const char *p, const char *prefix) {
        assert(p);

        /* Makes every item in the list an absolute path by prepending
         * the prefix, if specified and necessary */

        if (path_is_absolute(p) || isempty(prefix))
                return strdup(p);

        return path_join(prefix, p);
}

int safe_getcwd(char **ret) {
        char *cwd;

        cwd = get_current_dir_name();
        if (!cwd)
                return negative_errno();

        /* Let's make sure the directory is really absolute, to protect us from the logic behind
         * CVE-2018-1000001 */
        if (cwd[0] != '/') {
                free(cwd);
                return -ENOMEDIUM;
        }

        *ret = cwd;
        return 0;
}

int path_make_absolute_cwd(const char *p, char **ret) {
        char *c;
        int r;

        assert(p);
        assert(ret);

        /* Similar to path_make_absolute(), but prefixes with the
         * current working directory. */

        if (path_is_absolute(p))
                c = strdup(p);
        else {
                _cleanup_free_ char *cwd = NULL;

                r = safe_getcwd(&cwd);
                if (r < 0)
                        return r;

                c = path_join(cwd, p);
        }
        if (!c)
                return -ENOMEM;

        *ret = c;
        return 0;
}

int path_make_relative(const char *from, const char *to, char **ret) {
        _cleanup_free_ char *result = NULL;
        unsigned n_parents;
        const char *f, *t;
        int r, k;
        char *p;

        assert(from);
        assert(to);
        assert(ret);

        /* Strips the common part, and adds ".." elements as necessary. */

        if (!path_is_absolute(from) || !path_is_absolute(to))
                return -EINVAL;

        for (;;) {
                r = path_find_first_component(&from, true, &f);
                if (r < 0)
                        return r;

                k = path_find_first_component(&to, true, &t);
                if (k < 0)
                        return k;

                if (r == 0) {
                        /* end of 'from' */
                        if (k == 0) {
                                /* from and to are equivalent. */
                                result = strdup(".");
                                if (!result)
                                        return -ENOMEM;
                        } else {
                                /* 'to' is inside of 'from'. */
                                result = strdup(t);
                                if (!result)
                                        return -ENOMEM;

                                path_simplify(result);

                                if (!path_is_valid(result))
                                        return -EINVAL;
                        }

                        *ret = TAKE_PTR(result);
                        return 0;
                }

                if (r != k || !strneq(f, t, r))
                        break;
        }

        /* If we're here, then "from_dir" has one or more elements that need to
         * be replaced with "..". */

        for (n_parents = 1;; n_parents++) {
                /* If this includes ".." we can't do a simple series of "..". */
                r = path_find_first_component(&from, false, &f);
                if (r < 0)
                        return r;
                if (r == 0)
                        break;
        }

        if (isempty(t) && n_parents * 3 > PATH_MAX)
                /* PATH_MAX is counted *with* the trailing NUL byte */
                return -EINVAL;

        result = new(char, n_parents * 3 + !isempty(t) + strlen_ptr(t));
        if (!result)
                return -ENOMEM;

        for (p = result; n_parents > 0; n_parents--)
                p = mempcpy(p, "../", 3);

        if (isempty(t)) {
                /* Remove trailing slash and terminate string. */
                *(--p) = '\0';
                *ret = TAKE_PTR(result);
                return 0;
        }

        strcpy(p, t);

        path_simplify(result);

        if (!path_is_valid(result))
                return -EINVAL;

        *ret = TAKE_PTR(result);
        return 0;
}

char* path_startswith_strv(const char *p, char **set) {
        char **s, *t;

        STRV_FOREACH(s, set) {
                t = path_startswith(p, *s);
                if (t)
                        return t;
        }

        return NULL;
}

int path_strv_make_absolute_cwd(char **l) {
        char **s;
        int r;

        /* Goes through every item in the string list and makes it
         * absolute. This works in place and won't rollback any
         * changes on failure. */

        STRV_FOREACH(s, l) {
                char *t;

                r = path_make_absolute_cwd(*s, &t);
                if (r < 0)
                        return r;

                path_simplify(t);
                free_and_replace(*s, t);
        }

        return 0;
}

char **path_strv_resolve(char **l, const char *root) {
        char **s;
        unsigned k = 0;
        bool enomem = false;
        int r;

        if (strv_isempty(l))
                return l;

        /* Goes through every item in the string list and canonicalize
         * the path. This works in place and won't rollback any
         * changes on failure. */

        STRV_FOREACH(s, l) {
                _cleanup_free_ char *orig = NULL;
                char *t, *u;

                if (!path_is_absolute(*s)) {
                        free(*s);
                        continue;
                }

                if (root) {
                        orig = *s;
                        t = path_join(root, orig);
                        if (!t) {
                                enomem = true;
                                continue;
                        }
                } else
                        t = *s;

                r = chase_symlinks(t, root, 0, &u, NULL);
                if (r == -ENOENT) {
                        if (root) {
                                u = TAKE_PTR(orig);
                                free(t);
                        } else
                                u = t;
                } else if (r < 0) {
                        free(t);

                        if (r == -ENOMEM)
                                enomem = true;

                        continue;
                } else if (root) {
                        char *x;

                        free(t);
                        x = path_startswith(u, root);
                        if (x) {
                                /* restore the slash if it was lost */
                                if (!startswith(x, "/"))
                                        *(--x) = '/';

                                t = strdup(x);
                                free(u);
                                if (!t) {
                                        enomem = true;
                                        continue;
                                }
                                u = t;
                        } else {
                                /* canonicalized path goes outside of
                                 * prefix, keep the original path instead */
                                free_and_replace(u, orig);
                        }
                } else
                        free(t);

                l[k++] = u;
        }

        l[k] = NULL;

        if (enomem)
                return NULL;

        return l;
}

char **path_strv_resolve_uniq(char **l, const char *root) {

        if (strv_isempty(l))
                return l;

        if (!path_strv_resolve(l, root))
                return NULL;

        return strv_uniq(l);
}
#endif /* NM_IGNORED */

char *path_simplify(char *path) {
        bool add_slash = false;
        char *f = path;
        int r;

        assert(path);

        /* Removes redundant inner and trailing slashes. Also removes unnecessary dots.
         * Modifies the passed string in-place.
         *
         * ///foo//./bar/.   becomes /foo/bar
         * .//./foo//./bar/. becomes foo/bar
         */

        if (isempty(path))
                return path;

        if (path_is_absolute(path))
                f++;

        for (const char *p = f;;) {
                const char *e;

                r = path_find_first_component(&p, true, &e);
                if (r == 0)
                        break;

                if (add_slash)
                        *f++ = '/';

                if (r < 0) {
                        /* if path is invalid, then refuse to simplify remaining part. */
                        memmove(f, p, strlen(p) + 1);
                        return path;
                }

                memmove(f, e, r);
                f += r;

                add_slash = true;
        }

        /* Special rule, if we stripped everything, we need a "." for the current directory. */
        if (f == path)
                *f++ = '.';

        *f = '\0';
        return path;
}

#if 0 /* NM_IGNORED */
int path_simplify_and_warn(
                char *path,
                unsigned flag,
                const char *unit,
                const char *filename,
                unsigned line,
                const char *lvalue) {

        bool fatal = flag & PATH_CHECK_FATAL;

        assert(!FLAGS_SET(flag, PATH_CHECK_ABSOLUTE | PATH_CHECK_RELATIVE));

        if (!utf8_is_valid(path))
                return log_syntax_invalid_utf8(unit, LOG_ERR, filename, line, path);

        if (flag & (PATH_CHECK_ABSOLUTE | PATH_CHECK_RELATIVE)) {
                bool absolute;

                absolute = path_is_absolute(path);

                if (!absolute && (flag & PATH_CHECK_ABSOLUTE))
                        return log_syntax(unit, LOG_ERR, filename, line, SYNTHETIC_ERRNO(EINVAL),
                                          "%s= path is not absolute%s: %s",
                                          lvalue, fatal ? "" : ", ignoring", path);

                if (absolute && (flag & PATH_CHECK_RELATIVE))
                        return log_syntax(unit, LOG_ERR, filename, line, SYNTHETIC_ERRNO(EINVAL),
                                          "%s= path is absolute%s: %s",
                                          lvalue, fatal ? "" : ", ignoring", path);
        }

        path_simplify(path);

        if (!path_is_valid(path))
                return log_syntax(unit, LOG_ERR, filename, line, SYNTHETIC_ERRNO(EINVAL),
                                  "%s= path has invalid length (%zu bytes)%s.",
                                  lvalue, strlen(path), fatal ? "" : ", ignoring");

        if (!path_is_normalized(path))
                return log_syntax(unit, LOG_ERR, filename, line, SYNTHETIC_ERRNO(EINVAL),
                                  "%s= path is not normalized%s: %s",
                                  lvalue, fatal ? "" : ", ignoring", path);

        return 0;
}
#endif /* NM_IGNORED */

char *path_startswith_full(const char *path, const char *prefix, bool accept_dot_dot) {
        assert(path);
        assert(prefix);

        /* Returns a pointer to the start of the first component after the parts matched by
         * the prefix, iff
         * - both paths are absolute or both paths are relative,
         * and
         * - each component in prefix in turn matches a component in path at the same position.
         * An empty string will be returned when the prefix and path are equivalent.
         *
         * Returns NULL otherwise.
         */

        if ((path[0] == '/') != (prefix[0] == '/'))
                return NULL;

        for (;;) {
                const char *p, *q;
                int r, k;

                r = path_find_first_component(&path, accept_dot_dot, &p);
                if (r < 0)
                        return NULL;

                k = path_find_first_component(&prefix, accept_dot_dot, &q);
                if (k < 0)
                        return NULL;

                if (k == 0)
                        return (char*) (p ?: path);

                if (r != k)
                        return NULL;

                if (!strneq(p, q, r))
                        return NULL;
        }
}

int path_compare(const char *a, const char *b) {
        int r;

        assert(a);
        assert(b);

        /* A relative path and an absolute path must not compare as equal.
         * Which one is sorted before the other does not really matter.
         * Here a relative path is ordered before an absolute path. */
        r = CMP(path_is_absolute(a), path_is_absolute(b));
        if (r != 0)
                return r;

        for (;;) {
                const char *aa, *bb;
                int j, k;

                j = path_find_first_component(&a, true, &aa);
                k = path_find_first_component(&b, true, &bb);

                if (j < 0 || k < 0) {
                        /* When one of paths is invalid, order invalid path after valid one. */
                        r = CMP(j < 0, k < 0);
                        if (r != 0)
                                return r;

                        /* fallback to use strcmp() if both paths are invalid. */
                        return strcmp(a, b);
                }

                /* Order prefixes first: "/foo" before "/foo/bar" */
                if (j == 0) {
                        if (k == 0)
                                return 0;
                        return -1;
                }
                if (k == 0)
                        return 1;

                /* Alphabetical sort: "/foo/aaa" before "/foo/b" */
                r = memcmp(aa, bb, MIN(j, k));
                if (r != 0)
                        return r;

                /* Sort "/foo/a" before "/foo/aaa" */
                r = CMP(j, k);
                if (r != 0)
                        return r;
        }
}

bool path_equal(const char *a, const char *b) {
        return path_compare(a, b) == 0;
}

#if 0 /* NM_IGNORED */
bool path_equal_or_files_same(const char *a, const char *b, int flags) {
        return path_equal(a, b) || files_same(a, b, flags) > 0;
}
#endif /* NM_IGNORED */

bool path_equal_filename(const char *a, const char *b) {
        _cleanup_free_ char *a_basename = NULL, *b_basename = NULL;
        int r;

        assert(a);
        assert(b);

        r = path_extract_filename(a, &a_basename);
        if (r < 0) {
                log_debug_errno(r, "Failed to parse basename of %s: %m", a);
                return false;
        }
        r = path_extract_filename(b, &b_basename);
        if (r < 0) {
                log_debug_errno(r, "Failed to parse basename of %s: %m", b);
                return false;
        }

        return path_equal(a_basename, b_basename);
}

char* path_extend_internal(char **x, ...) {
        size_t sz, old_sz;
        char *q, *nx;
        const char *p;
        va_list ap;
        bool slash;

        /* Joins all listed strings until the sentinel and places a "/" between them unless the strings end/begin
         * already with one so that it is unnecessary. Note that slashes which are already duplicate won't be
         * removed. The string returned is hence always equal to or longer than the sum of the lengths of each
         * individual string.
         *
         * The first argument may be an already allocated string that is extended via realloc() if
         * non-NULL. path_extend() and path_join() are macro wrappers around this function, making use of the
         * first parameter to distinguish the two operations.
         *
         * Note: any listed empty string is simply skipped. This can be useful for concatenating strings of which some
         * are optional.
         *
         * Examples:
         *
         * path_join("foo", "bar") → "foo/bar"
         * path_join("foo/", "bar") → "foo/bar"
         * path_join("", "foo", "", "bar", "") → "foo/bar" */

        sz = old_sz = x ? strlen_ptr(*x) : 0;
        va_start(ap, x);
        while ((p = va_arg(ap, char*)) != POINTER_MAX) {
                size_t add;

                if (isempty(p))
                        continue;

                add = 1 + strlen(p);
                if (sz > SIZE_MAX - add) { /* overflow check */
                        va_end(ap);
                        return NULL;
                }

                sz += add;
        }
        va_end(ap);

        nx = realloc(x ? *x : NULL, GREEDY_ALLOC_ROUND_UP(sz+1));
        if (!nx)
                return NULL;
        if (x)
                *x = nx;

        if (old_sz > 0)
                slash = nx[old_sz-1] == '/';
        else {
                nx[old_sz] = 0;
                slash = true; /* no need to generate a slash anymore */
        }

        q = nx + old_sz;

        va_start(ap, x);
        while ((p = va_arg(ap, char*)) != POINTER_MAX) {
                if (isempty(p))
                        continue;

                if (!slash && p[0] != '/')
                        *(q++) = '/';

                q = stpcpy(q, p);
                slash = endswith(p, "/");
        }
        va_end(ap);

        return nx;
}

#if 0 /* NM_IGNORED */
static int check_x_access(const char *path, int *ret_fd) {
        _cleanup_close_ int fd = -1;
        int r;

        /* We need to use O_PATH because there may be executables for which we have only exec
         * permissions, but not read (usually suid executables). */
        fd = open(path, O_PATH|O_CLOEXEC);
        if (fd < 0)
                return -errno;

        r = fd_verify_regular(fd);
        if (r < 0)
                return r;

        r = access_fd(fd, X_OK);
        if (r < 0)
                return r;

        if (ret_fd)
                *ret_fd = TAKE_FD(fd);

        return 0;
}

int find_executable_full(const char *name, bool use_path_envvar, char **ret_filename, int *ret_fd) {
        int last_error, r;
        const char *p = NULL;

        assert(name);

        if (is_path(name)) {
                _cleanup_close_ int fd = -1;

                r = check_x_access(name, ret_fd ? &fd : NULL);
                if (r < 0)
                        return r;

                if (ret_filename) {
                        r = path_make_absolute_cwd(name, ret_filename);
                        if (r < 0)
                                return r;
                }

                if (ret_fd)
                        *ret_fd = TAKE_FD(fd);

                return 0;
        }

        if (use_path_envvar)
                /* Plain getenv, not secure_getenv, because we want to actually allow the user to pick the
                 * binary. */
                p = getenv("PATH");
        if (!p)
                p = DEFAULT_PATH;

        last_error = -ENOENT;

        /* Resolve a single-component name to a full path */
        for (;;) {
                _cleanup_free_ char *element = NULL;
                _cleanup_close_ int fd = -1;

                r = extract_first_word(&p, &element, ":", EXTRACT_RELAX|EXTRACT_DONT_COALESCE_SEPARATORS);
                if (r < 0)
                        return r;
                if (r == 0)
                        break;

                if (!path_is_absolute(element))
                        continue;

                if (!path_extend(&element, name))
                        return -ENOMEM;

                r = check_x_access(element, ret_fd ? &fd : NULL);
                if (r < 0) {
                        /* PATH entries which we don't have access to are ignored, as per tradition. */
                        if (r != -EACCES)
                                last_error = r;
                        continue;
                }

                /* Found it! */
                if (ret_filename)
                        *ret_filename = path_simplify(TAKE_PTR(element));
                if (ret_fd)
                        *ret_fd = TAKE_FD(fd);

                return 0;
        }

        return last_error;
}

bool paths_check_timestamp(const char* const* paths, usec_t *timestamp, bool update) {
        bool changed = false;
        const char* const* i;

        assert(timestamp);

        if (!paths)
                return false;

        STRV_FOREACH(i, paths) {
                struct stat stats;
                usec_t u;

                if (stat(*i, &stats) < 0)
                        continue;

                u = timespec_load(&stats.st_mtim);

                /* first check */
                if (*timestamp >= u)
                        continue;

                log_debug("timestamp of '%s' changed", *i);

                /* update timestamp */
                if (update) {
                        *timestamp = u;
                        changed = true;
                } else
                        return true;
        }

        return changed;
}

static int executable_is_good(const char *executable) {
        _cleanup_free_ char *p = NULL, *d = NULL;
        int r;

        r = find_executable(executable, &p);
        if (r == -ENOENT)
                return 0;
        if (r < 0)
                return r;

        /* An fsck that is linked to /bin/true is a non-existent fsck */

        r = readlink_malloc(p, &d);
        if (r == -EINVAL) /* not a symlink */
                return 1;
        if (r < 0)
                return r;

        return !PATH_IN_SET(d, "true"
                               "/bin/true",
                               "/usr/bin/true",
                               "/dev/null");
}

int fsck_exists(const char *fstype) {
        const char *checker;

        assert(fstype);

        if (streq(fstype, "auto"))
                return -EINVAL;

        checker = strjoina("fsck.", fstype);
        return executable_is_good(checker);
}

char* dirname_malloc(const char *path) {
        char *d, *dir, *dir2;

        assert(path);

        d = strdup(path);
        if (!d)
                return NULL;

        dir = dirname(d);
        assert(dir);

        if (dir == d)
                return d;

        dir2 = strdup(dir);
        free(d);

        return dir2;
}
#endif /* NM_IGNORED */

static const char *skip_slash_or_dot(const char *p) {
        for (; !isempty(p); p++) {
                if (*p == '/')
                        continue;
                if (startswith(p, "./")) {
                        p++;
                        continue;
                }
                break;
        }
        return p;
}

int path_find_first_component(const char **p, bool accept_dot_dot, const char **ret) {
        const char *q, *first, *end_first, *next;
        size_t len;

        assert(p);

        /* When a path is input, then returns the pointer to the first component and its length, and
         * move the input pointer to the next component or nul. This skips both over any '/'
         * immediately *before* and *after* the first component before returning.
         *
         * Examples
         *   Input:  p: "//.//aaa///bbbbb/cc"
         *   Output: p: "bbbbb///cc"
         *           ret: "aaa///bbbbb/cc"
         *           return value: 3 (== strlen("aaa"))
         *
         *   Input:  p: "aaa//"
         *   Output: p: (pointer to NUL)
         *           ret: "aaa//"
         *           return value: 3 (== strlen("aaa"))
         *
         *   Input:  p: "/", ".", ""
         *   Output: p: (pointer to NUL)
         *           ret: NULL
         *           return value: 0
         *
         *   Input:  p: NULL
         *   Output: p: NULL
         *           ret: NULL
         *           return value: 0
         *
         *   Input:  p: "(too long component)"
         *   Output: return value: -EINVAL
         *
         *   (when accept_dot_dot is false)
         *   Input:  p: "//..//aaa///bbbbb/cc"
         *   Output: return value: -EINVAL
         */

        q = *p;

        first = skip_slash_or_dot(q);
        if (isempty(first)) {
                *p = first;
                if (ret)
                        *ret = NULL;
                return 0;
        }
        if (streq(first, ".")) {
                *p = first + 1;
                if (ret)
                        *ret = NULL;
                return 0;
        }

        end_first = strchrnul(first, '/');
        len = end_first - first;

        if (len > NAME_MAX)
                return -EINVAL;
        if (!accept_dot_dot && len == 2 && first[0] == '.' && first[1] == '.')
                return -EINVAL;

        next = skip_slash_or_dot(end_first);

        *p = next + streq(next, ".");
        if (ret)
                *ret = first;
        return len;
}

static const char *skip_slash_or_dot_backward(const char *path, const char *q) {
        assert(path);

        for (; q >= path; q--) {
                if (*q == '/')
                        continue;
                if (q > path && strneq(q - 1, "/.", 2))
                        continue;
                break;
        }
        return q;
}

int path_find_last_component(const char *path, bool accept_dot_dot, const char **next, const char **ret) {
        const char *q, *last_end, *last_begin;
        size_t len;

        /* Similar to path_find_first_component(), but search components from the end.
        *
        * Examples
        *   Input:  path: "//.//aaa///bbbbb/cc//././"
        *           next: NULL
        *   Output: next: "/cc//././"
        *           ret: "cc//././"
        *           return value: 2 (== strlen("cc"))
        *
        *   Input:  path: "//.//aaa///bbbbb/cc//././"
        *           next: "/cc//././"
        *   Output: next: "///bbbbb/cc//././"
        *           ret: "bbbbb/cc//././"
        *           return value: 5 (== strlen("bbbbb"))
        *
        *   Input:  path: "/", ".", "", or NULL
        *   Output: next: equivalent to path
        *           ret: NULL
        *           return value: 0
        *
        *   Input:  path: "(too long component)"
        *   Output: return value: -EINVAL
        *
        *   (when accept_dot_dot is false)
        *   Input:  path: "//..//aaa///bbbbb/cc/..//"
        *   Output: return value: -EINVAL
        */

        if (isempty(path)) {
                if (next)
                        *next = path;
                if (ret)
                        *ret = NULL;
                return 0;
        }

        if (next && *next) {
                if (*next < path || *next > path + strlen(path))
                        return -EINVAL;
                if (*next == path) {
                        if (ret)
                                *ret = NULL;
                        return 0;
                }
                if (!IN_SET(**next, '\0', '/'))
                        return -EINVAL;
                q = *next - 1;
        } else
                q = path + strlen(path) - 1;

        q = skip_slash_or_dot_backward(path, q);
        if ((q < path) || /* the root directory */
            (q == path && *q == '.')) { /* path is "." or "./" */
                if (next)
                        *next = path;
                if (ret)
                        *ret = NULL;
                return 0;
        }

        last_end = q + 1;

        while (q >= path && *q != '/')
                q--;

        last_begin = q + 1;
        len = last_end - last_begin;

        if (len > NAME_MAX)
                return -EINVAL;
        if (!accept_dot_dot && len == 2 && strneq(last_begin, "..", 2))
                return -EINVAL;

        if (next) {
                q = skip_slash_or_dot_backward(path, q);
                if (q < path)
                        *next = path;
                else
                        *next = q + 1;
        }

        if (ret)
                *ret = last_begin;
        return len;
}

const char *last_path_component(const char *path) {

        /* Finds the last component of the path, preserving the optional trailing slash that signifies a directory.
         *
         *    a/b/c → c
         *    a/b/c/ → c/
         *    x → x
         *    x/ → x/
         *    /y → y
         *    /y/ → y/
         *    / → /
         *    // → /
         *    /foo/a → a
         *    /foo/a/ → a/
         *
         *    Also, the empty string is mapped to itself.
         *
         * This is different than basename(), which returns "" when a trailing slash is present.
         *
         * This always succeeds (except if you pass NULL in which case it returns NULL, too).
         */

        unsigned l, k;

        if (!path)
                return NULL;

        l = k = strlen(path);
        if (l == 0) /* special case — an empty string */
                return path;

        while (k > 0 && path[k-1] == '/')
                k--;

        if (k == 0) /* the root directory */
                return path + l - 1;

        while (k > 0 && path[k-1] != '/')
                k--;

        return path + k;
}

int path_extract_filename(const char *path, char **ret) {
        _cleanup_free_ char *a = NULL;
        const char *c, *next = NULL;
        int r;

        /* Extracts the filename part (i.e. right-most component) from a path, i.e. string that passes
         * filename_is_valid(). A wrapper around last_path_component(), but eats up trailing
         * slashes. Returns:
         *
         * -EINVAL        → if the path is not valid
         * -EADDRNOTAVAIL → if only a directory was specified, but no filename, i.e. the root dir
         *                  itself or "." is specified
         * -ENOMEM        → no memory
         *
         * Returns >= 0 on success. If the input path has a trailing slash, returns O_DIRECTORY, to
         * indicate the referenced file must be a directory.
         *
         * This function guarantees to return a fully valid filename, i.e. one that passes
         * filename_is_valid() – this means "." and ".." are not accepted. */

        if (!path_is_valid(path))
                return -EINVAL;

        r = path_find_last_component(path, false, &next, &c);
        if (r < 0)
                return r;
        if (r == 0) /* root directory */
                return -EADDRNOTAVAIL;

        a = strndup(c, r);
        if (!a)
                return -ENOMEM;

        *ret = TAKE_PTR(a);
        return strlen(c) > (size_t)r ? O_DIRECTORY : 0;
}

int path_extract_directory(const char *path, char **ret) {
        _cleanup_free_ char *a = NULL;
        const char *c, *next = NULL;
        int r;

        /* The inverse of path_extract_filename(), i.e. returns the directory path prefix. Returns:
         *
         * -EINVAL        → if the path is not valid
         * -EDESTADDRREQ  → if no directory was specified in the passed in path, i.e. only a filename was passed
         * -EADDRNOTAVAIL → if the passed in parameter had no filename but did have a directory, i.e.
         *                   the root dir itself or "." was specified
         * -ENOMEM        → no memory (surprise!)
         *
         * This function guarantees to return a fully valid path, i.e. one that passes path_is_valid().
         */

        r = path_find_last_component(path, false, &next, &c);
        if (r < 0)
                return r;
        if (r == 0) /* empty or root */
                return isempty(path) ? -EINVAL : -EADDRNOTAVAIL;
        if (next == path) {
                if (*path != '/') /* filename only */
                        return -EDESTADDRREQ;

                a = strdup("/");
                if (!a)
                        return -ENOMEM;
                *ret = TAKE_PTR(a);
                return 0;
        }

        a = strndup(path, next - path);
        if (!a)
                return -ENOMEM;

        path_simplify(a);

        if (!path_is_valid(a))
                return -EINVAL;

        *ret = TAKE_PTR(a);
        return 0;
}

bool filename_is_valid(const char *p) {
        const char *e;

        if (isempty(p))
                return false;

        if (dot_or_dot_dot(p))
                return false;

        e = strchrnul(p, '/');
        if (*e != 0)
                return false;

        if (e - p > NAME_MAX) /* NAME_MAX is counted *without* the trailing NUL byte */
                return false;

        return true;
}

bool path_is_valid_full(const char *p, bool accept_dot_dot) {
        if (isempty(p))
                return false;

        for (const char *e = p;;) {
                int r;

                r = path_find_first_component(&e, accept_dot_dot, NULL);
                if (r < 0)
                        return false;

                if (e - p >= PATH_MAX) /* Already reached the maximum length for a path? (PATH_MAX is counted
                                        * *with* the trailing NUL byte) */
                        return false;
                if (*e == 0)           /* End of string? Yay! */
                        return true;
        }
}

bool path_is_normalized(const char *p) {
        if (!path_is_safe(p))
                return false;

        if (streq(p, ".") || startswith(p, "./") || endswith(p, "/.") || strstr(p, "/./"))
                return false;

        if (strstr(p, "//"))
                return false;

        return true;
}

#if 0 /* NM_IGNORED */
char *file_in_same_dir(const char *path, const char *filename) {
        char *e, *ret;
        size_t k;

        assert(path);
        assert(filename);

        /* This removes the last component of path and appends
         * filename, unless the latter is absolute anyway or the
         * former isn't */

        if (path_is_absolute(filename))
                return strdup(filename);

        e = strrchr(path, '/');
        if (!e)
                return strdup(filename);

        k = strlen(filename);
        ret = new(char, (e + 1 - path) + k + 1);
        if (!ret)
                return NULL;

        memcpy(mempcpy(ret, path, e + 1 - path), filename, k + 1);
        return ret;
}

bool hidden_or_backup_file(const char *filename) {
        const char *p;

        assert(filename);

        if (filename[0] == '.' ||
            streq(filename, "lost+found") ||
            streq(filename, "aquota.user") ||
            streq(filename, "aquota.group") ||
            endswith(filename, "~"))
                return true;

        p = strrchr(filename, '.');
        if (!p)
                return false;

        /* Please, let's not add more entries to the list below. If external projects think it's a good idea to come up
         * with always new suffixes and that everybody else should just adjust to that, then it really should be on
         * them. Hence, in future, let's not add any more entries. Instead, let's ask those packages to instead adopt
         * one of the generic suffixes/prefixes for hidden files or backups, possibly augmented with an additional
         * string. Specifically: there's now:
         *
         *    The generic suffixes "~" and ".bak" for backup files
         *    The generic prefix "." for hidden files
         *
         * Thus, if a new package manager "foopkg" wants its own set of ".foopkg-new", ".foopkg-old", ".foopkg-dist"
         * or so registered, let's refuse that and ask them to use ".foopkg.new", ".foopkg.old" or ".foopkg~" instead.
         */

        return STR_IN_SET(p + 1,
                          "rpmnew",
                          "rpmsave",
                          "rpmorig",
                          "dpkg-old",
                          "dpkg-new",
                          "dpkg-tmp",
                          "dpkg-dist",
                          "dpkg-bak",
                          "dpkg-backup",
                          "dpkg-remove",
                          "ucf-new",
                          "ucf-old",
                          "ucf-dist",
                          "swp",
                          "bak",
                          "old",
                          "new");
}

bool is_device_path(const char *path) {

        /* Returns true on paths that likely refer to a device, either by path in sysfs or to something in /dev */

        return PATH_STARTSWITH_SET(path, "/dev/", "/sys/");
}

bool valid_device_node_path(const char *path) {

        /* Some superficial checks whether the specified path is a valid device node path, all without looking at the
         * actual device node. */

        if (!PATH_STARTSWITH_SET(path, "/dev/", "/run/systemd/inaccessible/"))
                return false;

        if (endswith(path, "/")) /* can't be a device node if it ends in a slash */
                return false;

        return path_is_normalized(path);
}

bool valid_device_allow_pattern(const char *path) {
        assert(path);

        /* Like valid_device_node_path(), but also allows full-subsystem expressions, like DeviceAllow= and DeviceDeny=
         * accept it */

        if (STARTSWITH_SET(path, "block-", "char-"))
                return true;

        return valid_device_node_path(path);
}

int systemd_installation_has_version(const char *root, unsigned minimal_version) {
        const char *pattern;
        int r;

        /* Try to guess if systemd installation is later than the specified version. This
         * is hacky and likely to yield false negatives, particularly if the installation
         * is non-standard. False positives should be relatively rare.
         */

        NULSTR_FOREACH(pattern,
                       /* /lib works for systems without usr-merge, and for systems with a sane
                        * usr-merge, where /lib is a symlink to /usr/lib. /usr/lib is necessary
                        * for Gentoo which does a merge without making /lib a symlink.
                        */
                       "lib/systemd/libsystemd-shared-*.so\0"
                       "lib64/systemd/libsystemd-shared-*.so\0"
                       "usr/lib/systemd/libsystemd-shared-*.so\0"
                       "usr/lib64/systemd/libsystemd-shared-*.so\0") {

                _cleanup_strv_free_ char **names = NULL;
                _cleanup_free_ char *path = NULL;
                char *c, **name;

                path = path_join(root, pattern);
                if (!path)
                        return -ENOMEM;

                r = glob_extend(&names, path, 0);
                if (r == -ENOENT)
                        continue;
                if (r < 0)
                        return r;

                assert_se(c = endswith(path, "*.so"));
                *c = '\0'; /* truncate the glob part */

                STRV_FOREACH(name, names) {
                        /* This is most likely to run only once, hence let's not optimize anything. */
                        char *t, *t2;
                        unsigned version;

                        t = startswith(*name, path);
                        if (!t)
                                continue;

                        t2 = endswith(t, ".so");
                        if (!t2)
                                continue;

                        t2[0] = '\0'; /* truncate the suffix */

                        r = safe_atou(t, &version);
                        if (r < 0) {
                                log_debug_errno(r, "Found libsystemd shared at \"%s.so\", but failed to parse version: %m", *name);
                                continue;
                        }

                        log_debug("Found libsystemd shared at \"%s.so\", version %u (%s).",
                                  *name, version,
                                  version >= minimal_version ? "OK" : "too old");
                        if (version >= minimal_version)
                                return true;
                }
        }

        return false;
}
#endif /* NM_IGNORED */

bool dot_or_dot_dot(const char *path) {
        if (!path)
                return false;
        if (path[0] != '.')
                return false;
        if (path[1] == 0)
                return true;
        if (path[1] != '.')
                return false;

        return path[2] == 0;
}

<<<<<<< HEAD
#if 0 /* NM_IGNORED */
bool empty_or_root(const char *root) {
=======
bool empty_or_root(const char *path) {
>>>>>>> e50fb9d7

        /* For operations relative to some root directory, returns true if the specified root directory is redundant,
         * i.e. either / or NULL or the empty string or any equivalent. */

        if (isempty(path))
                return true;

        return path_equal(path, "/");
}

bool path_strv_contains(char **l, const char *path) {
        char **i;

        STRV_FOREACH(i, l)
                if (path_equal(*i, path))
                        return true;

        return false;
}

bool prefixed_path_strv_contains(char **l, const char *path) {
        char **i, *j;

        STRV_FOREACH(i, l) {
                j = *i;
                if (*j == '-')
                        j++;
                if (*j == '+')
                        j++;
                if (path_equal(j, path))
                        return true;
        }

        return false;
}
#endif /* NM_IGNORED */<|MERGE_RESOLUTION|>--- conflicted
+++ resolved
@@ -1369,12 +1369,8 @@
         return path[2] == 0;
 }
 
-<<<<<<< HEAD
 #if 0 /* NM_IGNORED */
-bool empty_or_root(const char *root) {
-=======
 bool empty_or_root(const char *path) {
->>>>>>> e50fb9d7
 
         /* For operations relative to some root directory, returns true if the specified root directory is redundant,
          * i.e. either / or NULL or the empty string or any equivalent. */
