/* SPDX-License-Identifier: GPL-2.0-or-later */
/*
 * Copyright (C) 2013 - 2016 Canonical Ltd.
 */

#include "src/core/nm-default-daemon.h"

#include "nm-modem-ofono.h"

#include "libnm-core-intern/nm-core-internal.h"
#include "devices/nm-device-private.h"
#include "nm-modem.h"
#include "libnm-platform/nm-platform.h"
#include "nm-l3-config-data.h"

#define VARIANT_IS_OF_TYPE_BOOLEAN(v) \
    ((v) != NULL && (g_variant_is_of_type((v), G_VARIANT_TYPE_BOOLEAN)))
#define VARIANT_IS_OF_TYPE_STRING(v) \
    ((v) != NULL && (g_variant_is_of_type((v), G_VARIANT_TYPE_STRING)))
#define VARIANT_IS_OF_TYPE_OBJECT_PATH(v) \
    ((v) != NULL && (g_variant_is_of_type((v), G_VARIANT_TYPE_OBJECT_PATH)))
#define VARIANT_IS_OF_TYPE_STRING_ARRAY(v) \
    ((v) != NULL && (g_variant_is_of_type((v), G_VARIANT_TYPE_STRING_ARRAY)))
#define VARIANT_IS_OF_TYPE_DICTIONARY(v) \
    ((v) != NULL && (g_variant_is_of_type((v), G_VARIANT_TYPE_DICTIONARY)))

/*****************************************************************************/

typedef struct {
    GHashTable *connect_properties;

    GDBusProxy *modem_proxy;
    GDBusProxy *connman_proxy;
    GDBusProxy *context_proxy;
    GDBusProxy *sim_proxy;

    GCancellable *modem_proxy_cancellable;
    GCancellable *connman_proxy_cancellable;
    GCancellable *context_proxy_cancellable;
    GCancellable *sim_proxy_cancellable;

    GError *property_error;

    char *context_path;
    char *imsi;

    gboolean modem_online;
    gboolean gprs_attached;

    NML3ConfigData *l3cd_4;
} NMModemOfonoPrivate;

struct _NMModemOfono {
    NMModem             parent;
    NMModemOfonoPrivate _priv;
};

struct _NMModemOfonoClass {
    NMModemClass parent;
};

G_DEFINE_TYPE(NMModemOfono, nm_modem_ofono, NM_TYPE_MODEM)

#define NM_MODEM_OFONO_GET_PRIVATE(self) _NM_GET_PRIVATE(self, NMModemOfono, NM_IS_MODEM_OFONO)

/*****************************************************************************/

#define _NMLOG_DOMAIN      LOGD_MB
#define _NMLOG_PREFIX_NAME "modem-ofono"
#define _NMLOG(level, ...)                                                  \
    G_STMT_START                                                            \
    {                                                                       \
        const NMLogLevel _level = (level);                                  \
                                                                            \
        if (nm_logging_enabled(_level, (_NMLOG_DOMAIN))) {                  \
            NMModemOfono *const __self = (self);                            \
            char                __prefix_name[128];                         \
            const char *        __uid;                                      \
                                                                            \
            _nm_log(_level,                                                 \
                    (_NMLOG_DOMAIN),                                        \
                    0,                                                      \
                    NULL,                                                   \
                    NULL,                                                   \
                    "%s%s: " _NM_UTILS_MACRO_FIRST(__VA_ARGS__),            \
                    _NMLOG_PREFIX_NAME,                                     \
                    (__self ? ({                                            \
                        ((__uid = nm_modem_get_uid((NMModem *) __self))     \
                             ? nm_sprintf_buf(__prefix_name, "[%s]", __uid) \
                             : "(null)");                                   \
                    })                                                      \
                            : "") _NM_UTILS_MACRO_REST(__VA_ARGS__));       \
        }                                                                   \
    }                                                                       \
    G_STMT_END

/*****************************************************************************/

static void
get_capabilities(NMModem *                  _self,
                 NMDeviceModemCapabilities *modem_caps,
                 NMDeviceModemCapabilities *current_caps)
{
    /* FIXME: auto-detect capabilities to allow LTE */
    *modem_caps   = NM_DEVICE_MODEM_CAPABILITY_GSM_UMTS;
    *current_caps = NM_DEVICE_MODEM_CAPABILITY_GSM_UMTS;
}

static void
update_modem_state(NMModemOfono *self)
{
    NMModemOfonoPrivate *priv      = NM_MODEM_OFONO_GET_PRIVATE(self);
    NMModemState         state     = nm_modem_get_state(NM_MODEM(self));
    NMModemState         new_state = NM_MODEM_STATE_DISABLED;
    const char *         reason    = NULL;

    _LOGI("'Attached': %s 'Online': %s 'IMSI': %s",
          priv->gprs_attached ? "true" : "false",
          priv->modem_online ? "true" : "false",
          priv->imsi);

    if (priv->modem_online == FALSE) {
        reason = "modem 'Online=false'";
    } else if (priv->imsi == NULL && state != NM_MODEM_STATE_ENABLING) {
        reason = "modem not ready";
    } else if (priv->gprs_attached == FALSE) {
        new_state = NM_MODEM_STATE_SEARCHING;
        reason    = "modem searching";
    } else {
        new_state = NM_MODEM_STATE_REGISTERED;
        reason    = "modem ready";
    }

    if (state != new_state)
        nm_modem_set_state(NM_MODEM(self), new_state, reason);
}

/* Disconnect */
typedef struct {
    NMModemOfono *             self;
    _NMModemDisconnectCallback callback;
    gpointer                   callback_user_data;
    GCancellable *             cancellable;
    gboolean                   warn;
} DisconnectContext;

static void
disconnect_context_complete(DisconnectContext *ctx, GError *error)
{
    if (ctx->callback)
        ctx->callback(NM_MODEM(ctx->self), error, ctx->callback_user_data);
    nm_g_object_unref(ctx->cancellable);
    g_object_unref(ctx->self);
    g_slice_free(DisconnectContext, ctx);
}

static void
disconnect_context_complete_on_idle(gpointer user_data, GCancellable *cancellable)
{
    DisconnectContext *ctx      = user_data;
    gs_free_error GError *error = NULL;

    if (!g_cancellable_set_error_if_cancelled(cancellable, &error)) {
        g_set_error_literal(&error,
                            NM_UTILS_ERROR,
                            NM_UTILS_ERROR_UNKNOWN,
                            ("modem is currently not connected"));
    }
    disconnect_context_complete(ctx, error);
}

static void
disconnect_done(GObject *source, GAsyncResult *result, gpointer user_data)
{
    DisconnectContext *ctx       = user_data;
    NMModemOfono *     self      = ctx->self;
    gs_free_error GError *error  = NULL;
    gs_unref_variant GVariant *v = NULL;

    v = g_dbus_proxy_call_finish(G_DBUS_PROXY(source), result, &error);
    if (g_error_matches(error, G_IO_ERROR, G_IO_ERROR_CANCELLED)) {
        disconnect_context_complete(ctx, error);
        return;
    }

    if (error && ctx->warn)
        _LOGW("failed to disconnect modem: %s", error->message);

    _LOGD("modem disconnected");

    update_modem_state(self);
    disconnect_context_complete(ctx, error);
}

static void
disconnect(NMModem *                  modem,
           gboolean                   warn,
           GCancellable *             cancellable,
           _NMModemDisconnectCallback callback,
           gpointer                   user_data)
{
    NMModemOfono *       self = NM_MODEM_OFONO(modem);
    NMModemOfonoPrivate *priv = NM_MODEM_OFONO_GET_PRIVATE(self);
    DisconnectContext *  ctx;
    NMModemState         state = nm_modem_get_state(NM_MODEM(self));

    _LOGD("warn: %s modem_state: %s", warn ? "TRUE" : "FALSE", nm_modem_state_to_string(state));

    ctx                     = g_slice_new0(DisconnectContext);
    ctx->self               = g_object_ref(self);
    ctx->cancellable        = nm_g_object_ref(cancellable);
    ctx->warn               = warn;
    ctx->callback           = callback;
    ctx->callback_user_data = user_data;

    if (state != NM_MODEM_STATE_CONNECTED || g_cancellable_is_cancelled(cancellable)) {
        nm_utils_invoke_on_idle(cancellable, disconnect_context_complete_on_idle, ctx);
        return;
    }

    nm_modem_set_state(NM_MODEM(self),
                       NM_MODEM_STATE_DISCONNECTING,
                       nm_modem_state_to_string(NM_MODEM_STATE_DISCONNECTING));

    g_dbus_proxy_call(priv->context_proxy,
                      "SetProperty",
                      g_variant_new("(sv)", "Active", g_variant_new("b", warn)),
                      G_DBUS_CALL_FLAGS_NONE,
                      20000,
                      ctx->cancellable,
                      disconnect_done,
                      ctx);
}

static void
deactivate_cleanup(NMModem *modem, NMDevice *device, gboolean stop_ppp_manager)
{
    NMModemOfono *       self = NM_MODEM_OFONO(modem);
    NMModemOfonoPrivate *priv = NM_MODEM_OFONO_GET_PRIVATE(self);

    /* TODO: cancel SimpleConnect() if any */

    nm_clear_l3cd(&priv->l3cd_4);

    NM_MODEM_CLASS(nm_modem_ofono_parent_class)
        ->deactivate_cleanup(modem, device, stop_ppp_manager);
}

static gboolean
check_connection_compatible_with_modem(NMModem *modem, NMConnection *connection, GError **error)
{
    NMModemOfono *       self = NM_MODEM_OFONO(modem);
    NMModemOfonoPrivate *priv = NM_MODEM_OFONO_GET_PRIVATE(self);
    const char *         id;

    if (!_nm_connection_check_main_setting(connection, NM_SETTING_GSM_SETTING_NAME, NULL)) {
        nm_utils_error_set(error,
                           NM_UTILS_ERROR_CONNECTION_AVAILABLE_INCOMPATIBLE,
                           "connection type %s is not supported by ofono modem",
                           nm_connection_get_connection_type(connection));
        return FALSE;
    }

    if (!priv->imsi) {
        nm_utils_error_set_literal(error,
                                   NM_UTILS_ERROR_CONNECTION_AVAILABLE_TEMPORARY,
                                   "modem has no IMSI");
        return FALSE;
    }

    id = nm_connection_get_id(connection);

    if (!strstr(id, "/context")) {
        nm_utils_error_set_literal(error,
                                   NM_UTILS_ERROR_CONNECTION_AVAILABLE_TEMPORARY,
                                   "the connection ID has no context");
        return FALSE;
    }

    if (!strstr(id, priv->imsi)) {
        nm_utils_error_set_literal(error,
                                   NM_UTILS_ERROR_CONNECTION_AVAILABLE_TEMPORARY,
                                   "the connection ID does not contain the IMSI");
        return FALSE;
    }

    return TRUE;
}

static void
handle_sim_property(GDBusProxy *proxy, const char *property, GVariant *v, gpointer user_data)
{
    NMModemOfono *       self = NM_MODEM_OFONO(user_data);
    NMModemOfonoPrivate *priv = NM_MODEM_OFONO_GET_PRIVATE(self);

    if (g_strcmp0(property, "SubscriberIdentity") == 0 && VARIANT_IS_OF_TYPE_STRING(v)) {
        gsize       length;
        const char *value_str = g_variant_get_string(v, &length);

        _LOGD("SubscriberIdentify found");

        /* Check for empty DBus string value */
        if (length && g_strcmp0(value_str, "(null)") != 0
            && g_strcmp0(value_str, priv->imsi) != 0) {
            if (priv->imsi != NULL) {
                _LOGW("SimManager:'SubscriberIdentity' changed: %s", priv->imsi);
                g_free(priv->imsi);
            }

            priv->imsi = g_strdup(value_str);
            update_modem_state(self);
        }
    }
}

static void
sim_property_changed(GDBusProxy *proxy, const char *property, GVariant *v, gpointer user_data)
{
    gs_unref_variant GVariant *v_child = g_variant_get_child_value(v, 0);

    handle_sim_property(proxy, property, v_child, user_data);
}

static void
sim_get_properties_done(GObject *source, GAsyncResult *result, gpointer user_data)
{
    NMModemOfono *       self;
    NMModemOfonoPrivate *priv;
    gs_free_error GError *error             = NULL;
    gs_unref_variant GVariant *v_properties = NULL;
    gs_unref_variant GVariant *v_dict       = NULL;
    gs_unref_variant GVariant *v            = NULL;
    GVariantIter               i;
    const char *               property;

    v_properties =
        _nm_dbus_proxy_call_finish(G_DBUS_PROXY(source), result, G_VARIANT_TYPE("(a{sv})"), &error);
    if (!v_properties && g_error_matches(error, G_IO_ERROR, G_IO_ERROR_CANCELLED))
        return;

    self = NM_MODEM_OFONO(user_data);
    priv = NM_MODEM_OFONO_GET_PRIVATE(self);

    g_clear_object(&priv->sim_proxy_cancellable);

    if (!v_properties) {
        g_dbus_error_strip_remote_error(error);
        _LOGW("error getting sim properties: %s", error->message);
        return;
    }

    _LOGD("sim v_properties is type: %s", g_variant_get_type_string(v_properties));

    v_dict = g_variant_get_child_value(v_properties, 0);
    if (!v_dict) {
        _LOGW("error getting sim properties: no v_dict");
        return;
    }

    _LOGD("sim v_dict is type: %s", g_variant_get_type_string(v_dict));

    /*
     * TODO:
     * 1) optimize by looking up properties ( Online, Interfaces ), instead
     *    of iterating
     *
     * 2) reduce code duplication between all of the get_properties_done
     *    functions in this class.
     */

    g_variant_iter_init(&i, v_dict);
    while (g_variant_iter_loop(&i, "{&sv}", &property, &v)) {
        handle_sim_property(NULL, property, v, self);
    }
}

static void
_sim_proxy_new_cb(GObject *source, GAsyncResult *result, gpointer user_data)
{
    NMModemOfono *       self;
    NMModemOfonoPrivate *priv;
    gs_free_error GError *error = NULL;
    GDBusProxy *          proxy;

    proxy = g_dbus_proxy_new_for_bus_finish(result, &error);
    if (!proxy && g_error_matches(error, G_IO_ERROR, G_IO_ERROR_CANCELLED))
        return;

    self = user_data;
    priv = NM_MODEM_OFONO_GET_PRIVATE(self);

    if (!proxy) {
        _LOGW("failed to create SimManager proxy: %s", error->message);
        g_clear_object(&priv->sim_proxy_cancellable);
        return;
    }

    priv->sim_proxy = proxy;

    /* Watch for custom ofono PropertyChanged signals */
    _nm_dbus_signal_connect(priv->sim_proxy,
                            "PropertyChanged",
                            G_VARIANT_TYPE("(sv)"),
                            G_CALLBACK(sim_property_changed),
                            self);

    g_dbus_proxy_call(priv->sim_proxy,
                      "GetProperties",
                      NULL,
                      G_DBUS_CALL_FLAGS_NONE,
                      20000,
                      priv->sim_proxy_cancellable,
                      sim_get_properties_done,
                      self);
}

static void
handle_sim_iface(NMModemOfono *self, gboolean found)
{
    NMModemOfonoPrivate *priv = NM_MODEM_OFONO_GET_PRIVATE(self);

    _LOGD("SimManager interface %sfound", found ? "" : "not ");

    if (!found && (priv->sim_proxy || priv->sim_proxy_cancellable)) {
        _LOGI("SimManager interface disappeared");
        nm_clear_g_cancellable(&priv->sim_proxy_cancellable);
        if (priv->sim_proxy) {
            g_signal_handlers_disconnect_by_data(priv->sim_proxy, self);
            g_clear_object(&priv->sim_proxy);
        }
        nm_clear_g_free(&priv->imsi);
        update_modem_state(self);
    } else if (found && (!priv->sim_proxy && !priv->sim_proxy_cancellable)) {
        _LOGI("found new SimManager interface");

        priv->sim_proxy_cancellable = g_cancellable_new();

        g_dbus_proxy_new_for_bus(G_BUS_TYPE_SYSTEM,
                                 G_DBUS_PROXY_FLAGS_DO_NOT_LOAD_PROPERTIES
                                     | G_DBUS_PROXY_FLAGS_DO_NOT_AUTO_START,
                                 NULL, /* GDBusInterfaceInfo */
                                 OFONO_DBUS_SERVICE,
                                 nm_modem_get_path(NM_MODEM(self)),
                                 OFONO_DBUS_INTERFACE_SIM_MANAGER,
                                 priv->sim_proxy_cancellable, /* GCancellable */
                                 _sim_proxy_new_cb,
                                 self);
    }
}

static void
handle_connman_property(GDBusProxy *proxy, const char *property, GVariant *v, gpointer user_data)
{
    NMModemOfono *       self = NM_MODEM_OFONO(user_data);
    NMModemOfonoPrivate *priv = NM_MODEM_OFONO_GET_PRIVATE(self);

    if (g_strcmp0(property, "Attached") == 0 && VARIANT_IS_OF_TYPE_BOOLEAN(v)) {
        gboolean attached     = g_variant_get_boolean(v);
        gboolean old_attached = priv->gprs_attached;

        _LOGD("Attached: %s", attached ? "True" : "False");

        if (priv->gprs_attached != attached) {
            priv->gprs_attached = attached;

            _LOGI("Attached %s -> %s",
                  old_attached ? "true" : "false",
                  attached ? "true" : "false");

            update_modem_state(self);
        }
    }
}

static void
connman_property_changed(GDBusProxy *proxy, const char *property, GVariant *v, gpointer user_data)
{
    gs_unref_variant GVariant *v_child = g_variant_get_child_value(v, 0);

    handle_connman_property(proxy, property, v_child, user_data);
}

static void
connman_get_properties_done(GObject *source, GAsyncResult *result, gpointer user_data)
{
    NMModemOfono *       self;
    NMModemOfonoPrivate *priv;
    gs_free_error GError *error             = NULL;
    gs_unref_variant GVariant *v_properties = NULL;
    gs_unref_variant GVariant *v_dict       = NULL;
    gs_unref_variant GVariant *v            = NULL;
    GVariantIter               i;
    const char *               property;

    v_properties =
        _nm_dbus_proxy_call_finish(G_DBUS_PROXY(source), result, G_VARIANT_TYPE("(a{sv})"), &error);
    if (!v_properties && g_error_matches(error, G_IO_ERROR, G_IO_ERROR_CANCELLED))
        return;

    self = NM_MODEM_OFONO(user_data);
    priv = NM_MODEM_OFONO_GET_PRIVATE(self);

    g_clear_object(&priv->connman_proxy_cancellable);

    if (!v_properties) {
        g_dbus_error_strip_remote_error(error);
        _LOGW("error getting connman properties: %s", error->message);
        return;
    }

    v_dict = g_variant_get_child_value(v_properties, 0);

    /*
     * TODO:
     * 1) optimize by looking up properties ( Online, Interfaces ), instead
     *    of iterating
     *
     * 2) reduce code duplication between all of the get_properties_done
     *    functions in this class.
     */

    g_variant_iter_init(&i, v_dict);
    while (g_variant_iter_loop(&i, "{&sv}", &property, &v)) {
        handle_connman_property(NULL, property, v, self);
    }
}

static void
_connman_proxy_new_cb(GObject *source, GAsyncResult *result, gpointer user_data)
{
    NMModemOfono *       self;
    NMModemOfonoPrivate *priv;
    gs_free_error GError *error = NULL;
    GDBusProxy *          proxy;

    proxy = g_dbus_proxy_new_for_bus_finish(result, &error);
    if (!proxy && g_error_matches(error, G_IO_ERROR, G_IO_ERROR_CANCELLED))
        return;

    self = user_data;
    priv = NM_MODEM_OFONO_GET_PRIVATE(self);

    if (!proxy) {
        _LOGW("failed to create ConnectionManager proxy: %s", error->message);
        g_clear_object(&priv->connman_proxy_cancellable);
        return;
    }

    priv->connman_proxy = proxy;

    _nm_dbus_signal_connect(priv->connman_proxy,
                            "PropertyChanged",
                            G_VARIANT_TYPE("(sv)"),
                            G_CALLBACK(connman_property_changed),
                            self);

    g_dbus_proxy_call(priv->connman_proxy,
                      "GetProperties",
                      NULL,
                      G_DBUS_CALL_FLAGS_NONE,
                      20000,
                      priv->connman_proxy_cancellable,
                      connman_get_properties_done,
                      self);
}

static void
handle_connman_iface(NMModemOfono *self, gboolean found)
{
    NMModemOfonoPrivate *priv = NM_MODEM_OFONO_GET_PRIVATE(self);

    _LOGD("ConnectionManager interface %sfound", found ? "" : "not ");

    if (!found && (priv->connman_proxy || priv->connman_proxy_cancellable)) {
        _LOGI("ConnectionManager interface disappeared");
        nm_clear_g_cancellable(&priv->connman_proxy_cancellable);
        if (priv->connman_proxy) {
            g_signal_handlers_disconnect_by_data(priv->connman_proxy, self);
            g_clear_object(&priv->connman_proxy);
        }

        /* The connection manager proxy disappeared, we should
         * consider the modem disabled.
         */
        priv->gprs_attached = FALSE;

        update_modem_state(self);
    } else if (found && (!priv->connman_proxy && !priv->connman_proxy_cancellable)) {
        _LOGI("found new ConnectionManager interface");

        priv->connman_proxy_cancellable = g_cancellable_new();

        g_dbus_proxy_new_for_bus(G_BUS_TYPE_SYSTEM,
                                 G_DBUS_PROXY_FLAGS_DO_NOT_LOAD_PROPERTIES
                                     | G_DBUS_PROXY_FLAGS_DO_NOT_AUTO_START,
                                 NULL, /* GDBusInterfaceInfo */
                                 OFONO_DBUS_SERVICE,
                                 nm_modem_get_path(NM_MODEM(self)),
                                 OFONO_DBUS_INTERFACE_CONNECTION_MANAGER,
                                 priv->connman_proxy_cancellable,
                                 _connman_proxy_new_cb,
                                 self);
    }
}

static void
handle_modem_property(GDBusProxy *proxy, const char *property, GVariant *v, gpointer user_data)
{
    NMModemOfono *       self = NM_MODEM_OFONO(user_data);
    NMModemOfonoPrivate *priv = NM_MODEM_OFONO_GET_PRIVATE(self);

    if ((g_strcmp0(property, "Online") == 0) && VARIANT_IS_OF_TYPE_BOOLEAN(v)) {
        gboolean online = g_variant_get_boolean(v);

        _LOGD("Online: %s", online ? "True" : "False");

        if (online != priv->modem_online) {
            priv->modem_online = online;
            _LOGI("modem is now %s", online ? "Online" : "Offline");
            update_modem_state(self);
        }

    } else if ((g_strcmp0(property, "Interfaces") == 0) && VARIANT_IS_OF_TYPE_STRING_ARRAY(v)) {
        const char **array, **iter;
        gboolean     found_connman = FALSE;
        gboolean     found_sim     = FALSE;

        _LOGD("Interfaces found");

        array = g_variant_get_strv(v, NULL);
        if (array) {
            for (iter = array; *iter; iter++) {
                if (g_strcmp0(OFONO_DBUS_INTERFACE_SIM_MANAGER, *iter) == 0)
                    found_sim = TRUE;
                else if (g_strcmp0(OFONO_DBUS_INTERFACE_CONNECTION_MANAGER, *iter) == 0)
                    found_connman = TRUE;
            }
            g_free(array);
        }

        handle_sim_iface(self, found_sim);
        handle_connman_iface(self, found_connman);
    }
}

static void
modem_property_changed(GDBusProxy *proxy, const char *property, GVariant *v, gpointer user_data)
{
    GVariant *v_child = g_variant_get_child_value(v, 0);

    handle_modem_property(proxy, property, v_child, user_data);
    g_variant_unref(v_child);
}

static void
modem_get_properties_done(GObject *source, GAsyncResult *result, gpointer user_data)
{
    NMModemOfono *       self;
    NMModemOfonoPrivate *priv;
    gs_free_error GError *error             = NULL;
    gs_unref_variant GVariant *v_properties = NULL;
    gs_unref_variant GVariant *v_dict       = NULL;
    GVariant *                 v;
    GVariantIter               i;
    const char *               property;

    v_properties =
        _nm_dbus_proxy_call_finish(G_DBUS_PROXY(source), result, G_VARIANT_TYPE("(a{sv})"), &error);
    if (!v_properties && g_error_matches(error, G_IO_ERROR, G_IO_ERROR_CANCELLED))
        return;

    self = NM_MODEM_OFONO(user_data);
    priv = NM_MODEM_OFONO_GET_PRIVATE(self);

    g_clear_object(&priv->modem_proxy_cancellable);

    if (!v_properties) {
        g_dbus_error_strip_remote_error(error);
        _LOGW("error getting modem properties: %s", error->message);
        return;
    }

    v_dict = g_variant_get_child_value(v_properties, 0);
    if (!v_dict) {
        _LOGW("error getting modem properties: no v_dict");
        return;
    }

    /*
     * TODO:
     * 1) optimize by looking up properties ( Online, Interfaces ), instead
     *    of iterating
     *
     * 2) reduce code duplication between all of the get_properties_done
     *    functions in this class.
     */

    g_variant_iter_init(&i, v_dict);
    while (g_variant_iter_loop(&i, "{&sv}", &property, &v)) {
        handle_modem_property(NULL, property, v, self);
    }
}

static void
stage1_prepare_done(GObject *source, GAsyncResult *result, gpointer user_data)
{
    NMModemOfono *       self;
    NMModemOfonoPrivate *priv;
    gs_free_error GError *error  = NULL;
    gs_unref_variant GVariant *v = NULL;

    v = g_dbus_proxy_call_finish(G_DBUS_PROXY(source), result, &error);
    if (g_error_matches(error, G_IO_ERROR, G_IO_ERROR_CANCELLED))
        return;

    self = NM_MODEM_OFONO(user_data);
    priv = NM_MODEM_OFONO_GET_PRIVATE(self);

    g_clear_object(&priv->context_proxy_cancellable);

    nm_clear_pointer(&priv->connect_properties, g_hash_table_destroy);

    if (error) {
        if (!g_strstr_len(error->message,
                          NM_STRLEN(OFONO_ERROR_IN_PROGRESS),
                          OFONO_ERROR_IN_PROGRESS)) {
            nm_modem_emit_prepare_result(NM_MODEM(self), FALSE, NM_DEVICE_STATE_REASON_MODEM_BUSY);
        }
    }
}

static void
handle_settings(GVariant *v_dict, gpointer user_data)
{
    NMModemOfono *       self = NM_MODEM_OFONO(user_data);
    NMModemOfonoPrivate *priv = NM_MODEM_OFONO_GET_PRIVATE(self);
<<<<<<< HEAD
    char                 sbuf[sizeof(_nm_utils_to_string_buffer)];
    NMPlatformIP4Address address;
    gboolean             ret          = FALSE;
    gs_unref_variant GVariant *v_dict = NULL;
    const char *               interface;
    const char *               s;
    const char **              array;
    guint32                    address_network, gateway_network;
    guint32                    ip4_route_table, ip4_route_metric;
    int                        ifindex;
    GError *                   error = NULL;
=======
    NMPlatformIP4Address addr;
    gboolean             ret = FALSE;
    const char *         interface;
    const char *         s;
    const char **        array, **iter;
    guint32              address_network, gateway_network;
    guint32              ip4_route_table, ip4_route_metric;
    int                  ifindex;
    GError *             error = NULL;
>>>>>>> c96a21e3

    //_LOGD("PropertyChanged: %s", property);

    /*
     * TODO: might be a good idea and re-factor this to mimic bluez-device,
     * ie. have this function just check the key, and call a sub-func to
     * handle the action.
     */

    _LOGI("IPv4 static Settings:");

    if (!g_variant_lookup(v_dict, "Interface", "&s", &interface)) {
        _LOGW("Settings 'Interface' missing");
        goto out;
    }

    _LOGD("Interface: %s", interface);
    if (!nm_modem_set_data_port(NM_MODEM(self),
                                NM_PLATFORM_GET,
                                interface,
                                NM_MODEM_IP_METHOD_STATIC,
                                NM_MODEM_IP_METHOD_UNKNOWN,
                                0,
                                &error)) {
        _LOGW("failed to connect to modem: %s", error->message);
        g_clear_error(&error);
        goto out;
    }

    ifindex = nm_modem_get_ip_ifindex(NM_MODEM(self));
    g_return_if_fail(ifindex > 0);

    /* TODO: verify handling of l3cd_4; check other places it's used... */
    nm_clear_l3cd(&priv->l3cd_4);

    priv->l3cd_4 = nm_l3_config_data_new(nm_platform_get_multi_idx(NM_PLATFORM_GET), ifindex);
    nm_l3_config_data_set_source(priv->l3cd_4, NM_IP_CONFIG_SOURCE_WWAN);

    if (!g_variant_lookup(v_dict, "Address", "&s", &s)) {
        _LOGW("Settings 'Address' missing");
        goto out;
    }
    if (!s || !nm_utils_parse_inaddr_bin(AF_INET, s, NULL, &address_network)) {
        _LOGW("can't convert 'Address' %s to addr", s ?: "");
        goto out;
    }

    address = (NMPlatformIP4Address){
        .ifindex     = ifindex,
        .address     = address_network,
        .addr_source = NM_IP_CONFIG_SOURCE_WWAN,
    };

    if (!g_variant_lookup(v_dict, "Netmask", "&s", &s)) {
        _LOGW("Settings 'Netmask' missing");
        goto out;
    }
    if (!s || !nm_utils_parse_inaddr_bin(AF_INET, s, NULL, &address_network)) {
        _LOGW("invalid 'Netmask': %s", s ?: "");
        goto out;
    }
    address.plen = nm_utils_ip4_netmask_to_prefix(address_network);

    _LOGI("Address: %s", nm_platform_ip4_address_to_string(&address, sbuf, sizeof(sbuf)));
    nm_l3_config_data_add_address_4(priv->l3cd_4, &address);

    if (!g_variant_lookup(v_dict, "Gateway", "&s", &s) || !s) {
        _LOGW("Settings 'Gateway' missing");
        goto out;
    }
    if (!nm_utils_parse_inaddr_bin(AF_INET, s, NULL, &gateway_network)) {
        _LOGW("invalid 'Gateway': %s", s);
        goto out;
    }
    nm_modem_get_route_parameters(NM_MODEM(self), &ip4_route_table, &ip4_route_metric, NULL, NULL);
    {
        const NMPlatformIP4Route r = {
            .rt_source     = NM_IP_CONFIG_SOURCE_WWAN,
            .gateway       = gateway_network,
            .table_coerced = nm_platform_route_table_coerce(ip4_route_table),
            .metric        = ip4_route_metric,
        };

        _LOGI("Gateway: %s", s);
        nm_l3_config_data_add_route_4(priv->l3cd_4, &r);
    }

    if (!g_variant_lookup(v_dict, "DomainNameServers", "^a&s", &array)) {
        _LOGW("Settings 'DomainNameServers' missing");
        goto out;
    }
    if (array) {
        gs_free const char **array_free = array;
        gboolean             any_good   = FALSE;

        for (; array[0]; array++) {
            if (!nm_utils_parse_inaddr_bin(AF_INET, *array, NULL, &address_network)
                || !address_network) {
                _LOGW("invalid NameServer: %s", *array);
                continue;
            }
            any_good = TRUE;
            _LOGI("DNS: %s", *array);
            nm_l3_config_data_add_nameserver(priv->l3cd_4, AF_INET, &address_network);
        }
        if (!any_good) {
            _LOGW("Settings: 'DomainNameServers': none specified");
            goto out;
        }
    }

    if (g_variant_lookup(v_dict, "MessageProxy", "&s", &s)) {
        _LOGI("MessageProxy: %s", s);
        if (s && nm_utils_parse_inaddr_bin(AF_INET, s, NULL, &address_network)) {
            nm_modem_get_route_parameters(NM_MODEM(self),
                                          &ip4_route_table,
                                          &ip4_route_metric,
                                          NULL,
                                          NULL);

            {
                const NMPlatformIP4Route mms_route = {
                    .network       = address_network,
                    .plen          = 32,
                    .gateway       = gateway_network,
                    .table_coerced = nm_platform_route_table_coerce(ip4_route_table),
                    .metric        = ip4_route_metric,
                };

                nm_l3_config_data_add_route_4(priv->l3cd_4, &mms_route);
            }
        } else
            _LOGW("invalid MessageProxy: %s", s);
    }

    ret = TRUE;

out:
    if (priv->l3cd_4)
        nm_l3_config_data_seal(priv->l3cd_4);

    if (nm_modem_get_state(NM_MODEM(self)) != NM_MODEM_STATE_CONNECTED) {
        _LOGI("emitting PREPARE_RESULT: %s", ret ? "TRUE" : "FALSE");
        nm_modem_emit_prepare_result(NM_MODEM(self),
                                     ret,
                                     ret ? NM_DEVICE_STATE_REASON_NONE
                                         : NM_DEVICE_STATE_REASON_IP_CONFIG_UNAVAILABLE);
    } else {
        _LOGW("MODEM_PPP_FAILED");
        nm_modem_emit_ppp_failed(NM_MODEM(self), NM_DEVICE_STATE_REASON_PPP_FAILED);
    }
}

static void
context_property_changed(GDBusProxy *proxy, const char *property, GVariant *v, gpointer user_data)
{
    NMModemOfono *   self             = NM_MODEM_OFONO(user_data);
    gs_unref_variant GVariant *v_dict = NULL;

    _LOGD("PropertyChanged: %s", property);

    if (g_strcmp0(property, "Settings") != 0)
        return;

    v_dict = g_variant_get_child_value(v, 0);
    if (!v_dict) {
        _LOGW("ofono: (%s): error getting IPv4 Settings", nm_modem_get_uid(NM_MODEM(self)));
        return;
    }

    g_assert(g_variant_is_of_type(v_dict, G_VARIANT_TYPE_VARDICT));

    handle_settings(v_dict, user_data);
}

static NMActStageReturn
static_stage3_ip4_config_start(NMModem *            modem,
                               NMActRequest *       req,
                               NMDeviceStateReason *out_failure_reason)
{
    NMModemOfono *       self = NM_MODEM_OFONO(modem);
    NMModemOfonoPrivate *priv = NM_MODEM_OFONO_GET_PRIVATE(self);

    if (!priv->l3cd_4) {
        _LOGD("IP4 config not ready(?)");
        return NM_ACT_STAGE_RETURN_FAILURE;
    }

    _LOGD("IP4 config is done; setting modem_state -> CONNECTED");

    nm_modem_emit_signal_new_config(NM_MODEM(self), AF_INET, priv->l3cd_4, FALSE, NULL, NULL);

    nm_clear_l3cd(&priv->l3cd_4);

    nm_modem_set_state(NM_MODEM(self),
                       NM_MODEM_STATE_CONNECTED,
                       nm_modem_state_to_string(NM_MODEM_STATE_CONNECTED));
    return NM_ACT_STAGE_RETURN_POSTPONE;
}

static void
context_properties_cb(GDBusProxy *proxy, GAsyncResult *result, gpointer user_data)
{
    NMModemOfono *       self;
    NMModemOfonoPrivate *priv;
    gs_free_error GError *error           = NULL;
    gs_unref_variant GVariant *properties = NULL;
    gs_unref_variant GVariant *settings   = NULL;
    gs_unref_variant GVariant *v_dict     = NULL;
    gboolean                   active;

    self = NM_MODEM_OFONO(user_data);
    priv = NM_MODEM_OFONO_GET_PRIVATE(self);

    properties = g_dbus_proxy_call_finish(proxy, result, &error);

    if (!properties) {
        _LOGW("ofono: connection failed: no context properties returned %s", error->message);
        g_clear_error(&error);
        goto error;
    }

    v_dict = g_variant_get_child_value(properties, 0);
    if (!v_dict || !g_variant_is_of_type(v_dict, G_VARIANT_TYPE_VARDICT)) {
        _LOGW("ofono: connection failed; could not read connection properties");
        goto error;
    }

    if (!g_variant_lookup(v_dict, "Active", "b", &active)) {
        _LOGW("ofono: connection failed; can not read 'Active' property");
        goto error;
    }

    /* Watch for custom ofono PropertyChanged signals */
    _nm_dbus_signal_connect(priv->context_proxy,
                            "PropertyChanged",
                            G_VARIANT_TYPE("(sv)"),
                            G_CALLBACK(context_property_changed),
                            self);

    if (active) {
        _LOGD("ofono: connection is already Active");

        settings = g_variant_lookup_value(v_dict, "Settings", G_VARIANT_TYPE_VARDICT);
        if (settings == NULL) {
            _LOGW("ofono: connection failed; can not read 'Settings' property");
            goto error;
        }

        handle_settings(settings, user_data);
    } else {
        g_dbus_proxy_call(priv->context_proxy,
                          "SetProperty",
                          g_variant_new("(sv)", "Active", g_variant_new("b", TRUE)),
                          G_DBUS_CALL_FLAGS_NONE,
                          20000,
                          NULL,
                          (GAsyncReadyCallback) stage1_prepare_done,
                          self);
    }
    return;

error:
    nm_modem_emit_prepare_result(NM_MODEM(self), FALSE, NM_DEVICE_STATE_REASON_MODEM_BUSY);
}

static void
context_proxy_new_cb(GObject *source, GAsyncResult *result, gpointer user_data)
{
    NMModemOfono *       self;
    NMModemOfonoPrivate *priv;
    gs_free_error GError *error = NULL;
    GDBusProxy *          proxy;

    proxy = g_dbus_proxy_new_for_bus_finish(result, &error);
    if (!proxy || g_error_matches(error, G_IO_ERROR, G_IO_ERROR_CANCELLED))
        return;

    self = NM_MODEM_OFONO(user_data);
    priv = NM_MODEM_OFONO_GET_PRIVATE(self);

    if (!proxy) {
        _LOGE("failed to create ofono ConnectionContext DBus proxy: %s", error->message);
        g_clear_object(&priv->context_proxy_cancellable);
        nm_modem_emit_prepare_result(NM_MODEM(self), FALSE, NM_DEVICE_STATE_REASON_MODEM_BUSY);
        return;
    }

    priv->context_proxy = proxy;

    if (!priv->gprs_attached) {
        g_clear_object(&priv->context_proxy_cancellable);
        nm_modem_emit_prepare_result(NM_MODEM(self),
                                     FALSE,
                                     NM_DEVICE_STATE_REASON_MODEM_NO_CARRIER);
        return;
    }

    /* We have an old copy of the settings from a previous activation,
     * clear it so that we can gate getting the IP config from oFono
     * on whether or not we have already received them
     */
    nm_clear_l3cd(&priv->l3cd_4);

    /* We need to directly query ConnectionContextinteface to get the current
     * property values */
    g_dbus_proxy_call(priv->context_proxy,
                      "GetProperties",
                      NULL,
                      G_DBUS_CALL_FLAGS_NONE,
                      20000,
                      NULL,
                      (GAsyncReadyCallback) context_properties_cb,
                      self);
}

static void
do_context_activate(NMModemOfono *self)
{
    NMModemOfonoPrivate *priv = NM_MODEM_OFONO_GET_PRIVATE(self);

    g_return_if_fail(NM_IS_MODEM_OFONO(self));

    nm_clear_g_cancellable(&priv->context_proxy_cancellable);
    g_clear_object(&priv->context_proxy);

    priv->context_proxy_cancellable = g_cancellable_new();

    g_dbus_proxy_new_for_bus(G_BUS_TYPE_SYSTEM,
                             G_DBUS_PROXY_FLAGS_DO_NOT_AUTO_START,
                             NULL,
                             OFONO_DBUS_SERVICE,
                             priv->context_path,
                             OFONO_DBUS_INTERFACE_CONNECTION_CONTEXT,
                             priv->context_proxy_cancellable,
                             context_proxy_new_cb,
                             self);
}

static GHashTable *
create_connect_properties(NMConnection *connection)
{
    NMSettingGsm *setting;
    GHashTable *  properties;
    const char *  str;

    setting    = nm_connection_get_setting_gsm(connection);
    properties = g_hash_table_new(nm_str_hash, g_str_equal);

    str = nm_setting_gsm_get_apn(setting);
    if (str)
        g_hash_table_insert(properties, "AccessPointName", g_strdup(str));

    str = nm_setting_gsm_get_username(setting);
    if (str)
        g_hash_table_insert(properties, "Username", g_strdup(str));

    str = nm_setting_gsm_get_password(setting);
    if (str)
        g_hash_table_insert(properties, "Password", g_strdup(str));

    return properties;
}

static NMActStageReturn
modem_act_stage1_prepare(NMModem *            modem,
                         NMConnection *       connection,
                         NMDeviceStateReason *out_failure_reason)
{
    NMModemOfono *       self = NM_MODEM_OFONO(modem);
    NMModemOfonoPrivate *priv = NM_MODEM_OFONO_GET_PRIVATE(self);
    const char *         context_id;
    char **              id = NULL;

    context_id = nm_connection_get_id(connection);
    id         = g_strsplit(context_id, "/", 0);
    g_return_val_if_fail(id[2], NM_ACT_STAGE_RETURN_FAILURE);

    _LOGD("trying %s %s", id[1], id[2]);

    g_free(priv->context_path);
    priv->context_path = g_strdup_printf("%s/%s", nm_modem_get_path(modem), id[2]);
    g_strfreev(id);

    if (!priv->context_path) {
        NM_SET_OUT(out_failure_reason, NM_DEVICE_STATE_REASON_GSM_APN_FAILED);
        return NM_ACT_STAGE_RETURN_FAILURE;
    }

    if (priv->connect_properties)
        g_hash_table_destroy(priv->connect_properties);

    priv->connect_properties = create_connect_properties(connection);

    _LOGI("activating context %s", priv->context_path);

    update_modem_state(self);
    if (nm_modem_get_state(modem) == NM_MODEM_STATE_REGISTERED) {
        do_context_activate(self);
    } else {
        _LOGW("could not activate context: modem is not registered.");
        NM_SET_OUT(out_failure_reason, NM_DEVICE_STATE_REASON_MODEM_NO_CARRIER);
        return NM_ACT_STAGE_RETURN_FAILURE;
    }

    return NM_ACT_STAGE_RETURN_POSTPONE;
}

static void
modem_proxy_new_cb(GObject *source, GAsyncResult *result, gpointer user_data)
{
    NMModemOfono *       self;
    NMModemOfonoPrivate *priv;
    gs_free_error GError *error = NULL;
    GDBusProxy *          proxy;

    proxy = g_dbus_proxy_new_for_bus_finish(result, &error);
    if (!proxy && g_error_matches(error, G_IO_ERROR, G_IO_ERROR_CANCELLED))
        return;

    self = NM_MODEM_OFONO(user_data);
    priv = NM_MODEM_OFONO_GET_PRIVATE(self);

    if (!proxy) {
        _LOGE("failed to create ofono modem DBus proxy: %s", error->message);
        g_clear_object(&priv->modem_proxy_cancellable);
        return;
    }

    priv->modem_proxy = proxy;

    _nm_dbus_signal_connect(priv->modem_proxy,
                            "PropertyChanged",
                            G_VARIANT_TYPE("(sv)"),
                            G_CALLBACK(modem_property_changed),
                            self);

    g_dbus_proxy_call(priv->modem_proxy,
                      "GetProperties",
                      NULL,
                      G_DBUS_CALL_FLAGS_NONE,
                      20000,
                      priv->modem_proxy_cancellable,
                      modem_get_properties_done,
                      self);
}

/*****************************************************************************/

static void
nm_modem_ofono_init(NMModemOfono *self)
{}

static void
constructed(GObject *object)
{
    NMModemOfono *       self = NM_MODEM_OFONO(object);
    NMModemOfonoPrivate *priv = NM_MODEM_OFONO_GET_PRIVATE(self);

    priv->modem_proxy_cancellable = g_cancellable_new();

    g_dbus_proxy_new_for_bus(G_BUS_TYPE_SYSTEM,
                             G_DBUS_PROXY_FLAGS_DO_NOT_AUTO_START,
                             NULL,
                             OFONO_DBUS_SERVICE,
                             nm_modem_get_path(NM_MODEM(self)),
                             OFONO_DBUS_INTERFACE_MODEM,
                             priv->modem_proxy_cancellable,
                             modem_proxy_new_cb,
                             self);

    G_OBJECT_CLASS(nm_modem_ofono_parent_class)->constructed(object);
}

NMModem *
nm_modem_ofono_new(const char *path)
{
    gs_free char *basename = NULL;

    g_return_val_if_fail(path != NULL, NULL);

    nm_log_info(LOGD_MB, "ofono: creating new Ofono modem path %s", path);

    /* Use short modem name (not its object path) as the NM device name (which
     * comes from NM_MODEM_UID)and the device ID.
     */
    basename = g_path_get_basename(path);

    return g_object_new(NM_TYPE_MODEM_OFONO,
                        NM_MODEM_PATH,
                        path,
                        NM_MODEM_UID,
                        basename,
                        NM_MODEM_DEVICE_ID,
                        basename,
                        NM_MODEM_CONTROL_PORT,
                        "ofono", /* mandatory */
                        NM_MODEM_DRIVER,
                        "ofono",
                        NM_MODEM_STATE,
                        (int) NM_MODEM_STATE_INITIALIZING,
                        NULL);
}

static void
dispose(GObject *object)
{
    NMModemOfono *       self = NM_MODEM_OFONO(object);
    NMModemOfonoPrivate *priv = NM_MODEM_OFONO_GET_PRIVATE(self);

    nm_clear_g_cancellable(&priv->modem_proxy_cancellable);
    nm_clear_g_cancellable(&priv->connman_proxy_cancellable);
    nm_clear_g_cancellable(&priv->context_proxy_cancellable);
    nm_clear_g_cancellable(&priv->sim_proxy_cancellable);

    if (priv->connect_properties) {
        g_hash_table_destroy(priv->connect_properties);
        priv->connect_properties = NULL;
    }

    nm_clear_l3cd(&priv->l3cd_4);

    if (priv->modem_proxy) {
        g_signal_handlers_disconnect_by_data(priv->modem_proxy, self);
        g_clear_object(&priv->modem_proxy);
    }

    if (priv->connman_proxy) {
        g_signal_handlers_disconnect_by_data(priv->connman_proxy, self);
        g_clear_object(&priv->connman_proxy);
    }

    if (priv->context_proxy) {
        g_signal_handlers_disconnect_by_data(priv->context_proxy, self);
        g_clear_object(&priv->context_proxy);
    }

    if (priv->sim_proxy) {
        g_signal_handlers_disconnect_by_data(priv->sim_proxy, self);
        g_clear_object(&priv->sim_proxy);
    }

    g_free(priv->imsi);
    priv->imsi = NULL;

    G_OBJECT_CLASS(nm_modem_ofono_parent_class)->dispose(object);
}

static void
nm_modem_ofono_class_init(NMModemOfonoClass *klass)
{
    GObjectClass *object_class = G_OBJECT_CLASS(klass);
    NMModemClass *modem_class  = NM_MODEM_CLASS(klass);

    object_class->constructed = constructed;
    object_class->dispose     = dispose;

    modem_class->get_capabilities                       = get_capabilities;
    modem_class->disconnect                             = disconnect;
    modem_class->deactivate_cleanup                     = deactivate_cleanup;
    modem_class->check_connection_compatible_with_modem = check_connection_compatible_with_modem;

    modem_class->modem_act_stage1_prepare       = modem_act_stage1_prepare;
    modem_class->static_stage3_ip4_config_start = static_stage3_ip4_config_start;
}<|MERGE_RESOLUTION|>--- conflicted
+++ resolved
@@ -734,11 +734,9 @@
 {
     NMModemOfono *       self = NM_MODEM_OFONO(user_data);
     NMModemOfonoPrivate *priv = NM_MODEM_OFONO_GET_PRIVATE(self);
-<<<<<<< HEAD
     char                 sbuf[sizeof(_nm_utils_to_string_buffer)];
     NMPlatformIP4Address address;
     gboolean             ret          = FALSE;
-    gs_unref_variant GVariant *v_dict = NULL;
     const char *               interface;
     const char *               s;
     const char **              array;
@@ -746,17 +744,6 @@
     guint32                    ip4_route_table, ip4_route_metric;
     int                        ifindex;
     GError *                   error = NULL;
-=======
-    NMPlatformIP4Address addr;
-    gboolean             ret = FALSE;
-    const char *         interface;
-    const char *         s;
-    const char **        array, **iter;
-    guint32              address_network, gateway_network;
-    guint32              ip4_route_table, ip4_route_metric;
-    int                  ifindex;
-    GError *             error = NULL;
->>>>>>> c96a21e3
 
     //_LOGD("PropertyChanged: %s", property);
 
