/* SPDX-License-Identifier: LGPL-2.1-or-later */
/*
 * Copyright (C) 2014 Red Hat, Inc.
 */

#include "src/core/nm-default-daemon.h"

#include <stdlib.h>
#include <unistd.h>
#include <stdio.h>
#include <netinet/in.h>
#include <arpa/inet.h>
#include <ctype.h>
#include <net/if_arp.h>

#include "nm-glib-aux/nm-dedup-multi.h"
#include "nm-std-aux/unaligned.h"

#include "nm-utils.h"
#include "nm-l3-config-data.h"
#include "nm-dhcp-utils.h"
#include "nm-dhcp-options.h"
#include "nm-core-utils.h"
#include "NetworkManagerUtils.h"
#include "platform/nm-platform.h"
#include "nm-dhcp-client-logging.h"
#include "systemd/nm-sd.h"
#include "systemd/nm-sd-utils-dhcp.h"

/*****************************************************************************/

#define NM_TYPE_DHCP_SYSTEMD (nm_dhcp_systemd_get_type())
#define NM_DHCP_SYSTEMD(obj) \
    (G_TYPE_CHECK_INSTANCE_CAST((obj), NM_TYPE_DHCP_SYSTEMD, NMDhcpSystemd))
#define NM_DHCP_SYSTEMD_CLASS(klass) \
    (G_TYPE_CHECK_CLASS_CAST((klass), NM_TYPE_DHCP_SYSTEMD, NMDhcpSystemdClass))
#define NM_IS_DHCP_SYSTEMD(obj)         (G_TYPE_CHECK_INSTANCE_TYPE((obj), NM_TYPE_DHCP_SYSTEMD))
#define NM_IS_DHCP_SYSTEMD_CLASS(klass) (G_TYPE_CHECK_CLASS_TYPE((klass), NM_TYPE_DHCP_SYSTEMD))
#define NM_DHCP_SYSTEMD_GET_CLASS(obj) \
    (G_TYPE_INSTANCE_GET_CLASS((obj), NM_TYPE_DHCP_SYSTEMD, NMDhcpSystemdClass))

typedef struct _NMDhcpSystemd      NMDhcpSystemd;
typedef struct _NMDhcpSystemdClass NMDhcpSystemdClass;

static GType nm_dhcp_systemd_get_type(void);

/*****************************************************************************/

typedef struct {
    sd_dhcp_client * client4;
    sd_dhcp6_client *client6;
    char *           lease_file;

    guint request_count;

    bool privacy : 1;
} NMDhcpSystemdPrivate;

struct _NMDhcpSystemd {
    NMDhcpClient         parent;
    NMDhcpSystemdPrivate _priv;
};

struct _NMDhcpSystemdClass {
    NMDhcpClientClass parent;
};

G_DEFINE_TYPE(NMDhcpSystemd, nm_dhcp_systemd, NM_TYPE_DHCP_CLIENT)

#define NM_DHCP_SYSTEMD_GET_PRIVATE(self) _NM_GET_PRIVATE(self, NMDhcpSystemd, NM_IS_DHCP_SYSTEMD)

/*****************************************************************************/

static NML3ConfigData *
lease_to_ip4_config(NMDedupMultiIndex *multi_idx,
                    const char *       iface,
                    int                ifindex,
                    sd_dhcp_lease *    lease,
                    GError **          error)
{
    nm_auto_unref_l3cd_init NML3ConfigData *l3cd = NULL;
    gs_unref_hashtable GHashTable *options       = NULL;
    const struct in_addr *         addr_list;
    char                           addr_str[NM_UTILS_INET_ADDRSTRLEN];
    const char *                   s;
    nm_auto_free_gstring GString *str      = NULL;
    gs_free sd_dhcp_route **routes         = NULL;
    const char *const *     search_domains = NULL;
    guint16                 mtu;
    int                     i, num;
    const void *            data;
    gsize                   data_len;
    gboolean                has_router_from_classless = FALSE;
    gboolean                has_classless_route       = FALSE;
    gboolean                has_static_route          = FALSE;
    const gint32            ts                        = nm_utils_get_monotonic_timestamp_sec();
    gint64                  ts_time                   = time(NULL);
    struct in_addr          a_address;
    struct in_addr          a_netmask;
    struct in_addr          a_next_server;
    struct in_addr          server_id;
    struct in_addr          broadcast;
    const struct in_addr *  a_router;
    guint32                 a_plen;
    guint32                 a_lifetime;
    guint32                 renewal;
    guint32                 rebinding;
    gs_free nm_sd_dhcp_option *private_options = NULL;

    nm_assert(lease != NULL);

    if (sd_dhcp_lease_get_address(lease, &a_address) < 0) {
        nm_utils_error_set_literal(error,
                                   NM_UTILS_ERROR_UNKNOWN,
                                   "could not get address from lease");
        return NULL;
    }

    if (sd_dhcp_lease_get_netmask(lease, &a_netmask) < 0) {
        nm_utils_error_set_literal(error,
                                   NM_UTILS_ERROR_UNKNOWN,
                                   "could not get netmask from lease");
        return NULL;
    }

    if (sd_dhcp_lease_get_lifetime(lease, &a_lifetime) < 0) {
        nm_utils_error_set_literal(error,
                                   NM_UTILS_ERROR_UNKNOWN,
                                   "could not get lifetime from lease");
        return NULL;
    }

    l3cd = nm_l3_config_data_new(multi_idx, ifindex);

    nm_l3_config_data_set_source(l3cd, NM_IP_CONFIG_SOURCE_DHCP);

    options = nm_dhcp_option_create_options_dict();

    _nm_utils_inet4_ntop(a_address.s_addr, addr_str);
    nm_dhcp_option_add_option(options, AF_INET, NM_DHCP_OPTION_DHCP4_NM_IP_ADDRESS, addr_str);

    a_plen = nm_utils_ip4_netmask_to_prefix(a_netmask.s_addr);
    nm_dhcp_option_add_option(options,
                              AF_INET,
                              NM_DHCP_OPTION_DHCP4_SUBNET_MASK,
                              _nm_utils_inet4_ntop(a_netmask.s_addr, addr_str));

    nm_dhcp_option_add_option_u64(options,
                                  AF_INET,
                                  NM_DHCP_OPTION_DHCP4_IP_ADDRESS_LEASE_TIME,
                                  a_lifetime);
    nm_dhcp_option_add_option_u64(options,
                                  AF_INET,
                                  NM_DHCP_OPTION_DHCP4_NM_EXPIRY,
                                  (guint64)(ts_time + a_lifetime));

    if (sd_dhcp_lease_get_next_server(lease, &a_next_server) == 0) {
        _nm_utils_inet4_ntop(a_next_server.s_addr, addr_str);
        nm_dhcp_option_add_option(options, AF_INET, NM_DHCP_OPTION_DHCP4_NM_NEXT_SERVER, addr_str);
    }

    nm_l3_config_data_add_address_4(l3cd,
                                    &((const NMPlatformIP4Address){
                                        .address      = a_address.s_addr,
                                        .peer_address = a_address.s_addr,
                                        .plen         = a_plen,
                                        .addr_source  = NM_IP_CONFIG_SOURCE_DHCP,
                                        .timestamp    = ts,
                                        .lifetime     = a_lifetime,
                                        .preferred    = a_lifetime,
                                    }));

    if (sd_dhcp_lease_get_server_identifier(lease, &server_id) >= 0) {
        _nm_utils_inet4_ntop(server_id.s_addr, addr_str);
        nm_dhcp_option_add_option(options, AF_INET, NM_DHCP_OPTION_DHCP4_SERVER_ID, addr_str);
    }

    if (sd_dhcp_lease_get_broadcast(lease, &broadcast) >= 0) {
        _nm_utils_inet4_ntop(broadcast.s_addr, addr_str);
        nm_dhcp_option_add_option(options, AF_INET, NM_DHCP_OPTION_DHCP4_BROADCAST, addr_str);
    }

    num = sd_dhcp_lease_get_dns(lease, &addr_list);
    if (num > 0) {
        nm_gstring_prepare(&str);
        for (i = 0; i < num; i++) {
            _nm_utils_inet4_ntop(addr_list[i].s_addr, addr_str);
            g_string_append(nm_gstring_add_space_delimiter(str), addr_str);

            if (addr_list[i].s_addr == 0 || nm_ip4_addr_is_localhost(addr_list[i].s_addr)) {
                /* Skip localhost addresses, like also networkd does.
                 * See https://github.com/systemd/systemd/issues/4524. */
                continue;
            }
            nm_l3_config_data_add_nameserver(l3cd, AF_INET, &addr_list[i].s_addr);
        }
        nm_dhcp_option_add_option(options,
                                  AF_INET,
                                  NM_DHCP_OPTION_DHCP4_DOMAIN_NAME_SERVER,
                                  str->str);
    }

    num = sd_dhcp_lease_get_search_domains(lease, (char ***) &search_domains);
    if (num > 0) {
        nm_gstring_prepare(&str);
        for (i = 0; i < num; i++) {
            g_string_append(nm_gstring_add_space_delimiter(str), search_domains[i]);
            nm_l3_config_data_add_search(l3cd, AF_INET, search_domains[i]);
        }
        nm_dhcp_option_add_option(options,
                                  AF_INET,
                                  NM_DHCP_OPTION_DHCP4_DOMAIN_SEARCH_LIST,
                                  str->str);
    }

    if (sd_dhcp_lease_get_domainname(lease, &s) >= 0) {
        gs_strfreev char **domains = NULL;
        char **            d;

        nm_dhcp_option_add_option(options, AF_INET, NM_DHCP_OPTION_DHCP4_DOMAIN_NAME, s);

        /* Multiple domains sometimes stuffed into option 15 "Domain Name".
         * As systemd escapes such characters, split them at \\032. */
        domains = g_strsplit(s, "\\032", 0);
        for (d = domains; *d; d++)
            nm_l3_config_data_add_domain(l3cd, AF_INET, *d);
    }

    if (sd_dhcp_lease_get_hostname(lease, &s) >= 0) {
        nm_dhcp_option_add_option(options, AF_INET, NM_DHCP_OPTION_DHCP4_HOST_NAME, s);
    }

    num = sd_dhcp_lease_get_routes(lease, &routes);
    if (num > 0) {
        nm_auto_free_gstring GString *str_classless               = NULL;
        nm_auto_free_gstring GString *str_static                  = NULL;
        guint32                       default_route_metric_offset = 0;

        for (i = 0; i < num; i++) {
            switch (sd_dhcp_route_get_option(routes[i])) {
            case NM_DHCP_OPTION_DHCP4_CLASSLESS_STATIC_ROUTE:
                has_classless_route = TRUE;
                break;
            case NM_DHCP_OPTION_DHCP4_STATIC_ROUTE:
                has_static_route = TRUE;
                break;
            }
        }

        if (has_classless_route)
            str_classless = g_string_sized_new(30);
        if (has_static_route)
            str_static = g_string_sized_new(30);

        for (i = 0; i < num; i++) {
            char           network_net_str[NM_UTILS_INET_ADDRSTRLEN];
            char           gateway_str[NM_UTILS_INET_ADDRSTRLEN];
            guint8         r_plen;
            struct in_addr r_network;
            struct in_addr r_gateway;
            in_addr_t      network_net;
            int            option;
            guint32        m;

            option = sd_dhcp_route_get_option(routes[i]);
            if (!NM_IN_SET(option,
                           NM_DHCP_OPTION_DHCP4_CLASSLESS_STATIC_ROUTE,
                           NM_DHCP_OPTION_DHCP4_STATIC_ROUTE))
                continue;

            if (sd_dhcp_route_get_destination(routes[i], &r_network) < 0)
                continue;
            if (sd_dhcp_route_get_destination_prefix_length(routes[i], &r_plen) < 0 || r_plen > 32)
                continue;
            if (sd_dhcp_route_get_gateway(routes[i], &r_gateway) < 0)
                continue;

            network_net = nm_utils_ip4_address_clear_host_address(r_network.s_addr, r_plen);
            _nm_utils_inet4_ntop(network_net, network_net_str);
            _nm_utils_inet4_ntop(r_gateway.s_addr, gateway_str);

            g_string_append_printf(
                nm_gstring_add_space_delimiter(option == NM_DHCP_OPTION_DHCP4_CLASSLESS_STATIC_ROUTE
                                                   ? str_classless
                                                   : str_static),
                "%s/%d %s",
                network_net_str,
                (int) r_plen,
                gateway_str);

            if (option == NM_DHCP_OPTION_DHCP4_STATIC_ROUTE && has_classless_route) {
                /* RFC 3443: if the DHCP server returns both a Classless Static Routes
                 * option and a Static Routes option, the DHCP client MUST ignore the
                 * Static Routes option. */
                continue;
            }

            if (r_plen == 0 && option == NM_DHCP_OPTION_DHCP4_STATIC_ROUTE) {
                /* for option 33 (static route), RFC 2132 says:
                 *
                 * The default route (0.0.0.0) is an illegal destination for a static
                 * route. */
                continue;
            }

            if (r_plen == 0) {
                /* if there are multiple default routes, we add them with differing
                 * metrics. */
                m                         = default_route_metric_offset++;
                has_router_from_classless = TRUE;
            } else
                m = 0;

            nm_l3_config_data_add_route_4(l3cd,
                                          &((const NMPlatformIP4Route){
                                              .network       = network_net,
                                              .plen          = r_plen,
                                              .gateway       = r_gateway.s_addr,
                                              .rt_source     = NM_IP_CONFIG_SOURCE_DHCP,
                                              .metric_any    = TRUE,
                                              .metric        = m,
                                              .table_any     = TRUE,
                                              .table_coerced = 0,
                                          }));
        }

        if (str_classless && str_classless->len > 0)
            nm_dhcp_option_add_option(options,
                                      AF_INET,
                                      NM_DHCP_OPTION_DHCP4_CLASSLESS_STATIC_ROUTE,
                                      str_classless->str);
        if (str_static && str_static->len > 0)
            nm_dhcp_option_add_option(options,
                                      AF_INET,
                                      NM_DHCP_OPTION_DHCP4_STATIC_ROUTE,
                                      str_static->str);
    }

    num = sd_dhcp_lease_get_router(lease, &a_router);
    if (num > 0) {
        guint32 default_route_metric_offset = 0;

        nm_gstring_prepare(&str);
        for (i = 0; i < num; i++) {
            guint32 m;

            s = _nm_utils_inet4_ntop(a_router[i].s_addr, addr_str);
            g_string_append(nm_gstring_add_space_delimiter(str), s);

            if (a_router[i].s_addr == 0) {
                /* silently skip 0.0.0.0 */
                continue;
            }

            if (has_router_from_classless) {
                /* If the DHCP server returns both a Classless Static Routes option and a
                 * Router option, the DHCP client MUST ignore the Router option [RFC 3442].
                 *
                 * Be more lenient and ignore the Router option only if Classless Static
                 * Routes contain a default gateway (as other DHCP backends do).
                 */
                continue;
            }

            /* if there are multiple default routes, we add them with differing
             * metrics. */
            m = default_route_metric_offset++;

            nm_l3_config_data_add_route_4(l3cd,
                                          &((const NMPlatformIP4Route){
                                              .rt_source     = NM_IP_CONFIG_SOURCE_DHCP,
                                              .gateway       = a_router[i].s_addr,
                                              .table_any     = TRUE,
                                              .table_coerced = 0,
                                              .metric_any    = TRUE,
                                              .metric        = m,
                                          }));
        }
        nm_dhcp_option_add_option(options, AF_INET, NM_DHCP_OPTION_DHCP4_ROUTER, str->str);
    }

    if (sd_dhcp_lease_get_mtu(lease, &mtu) >= 0 && mtu) {
<<<<<<< HEAD
        nm_dhcp_option_add_option_u64(options,
                                      _nm_dhcp_option_dhcp4_options,
                                      NM_DHCP_OPTION_DHCP4_INTERFACE_MTU,
                                      mtu);
        nm_l3_config_data_set_mtu(l3cd, mtu);
=======
        nm_dhcp_option_add_option_u64(options, AF_INET, NM_DHCP_OPTION_DHCP4_INTERFACE_MTU, mtu);
        nm_ip4_config_set_mtu(ip4_config, mtu, NM_IP_CONFIG_SOURCE_DHCP);
>>>>>>> a21fdd42
    }

    num = sd_dhcp_lease_get_ntp(lease, &addr_list);
    if (num > 0) {
        nm_gstring_prepare(&str);
        for (i = 0; i < num; i++) {
            _nm_utils_inet4_ntop(addr_list[i].s_addr, addr_str);
            g_string_append(nm_gstring_add_space_delimiter(str), addr_str);
        }
        nm_dhcp_option_add_option(options, AF_INET, NM_DHCP_OPTION_DHCP4_NTP_SERVER, str->str);
    }

    if (sd_dhcp_lease_get_root_path(lease, &s) >= 0) {
        nm_dhcp_option_add_option(options, AF_INET, NM_DHCP_OPTION_DHCP4_ROOT_PATH, s);
    }

    if (sd_dhcp_lease_get_t1(lease, &renewal) >= 0) {
        nm_dhcp_option_add_option_u64(options,
                                      AF_INET,
                                      NM_DHCP_OPTION_DHCP4_RENEWAL_T1_TIME,
                                      renewal);
    }

    if (sd_dhcp_lease_get_t2(lease, &rebinding) >= 0) {
        nm_dhcp_option_add_option_u64(options,
                                      AF_INET,
                                      NM_DHCP_OPTION_DHCP4_REBINDING_T2_TIME,
                                      rebinding);
    }

    if (sd_dhcp_lease_get_timezone(lease, &s) >= 0) {
        nm_dhcp_option_add_option(options, AF_INET, NM_DHCP_OPTION_DHCP4_NEW_TZDB_TIMEZONE, s);
    }

    if (sd_dhcp_lease_get_vendor_specific(lease, &data, &data_len) >= 0) {
        if (!!memmem(data, data_len, "ANDROID_METERED", NM_STRLEN("ANDROID_METERED")))
            nm_l3_config_data_set_metered(l3cd, TRUE);
    }

    num = nm_sd_dhcp_lease_get_private_options(lease, &private_options);
    if (num > 0) {
        for (i = 0; i < num; i++) {
            char *option_string;

            option_string = nm_utils_bin2hexstr_full(private_options[i].data,
                                                     private_options[i].data_len,
                                                     ':',
                                                     FALSE,
                                                     NULL);
            if (!options) {
                g_free(option_string);
                continue;
            }
            nm_dhcp_option_take_option(options, AF_INET, private_options[i].code, option_string);
        }
    }

    nm_dhcp_option_add_requests_to_options(options, _nm_dhcp_option_dhcp4_options);

    nm_l3_config_data_set_dhcp_lease_from_options(l3cd, AF_INET, g_steal_pointer(&options));

    return g_steal_pointer(&l3cd);
}

/*****************************************************************************/

static void
bound4_handle(NMDhcpSystemd *self, gboolean extended)
{
    NMDhcpSystemdPrivate *  priv                 = NM_DHCP_SYSTEMD_GET_PRIVATE(self);
    const char *            iface                = nm_dhcp_client_get_iface(NM_DHCP_CLIENT(self));
    nm_auto_unref_l3cd_init NML3ConfigData *l3cd = NULL;
    gs_unref_hashtable GHashTable *options       = NULL;
    sd_dhcp_lease *                lease         = NULL;
    GError *                       error         = NULL;

    if (sd_dhcp_client_get_lease(priv->client4, &lease) < 0 || !lease) {
        _LOGW("no lease!");
        nm_dhcp_client_set_state(NM_DHCP_CLIENT(self), NM_DHCP_STATE_FAIL, NULL);
        return;
    }

    _LOGD("lease available");

    l3cd = lease_to_ip4_config(nm_dhcp_client_get_multi_idx(NM_DHCP_CLIENT(self)),
                               iface,
                               nm_dhcp_client_get_ifindex(NM_DHCP_CLIENT(self)),
                               lease,
                               &error);
    if (!l3cd) {
        _LOGW("%s", error->message);
        g_clear_error(&error);
        nm_dhcp_client_set_state(NM_DHCP_CLIENT(self), NM_DHCP_STATE_FAIL, NULL);
        return;
    }

<<<<<<< HEAD
=======
    nm_dhcp_option_add_requests_to_options(options, AF_INET);
>>>>>>> a21fdd42
    dhcp_lease_save(lease, priv->lease_file);

    nm_dhcp_client_set_state(NM_DHCP_CLIENT(self),
                             extended ? NM_DHCP_STATE_EXTENDED : NM_DHCP_STATE_BOUND,
                             l3cd);
}

static int
dhcp_event_cb(sd_dhcp_client *client, int event, gpointer user_data)
{
    NMDhcpSystemd *       self = NM_DHCP_SYSTEMD(user_data);
    NMDhcpSystemdPrivate *priv = NM_DHCP_SYSTEMD_GET_PRIVATE(self);
    char                  addr_str[INET_ADDRSTRLEN];
    sd_dhcp_lease *       lease = NULL;
    struct in_addr        addr;
    int                   r;

    nm_assert(priv->client4 == client);

    _LOGD("client event %d", event);

    switch (event) {
    case SD_DHCP_CLIENT_EVENT_EXPIRED:
        nm_dhcp_client_set_state(NM_DHCP_CLIENT(user_data), NM_DHCP_STATE_EXPIRE, NULL);
        break;
    case SD_DHCP_CLIENT_EVENT_STOP:
        nm_dhcp_client_set_state(NM_DHCP_CLIENT(user_data), NM_DHCP_STATE_FAIL, NULL);
        break;
    case SD_DHCP_CLIENT_EVENT_RENEW:
    case SD_DHCP_CLIENT_EVENT_IP_CHANGE:
        bound4_handle(self, TRUE);
        break;
    case SD_DHCP_CLIENT_EVENT_IP_ACQUIRE:
        bound4_handle(self, FALSE);
        break;
    case SD_DHCP_CLIENT_EVENT_SELECTING:
        r = sd_dhcp_client_get_lease(priv->client4, &lease);
        if (r < 0)
            return r;
        r = sd_dhcp_lease_get_server_identifier(lease, &addr);
        if (r < 0)
            return r;
        if (nm_dhcp_client_server_id_is_rejected(NM_DHCP_CLIENT(user_data), &addr)) {
            _LOGD("server-id %s is in the reject-list, ignoring",
                  nm_utils_inet_ntop(AF_INET, &addr, addr_str));
            return -ENOMSG;
        }
        break;
    case SD_DHCP_CLIENT_EVENT_TRANSIENT_FAILURE:
        break;
    default:
        _LOGW("unhandled DHCP event %d", event);
        break;
    }

    return 0;
}

static gboolean
ip4_start(NMDhcpClient *client,
          const char *  dhcp_anycast_addr,
          const char *  last_ip4_address,
          GError **     error)
{
    nm_auto(sd_dhcp_client_unrefp) sd_dhcp_client *sd_client  = NULL;
    NMDhcpSystemd *                                self       = NM_DHCP_SYSTEMD(client);
    NMDhcpSystemdPrivate *                         priv       = NM_DHCP_SYSTEMD_GET_PRIVATE(self);
    gs_free char *                                 lease_file = NULL;
    GBytes *                                       hwaddr;
    const uint8_t *                                hwaddr_arr;
    gsize                                          hwaddr_len;
    int                                            arp_type;
    GBytes *                                       client_id;
    gs_unref_bytes GBytes *client_id_new = NULL;
    GBytes *               vendor_class_identifier;
    const uint8_t *        client_id_arr;
    size_t                 client_id_len;
    struct in_addr         last_addr = {0};
    const char *           hostname;
    const char *           mud_url;
    int                    r, i;
    GBytes *               bcast_hwaddr;
    const uint8_t *        bcast_hwaddr_arr;
    gsize                  bcast_hwaddr_len;

    g_return_val_if_fail(!priv->client4, FALSE);
    g_return_val_if_fail(!priv->client6, FALSE);

    r = sd_dhcp_client_new(&sd_client, FALSE);
    if (r < 0) {
        nm_utils_error_set_errno(error, r, "failed to create dhcp-client: %s");
        return FALSE;
    }

    _LOGT("dhcp-client4: set %p", sd_client);

    r = sd_dhcp_client_attach_event(sd_client, NULL, 0);
    if (r < 0) {
        nm_utils_error_set_errno(error, r, "failed to attach event: %s");
        return FALSE;
    }

    hwaddr = nm_dhcp_client_get_hw_addr(client);
    if (!hwaddr || !(hwaddr_arr = g_bytes_get_data(hwaddr, &hwaddr_len))
        || (arp_type = nm_utils_arp_type_detect_from_hwaddrlen(hwaddr_len)) < 0) {
        nm_utils_error_set_literal(error, NM_UTILS_ERROR_UNKNOWN, "invalid MAC address");
        return FALSE;
    }

    bcast_hwaddr_arr = NULL;
    if ((bcast_hwaddr = nm_dhcp_client_get_broadcast_hw_addr(NM_DHCP_CLIENT(self)))) {
        bcast_hwaddr_arr = g_bytes_get_data(bcast_hwaddr, &bcast_hwaddr_len);
        if (bcast_hwaddr_len != hwaddr_len)
            bcast_hwaddr_arr = NULL;
    }

    r = sd_dhcp_client_set_mac(sd_client,
                               hwaddr_arr,
                               bcast_hwaddr_arr,
                               hwaddr_len,
                               (guint16) arp_type);
    if (r < 0) {
        nm_utils_error_set_errno(error, r, "failed to set MAC address: %s");
        return FALSE;
    }

    r = sd_dhcp_client_set_ifindex(sd_client, nm_dhcp_client_get_ifindex(client));
    if (r < 0) {
        nm_utils_error_set_errno(error, r, "failed to set ifindex: %s");
        return FALSE;
    }

    nm_dhcp_utils_get_leasefile_path(AF_INET,
                                     "internal",
                                     nm_dhcp_client_get_iface(client),
                                     nm_dhcp_client_get_uuid(client),
                                     &lease_file);

    if (last_ip4_address)
        inet_pton(AF_INET, last_ip4_address, &last_addr);
    else {
        nm_auto(sd_dhcp_lease_unrefp) sd_dhcp_lease *lease = NULL;

        dhcp_lease_load(&lease, lease_file);
        if (lease)
            sd_dhcp_lease_get_address(lease, &last_addr);
    }

    if (last_addr.s_addr) {
        r = sd_dhcp_client_set_request_address(sd_client, &last_addr);
        if (r < 0) {
            nm_utils_error_set_errno(error, r, "failed to set last IPv4 address: %s");
            return FALSE;
        }
    }

    client_id = nm_dhcp_client_get_client_id(client);
    if (!client_id) {
        client_id_new = nm_utils_dhcp_client_id_mac(arp_type, hwaddr_arr, hwaddr_len);
        client_id     = client_id_new;
    }

    if (!(client_id_arr = g_bytes_get_data(client_id, &client_id_len)) || client_id_len < 2) {
        /* invalid client-ids are not expected. */
        nm_assert_not_reached();

        nm_utils_error_set_literal(error, NM_UTILS_ERROR_UNKNOWN, "no valid IPv4 client-id");
        return FALSE;
    }

    /* Note that we always set a client-id. In particular for infiniband that is necessary,
     * see https://tools.ietf.org/html/rfc4390#section-2.1 . */
    r = sd_dhcp_client_set_client_id(sd_client,
                                     client_id_arr[0],
                                     client_id_arr + 1,
                                     NM_MIN(client_id_len - 1, _NM_SD_MAX_CLIENT_ID_LEN));
    if (r < 0) {
        nm_utils_error_set_errno(error, r, "failed to set IPv4 client-id: %s");
        return FALSE;
    }

    /* Add requested options */
    for (i = 0; i < (int) G_N_ELEMENTS(_nm_dhcp_option_dhcp4_options); i++) {
        if (_nm_dhcp_option_dhcp4_options[i].include) {
            nm_assert(_nm_dhcp_option_dhcp4_options[i].option_num <= 255);
            r = sd_dhcp_client_set_request_option(sd_client,
                                                  _nm_dhcp_option_dhcp4_options[i].option_num);
            nm_assert(r >= 0 || r == -EEXIST);
        }
    }

    hostname = nm_dhcp_client_get_hostname(client);
    if (hostname) {
        /* FIXME: sd-dhcp decides which hostname/FQDN option to send (12 or 81)
         * only based on whether the hostname has a domain part or not. At the
         * moment there is no way to force one or another.
         */
        r = sd_dhcp_client_set_hostname(sd_client, hostname);
        if (r < 0) {
            nm_utils_error_set_errno(error, r, "failed to set DHCP hostname: %s");
            return FALSE;
        }
    }

    mud_url = nm_dhcp_client_get_mud_url(client);
    if (mud_url) {
        r = sd_dhcp_client_set_mud_url(sd_client, mud_url);
        if (r < 0) {
            nm_utils_error_set_errno(error, r, "failed to set DHCP MUDURL: %s");
            return FALSE;
        }
    }

    vendor_class_identifier = nm_dhcp_client_get_vendor_class_identifier(client);
    if (vendor_class_identifier) {
        const char *option_data;
        gsize       len;

        option_data = g_bytes_get_data(vendor_class_identifier, &len);
        nm_assert(option_data);
        nm_assert(len <= 255);

        option_data = nm_strndup_a(300, option_data, len, NULL);

        r = sd_dhcp_client_set_vendor_class_identifier(sd_client, option_data);
        if (r < 0) {
            nm_utils_error_set_errno(error, r, "failed to set DHCP vendor class identifier: %s");
            return FALSE;
        }
    }

    r = sd_dhcp_client_set_callback(sd_client, dhcp_event_cb, client);
    if (r < 0) {
        nm_utils_error_set_errno(error, r, "failed to set callback: %s");
        return FALSE;
    }

    priv->client4 = g_steal_pointer(&sd_client);

    g_free(priv->lease_file);
    priv->lease_file = g_steal_pointer(&lease_file);

    nm_dhcp_client_set_client_id(client, client_id);

    r = sd_dhcp_client_start(priv->client4);
    if (r < 0) {
        sd_dhcp_client_set_callback(priv->client4, NULL, NULL);
        nm_clear_pointer(&priv->client4, sd_dhcp_client_unref);
        nm_utils_error_set_errno(error, r, "failed to start DHCP client: %s");
        return FALSE;
    }

    nm_dhcp_client_start_timeout(client);
    return TRUE;
}

static NML3ConfigData *
lease_to_ip6_config(NMDedupMultiIndex *multi_idx,
                    const char *       iface,
                    int                ifindex,
                    sd_dhcp6_lease *   lease,
                    gboolean           info_only,
                    gint32             ts,
                    GError **          error)
{
    nm_auto_unref_l3cd_init NML3ConfigData *l3cd = NULL;
    gs_unref_hashtable GHashTable *options       = NULL;
    struct in6_addr                tmp_addr;
    const struct in6_addr *        dns;
    uint32_t                       lft_pref, lft_valid;
    char                           addr_str[NM_UTILS_INET_ADDRSTRLEN];
    char **                        domains;
    const char *                   s;
    nm_auto_free_gstring GString *str               = NULL;
    gboolean                      has_any_addresses = FALSE;
    int                           num, i;

    nm_assert(lease);

    l3cd = nm_l3_config_data_new(multi_idx, ifindex);

    nm_l3_config_data_set_source(l3cd, NM_IP_CONFIG_SOURCE_DHCP);

    options = nm_dhcp_option_create_options_dict();

    sd_dhcp6_lease_reset_address_iter(lease);
    nm_gstring_prepare(&str);
    while (sd_dhcp6_lease_get_address(lease, &tmp_addr, &lft_pref, &lft_valid) >= 0) {
        const NMPlatformIP6Address address = {
            .plen        = 128,
            .address     = tmp_addr,
            .timestamp   = ts,
            .lifetime    = lft_valid,
            .preferred   = lft_pref,
            .addr_source = NM_IP_CONFIG_SOURCE_DHCP,
        };

        nm_l3_config_data_add_address_6(l3cd, &address);

        _nm_utils_inet6_ntop(&tmp_addr, addr_str);
        g_string_append(nm_gstring_add_space_delimiter(str), addr_str);
<<<<<<< HEAD

        has_any_addresses = TRUE;
    }

    if (str->len) {
        nm_dhcp_option_add_option(options,
                                  _nm_dhcp_option_dhcp6_options,
                                  NM_DHCP_OPTION_DHCP6_NM_IP_ADDRESS,
                                  str->str);
    }
=======
    };
    if (str->len)
        nm_dhcp_option_add_option(options, AF_INET6, NM_DHCP_OPTION_DHCP6_NM_IP_ADDRESS, str->str);
>>>>>>> a21fdd42

    if (!info_only && !has_any_addresses) {
        g_set_error_literal(error,
                            NM_MANAGER_ERROR,
                            NM_MANAGER_ERROR_FAILED,
                            "no address received in managed mode");
        return NULL;
    }

    num = sd_dhcp6_lease_get_dns(lease, &dns);
    if (num > 0) {
        nm_gstring_prepare(&str);
        for (i = 0; i < num; i++) {
            _nm_utils_inet6_ntop(&dns[i], addr_str);
            g_string_append(nm_gstring_add_space_delimiter(str), addr_str);
            nm_l3_config_data_add_nameserver(l3cd, AF_INET6, &dns[i]);
        }
        nm_dhcp_option_add_option(options, AF_INET6, NM_DHCP_OPTION_DHCP6_DNS_SERVERS, str->str);
    }

    num = sd_dhcp6_lease_get_domains(lease, &domains);
    if (num > 0) {
        nm_gstring_prepare(&str);
        for (i = 0; i < num; i++) {
            g_string_append(nm_gstring_add_space_delimiter(str), domains[i]);
            nm_l3_config_data_add_search(l3cd, AF_INET6, domains[i]);
        }
        nm_dhcp_option_add_option(options, AF_INET6, NM_DHCP_OPTION_DHCP6_DOMAIN_LIST, str->str);
    }

    if (sd_dhcp6_lease_get_fqdn(lease, &s) >= 0) {
        nm_dhcp_option_add_option(options, AF_INET6, NM_DHCP_OPTION_DHCP6_FQDN, s);
    }

    nm_l3_config_data_set_dhcp_lease_from_options(l3cd, AF_INET6, g_steal_pointer(&options));

    return g_steal_pointer(&l3cd);
}

static void
bound6_handle(NMDhcpSystemd *self)
{
    NMDhcpSystemdPrivate *  priv                 = NM_DHCP_SYSTEMD_GET_PRIVATE(self);
    const gint32            ts                   = nm_utils_get_monotonic_timestamp_sec();
    const char *            iface                = nm_dhcp_client_get_iface(NM_DHCP_CLIENT(self));
    nm_auto_unref_l3cd_init NML3ConfigData *l3cd = NULL;
    gs_free_error GError *error                  = NULL;
    NMPlatformIP6Address  prefix                 = {0};
    sd_dhcp6_lease *      lease                  = NULL;

    if (sd_dhcp6_client_get_lease(priv->client6, &lease) < 0 || !lease) {
        _LOGW(" no lease!");
        nm_dhcp_client_set_state(NM_DHCP_CLIENT(self), NM_DHCP_STATE_FAIL, NULL);
        return;
    }

    _LOGD("lease available");

    l3cd = lease_to_ip6_config(nm_dhcp_client_get_multi_idx(NM_DHCP_CLIENT(self)),
                               iface,
                               nm_dhcp_client_get_ifindex(NM_DHCP_CLIENT(self)),
                               lease,
                               nm_dhcp_client_get_info_only(NM_DHCP_CLIENT(self)),
                               ts,
                               &error);

    if (!l3cd) {
        _LOGW("%s", error->message);
        nm_dhcp_client_set_state(NM_DHCP_CLIENT(self), NM_DHCP_STATE_FAIL, NULL);
        return;
    }

    nm_dhcp_client_set_state(NM_DHCP_CLIENT(self), NM_DHCP_STATE_BOUND, l3cd);

    sd_dhcp6_lease_reset_pd_prefix_iter(lease);
    while (!sd_dhcp6_lease_get_pd(lease,
                                  &prefix.address,
                                  &prefix.plen,
                                  &prefix.preferred,
                                  &prefix.lifetime)) {
        prefix.timestamp = ts;
        nm_dhcp_client_emit_ipv6_prefix_delegated(NM_DHCP_CLIENT(self), &prefix);
    }
}

static void
dhcp6_event_cb(sd_dhcp6_client *client, int event, gpointer user_data)
{
    NMDhcpSystemd *       self = NM_DHCP_SYSTEMD(user_data);
    NMDhcpSystemdPrivate *priv = NM_DHCP_SYSTEMD_GET_PRIVATE(self);

    nm_assert(priv->client6 == client);

    _LOGD("client event %d", event);

    switch (event) {
    case SD_DHCP6_CLIENT_EVENT_RETRANS_MAX:
        nm_dhcp_client_set_state(NM_DHCP_CLIENT(user_data), NM_DHCP_STATE_TIMEOUT, NULL);
        break;
    case SD_DHCP6_CLIENT_EVENT_RESEND_EXPIRE:
    case SD_DHCP6_CLIENT_EVENT_STOP:
        nm_dhcp_client_set_state(NM_DHCP_CLIENT(user_data), NM_DHCP_STATE_FAIL, NULL);
        break;
    case SD_DHCP6_CLIENT_EVENT_IP_ACQUIRE:
    case SD_DHCP6_CLIENT_EVENT_INFORMATION_REQUEST:
        bound6_handle(self);
        break;
    default:
        _LOGW("unhandled event %d", event);
        break;
    }
}

static gboolean
ip6_start(NMDhcpClient *            client,
          const char *              dhcp_anycast_addr,
          const struct in6_addr *   ll_addr,
          NMSettingIP6ConfigPrivacy privacy,
          guint                     needed_prefixes,
          GError **                 error)
{
    NMDhcpSystemd *                                  self      = NM_DHCP_SYSTEMD(client);
    NMDhcpSystemdPrivate *                           priv      = NM_DHCP_SYSTEMD_GET_PRIVATE(self);
    nm_auto(sd_dhcp6_client_unrefp) sd_dhcp6_client *sd_client = NULL;
    const char *                                     hostname;
    const char *                                     mud_url;
    int                                              r, i;
    const guint8 *                                   duid_arr;
    gsize                                            duid_len;
    GBytes *                                         duid;

    g_return_val_if_fail(!priv->client4, FALSE);
    g_return_val_if_fail(!priv->client6, FALSE);

    if (!(duid = nm_dhcp_client_get_client_id(client))
        || !(duid_arr = g_bytes_get_data(duid, &duid_len)) || duid_len < 2) {
        nm_utils_error_set_literal(error, NM_UTILS_ERROR_UNKNOWN, "missing DUID");
        g_return_val_if_reached(FALSE);
    }

    r = sd_dhcp6_client_new(&sd_client);
    if (r < 0) {
        nm_utils_error_set_errno(error, r, "failed to create dhcp-client: %s");
        return FALSE;
    }

    _LOGT("dhcp-client6: set %p", sd_client);

    if (nm_dhcp_client_get_info_only(client)) {
        sd_dhcp6_client_set_address_request(sd_client, 0);
        if (needed_prefixes == 0)
            sd_dhcp6_client_set_information_request(sd_client, 1);
    }

    r = sd_dhcp6_client_set_iaid(sd_client, nm_dhcp_client_get_iaid(client));
    if (r < 0) {
        nm_utils_error_set_errno(error, r, "failed to set IAID: %s");
        return FALSE;
    }

    r = sd_dhcp6_client_set_duid(sd_client,
                                 unaligned_read_be16(&duid_arr[0]),
                                 &duid_arr[2],
                                 duid_len - 2);
    if (r < 0) {
        nm_utils_error_set_errno(error, r, "failed to set DUID: %s");
        return FALSE;
    }

    r = sd_dhcp6_client_attach_event(sd_client, NULL, 0);
    if (r < 0) {
        nm_utils_error_set_errno(error, r, "failed to attach event: %s");
        return FALSE;
    }

    r = sd_dhcp6_client_set_ifindex(sd_client, nm_dhcp_client_get_ifindex(client));
    if (r < 0) {
        nm_utils_error_set_errno(error, r, "failed to set ifindex: %s");
        return FALSE;
    }

    /* Add requested options */
    for (i = 0; i < (int) G_N_ELEMENTS(_nm_dhcp_option_dhcp6_options); i++) {
        if (_nm_dhcp_option_dhcp6_options[i].include) {
            r = sd_dhcp6_client_set_request_option(sd_client,
                                                   _nm_dhcp_option_dhcp6_options[i].option_num);
            nm_assert(r >= 0 || r == -EEXIST);
        }
    }

    mud_url = nm_dhcp_client_get_mud_url(client);
    if (mud_url) {
        r = sd_dhcp6_client_set_request_mud_url(sd_client, mud_url);
        if (r < 0) {
            nm_utils_error_set_errno(error, r, "failed to set mud-url: %s");
            return FALSE;
        }
    }

    if (needed_prefixes > 0) {
        if (needed_prefixes > 1)
            _LOGW("dhcp-client6: only one prefix request is supported");
        /* FIXME: systemd-networkd API only allows to request a
         * single prefix */
        r = sd_dhcp6_client_set_prefix_delegation(sd_client, TRUE);
        if (r < 0) {
            nm_utils_error_set_errno(error, r, "failed to enable prefix delegation: %s");
            return FALSE;
        }
    }

    r = sd_dhcp6_client_set_local_address(sd_client, ll_addr);
    if (r < 0) {
        nm_utils_error_set_errno(error, r, "failed to set local address: %s");
        return FALSE;
    }

    hostname = nm_dhcp_client_get_hostname(client);
    r        = sd_dhcp6_client_set_fqdn(sd_client, hostname);
    if (r < 0) {
        nm_utils_error_set_errno(error, r, "failed to set DHCP hostname: %s");
        return FALSE;
    }

    r = sd_dhcp6_client_set_callback(sd_client, dhcp6_event_cb, client);
    if (r < 0) {
        nm_utils_error_set_errno(error, r, "failed to set callback: %s");
        return FALSE;
    }

    priv->client6 = g_steal_pointer(&sd_client);

    r = sd_dhcp6_client_start(priv->client6);
    if (r < 0) {
        sd_dhcp6_client_set_callback(priv->client6, NULL, NULL);
        nm_clear_pointer(&priv->client6, sd_dhcp6_client_unref);
        nm_utils_error_set_errno(error, r, "failed to start client: %s");
        return FALSE;
    }

    nm_dhcp_client_start_timeout(client);
    return TRUE;
}

static void
stop(NMDhcpClient *client, gboolean release)
{
    NMDhcpSystemd *       self = NM_DHCP_SYSTEMD(client);
    NMDhcpSystemdPrivate *priv = NM_DHCP_SYSTEMD_GET_PRIVATE(self);
    int                   r    = 0;

    NM_DHCP_CLIENT_CLASS(nm_dhcp_systemd_parent_class)->stop(client, release);

    _LOGT("dhcp-client%d: stop %p",
          priv->client4 ? '4' : '6',
          priv->client4 ? (gpointer) priv->client4 : (gpointer) priv->client6);

    if (priv->client4) {
        sd_dhcp_client_set_callback(priv->client4, NULL, NULL);
        r = sd_dhcp_client_stop(priv->client4);
    } else if (priv->client6) {
        sd_dhcp6_client_set_callback(priv->client6, NULL, NULL);
        r = sd_dhcp6_client_stop(priv->client6);
    }

    if (r)
        _LOGW("failed to stop client (%d)", r);
}

/*****************************************************************************/

static void
nm_dhcp_systemd_init(NMDhcpSystemd *self)
{}

static void
dispose(GObject *object)
{
    NMDhcpSystemdPrivate *priv = NM_DHCP_SYSTEMD_GET_PRIVATE(object);

    nm_clear_g_free(&priv->lease_file);

    if (priv->client4) {
        sd_dhcp_client_stop(priv->client4);
        sd_dhcp_client_unref(priv->client4);
        priv->client4 = NULL;
    }

    if (priv->client6) {
        sd_dhcp6_client_stop(priv->client6);
        sd_dhcp6_client_unref(priv->client6);
        priv->client6 = NULL;
    }

    G_OBJECT_CLASS(nm_dhcp_systemd_parent_class)->dispose(object);
}

static void
nm_dhcp_systemd_class_init(NMDhcpSystemdClass *sdhcp_class)
{
    NMDhcpClientClass *client_class = NM_DHCP_CLIENT_CLASS(sdhcp_class);
    GObjectClass *     object_class = G_OBJECT_CLASS(sdhcp_class);

    object_class->dispose = dispose;

    client_class->ip4_start = ip4_start;
    client_class->ip6_start = ip6_start;
    client_class->stop      = stop;
}

const NMDhcpClientFactory _nm_dhcp_client_factory_systemd = {
    .name         = "systemd",
    .get_type     = nm_dhcp_systemd_get_type,
    .experimental = TRUE,
};

/*****************************************************************************/

static GType
_get_type_per_addr_family(int addr_family)
{
    nm_assert_addr_family(addr_family);

    if (addr_family == AF_INET)
        return nm_dhcp_nettools_get_type();
    return nm_dhcp_systemd_get_type();
}

const NMDhcpClientFactory _nm_dhcp_client_factory_internal = {
    .name                     = "internal",
    .get_type_per_addr_family = _get_type_per_addr_family,
};<|MERGE_RESOLUTION|>--- conflicted
+++ resolved
@@ -380,16 +380,11 @@
     }
 
     if (sd_dhcp_lease_get_mtu(lease, &mtu) >= 0 && mtu) {
-<<<<<<< HEAD
         nm_dhcp_option_add_option_u64(options,
                                       _nm_dhcp_option_dhcp4_options,
                                       NM_DHCP_OPTION_DHCP4_INTERFACE_MTU,
                                       mtu);
         nm_l3_config_data_set_mtu(l3cd, mtu);
-=======
-        nm_dhcp_option_add_option_u64(options, AF_INET, NM_DHCP_OPTION_DHCP4_INTERFACE_MTU, mtu);
-        nm_ip4_config_set_mtu(ip4_config, mtu, NM_IP_CONFIG_SOURCE_DHCP);
->>>>>>> a21fdd42
     }
 
     num = sd_dhcp_lease_get_ntp(lease, &addr_list);
@@ -486,10 +481,6 @@
         return;
     }
 
-<<<<<<< HEAD
-=======
-    nm_dhcp_option_add_requests_to_options(options, AF_INET);
->>>>>>> a21fdd42
     dhcp_lease_save(lease, priv->lease_file);
 
     nm_dhcp_client_set_state(NM_DHCP_CLIENT(self),
@@ -791,7 +782,6 @@
 
         _nm_utils_inet6_ntop(&tmp_addr, addr_str);
         g_string_append(nm_gstring_add_space_delimiter(str), addr_str);
-<<<<<<< HEAD
 
         has_any_addresses = TRUE;
     }
@@ -802,11 +792,6 @@
                                   NM_DHCP_OPTION_DHCP6_NM_IP_ADDRESS,
                                   str->str);
     }
-=======
-    };
-    if (str->len)
-        nm_dhcp_option_add_option(options, AF_INET6, NM_DHCP_OPTION_DHCP6_NM_IP_ADDRESS, str->str);
->>>>>>> a21fdd42
 
     if (!info_only && !has_any_addresses) {
         g_set_error_literal(error,
