/* SPDX-License-Identifier: LGPL-2.1-or-later */
/*
 * Copyright (C) 2014 - 2019 Red Hat, Inc.
 */

#include "src/core/nm-default-daemon.h"

#include <stdlib.h>
#include <unistd.h>
#include <stdio.h>
#include <netinet/in.h>
#include <arpa/inet.h>
#include <ctype.h>
#include <net/if_arp.h>

#include "nm-glib-aux/nm-dedup-multi.h"
#include "nm-std-aux/unaligned.h"

#include "nm-l3-config-data.h"
#include "nm-utils.h"
#include "nm-config.h"
#include "nm-dhcp-utils.h"
#include "nm-dhcp-options.h"
#include "nm-core-utils.h"
#include "NetworkManagerUtils.h"
#include "platform/nm-platform.h"
#include "nm-dhcp-client-logging.h"
#include "n-dhcp4/src/n-dhcp4.h"
#include "systemd/nm-sd-utils-shared.h"
#include "systemd/nm-sd-utils-dhcp.h"

/*****************************************************************************/

#define NM_TYPE_DHCP_NETTOOLS (nm_dhcp_nettools_get_type())
#define NM_DHCP_NETTOOLS(obj) \
    (G_TYPE_CHECK_INSTANCE_CAST((obj), NM_TYPE_DHCP_NETTOOLS, NMDhcpNettools))
#define NM_DHCP_NETTOOLS_CLASS(klass) \
    (G_TYPE_CHECK_CLASS_CAST((klass), NM_TYPE_DHCP_NETTOOLS, NMDhcpNettoolsClass))
#define NM_IS_DHCP_NETTOOLS(obj)         (G_TYPE_CHECK_INSTANCE_TYPE((obj), NM_TYPE_DHCP_NETTOOLS))
#define NM_IS_DHCP_NETTOOLS_CLASS(klass) (G_TYPE_CHECK_CLASS_TYPE((klass), NM_TYPE_DHCP_NETTOOLS))
#define NM_DHCP_NETTOOLS_GET_CLASS(obj) \
    (G_TYPE_INSTANCE_GET_CLASS((obj), NM_TYPE_DHCP_NETTOOLS, NMDhcpNettoolsClass))

typedef struct _NMDhcpNettools      NMDhcpNettools;
typedef struct _NMDhcpNettoolsClass NMDhcpNettoolsClass;

/*****************************************************************************/

typedef struct {
    NDhcp4Client *     client;
    NDhcp4ClientProbe *probe;
    NDhcp4ClientLease *lease;
    GSource *          event_source;
    char *             lease_file;
} NMDhcpNettoolsPrivate;

struct _NMDhcpNettools {
    NMDhcpClient          parent;
    NMDhcpNettoolsPrivate _priv;
};

struct _NMDhcpNettoolsClass {
    NMDhcpClientClass parent;
};

G_DEFINE_TYPE(NMDhcpNettools, nm_dhcp_nettools, NM_TYPE_DHCP_CLIENT)

#define NM_DHCP_NETTOOLS_GET_PRIVATE(self) \
    _NM_GET_PRIVATE(self, NMDhcpNettools, NM_IS_DHCP_NETTOOLS)

/*****************************************************************************/

static void
set_error_nettools(GError **error, int r, const char *message)
{
    /* the error code returned from n_dhcp4_* API is either a negative
     * errno, or a positive internal error code. Generate different messages
     * for these. */
    if (r < 0)
        nm_utils_error_set_errno(error, r, "%s: %s", message);
    else
        nm_utils_error_set(error, r, "%s (code %d)", message, r);
}

/*****************************************************************************/

#define DHCP_MAX_FQDN_LENGTH 255

enum {
    NM_IN_ADDR_CLASS_A,
    NM_IN_ADDR_CLASS_B,
    NM_IN_ADDR_CLASS_C,
    NM_IN_ADDR_CLASS_INVALID,
};

static int
in_addr_class(struct in_addr addr)
{
    switch (ntohl(addr.s_addr) >> 24) {
    case 0 ... 127:
        return NM_IN_ADDR_CLASS_A;
    case 128 ... 191:
        return NM_IN_ADDR_CLASS_B;
    case 192 ... 223:
        return NM_IN_ADDR_CLASS_C;
    default:
        return NM_IN_ADDR_CLASS_INVALID;
    }
}

static gboolean
lease_option_consume(void *out, size_t n_out, uint8_t **datap, size_t *n_datap)
{
    if (*n_datap < n_out)
        return FALSE;

    memcpy(out, *datap, n_out);
    *datap += n_out;
    *n_datap -= n_out;
    return TRUE;
}

static gboolean
lease_option_next_in_addr(struct in_addr *addrp, uint8_t **datap, size_t *n_datap)
{
    return lease_option_consume(addrp, sizeof(struct in_addr), datap, n_datap);
}

static gboolean
lease_option_next_route(struct in_addr *destp,
                        uint8_t *       plenp,
                        struct in_addr *gatewayp,
                        gboolean        classless,
                        uint8_t **      datap,
                        size_t *        n_datap)
{
    struct in_addr dest   = {}, gateway;
    uint8_t *      data   = *datap;
    size_t         n_data = *n_datap;
    uint8_t        plen;
    uint8_t        bytes;

    if (classless) {
        if (!lease_option_consume(&plen, sizeof(plen), &data, &n_data))
            return FALSE;

        if (plen > 32)
            return FALSE;

        bytes = plen == 0 ? 0 : ((plen - 1) / 8) + 1;

        if (!lease_option_consume(&dest, bytes, &data, &n_data))
            return FALSE;
    } else {
        if (!lease_option_next_in_addr(&dest, &data, &n_data))
            return FALSE;

        switch (in_addr_class(dest)) {
        case NM_IN_ADDR_CLASS_A:
            plen = 8;
            break;
        case NM_IN_ADDR_CLASS_B:
            plen = 16;
            break;
        case NM_IN_ADDR_CLASS_C:
            plen = 24;
            break;
        case NM_IN_ADDR_CLASS_INVALID:
            return FALSE;
        }
    }

    dest.s_addr = nm_utils_ip4_address_clear_host_address(dest.s_addr, plen);

    if (!lease_option_next_in_addr(&gateway, &data, &n_data))
        return FALSE;

    *destp    = dest;
    *plenp    = plen;
    *gatewayp = gateway;
    *datap    = data;
    *n_datap  = n_data;
    return TRUE;
}

static gboolean
lease_option_print_label(GString *str, size_t n_label, uint8_t **datap, size_t *n_datap)
{
    for (size_t i = 0; i < n_label; ++i) {
        uint8_t c;

        if (!lease_option_consume(&c, sizeof(c), datap, n_datap))
            return FALSE;

        switch (c) {
        case 'a' ... 'z':
        case 'A' ... 'Z':
        case '0' ... '9':
        case '-':
        case '_':
            g_string_append_c(str, c);
            break;
        case '.':
        case '\\':
            g_string_append_printf(str, "\\%c", c);
            break;
        default:
            g_string_append_printf(str, "\\%3d", c);
        }
    }

    return TRUE;
}

static gboolean
lease_option_print_domain_name(GString * str,
                               uint8_t * cache,
                               size_t *  n_cachep,
                               uint8_t **datap,
                               size_t *  n_datap)
{
    uint8_t * domain;
    size_t    n_domain, n_cache = *n_cachep;
    uint8_t **domainp   = datap;
    size_t *  n_domainp = n_datap;
    gboolean  first     = TRUE;
    uint8_t   c;

    /*
     * We are given two adjacent memory regions. The @cache contains alreday parsed
     * domain names, and the @datap contains the remaining data to parse.
     *
     * A domain name is formed from a sequence of labels. Each label start with
     * a length byte, where the two most significant bits are unset. A zero-length
     * label indicates the end of the domain name.
     *
     * Alternatively, a label can be followed by an offset (indicated by the two
     * most significant bits being set in the next byte that is read). The offset
     * is an offset into the cache, where the next label of the domain name can
     * be found.
     *
     * Note, that each time a jump to an offset is performed, the size of the
     * cache shrinks, so this is guaranteed to terminate.
     */
    if (cache + n_cache != *datap)
        return FALSE;

    for (;;) {
        if (!lease_option_consume(&c, sizeof(c), domainp, n_domainp))
            return FALSE;

        switch (c & 0xC0) {
        case 0x00: /* label length */
        {
            size_t n_label = c;

            if (n_label == 0) {
                /*
                 * We reached the final label of the domain name. Adjust
                 * the cache to include the consumed data, and return.
                 */
                *n_cachep = *datap - cache;
                return TRUE;
            }

            if (!first)
                g_string_append_c(str, '.');
            else
                first = FALSE;

            if (!lease_option_print_label(str, n_label, domainp, n_domainp))
                return FALSE;

            break;
        }
        case 0xC0: /* back pointer */
        {
            size_t offset = (c & 0x3F) << 16;

            /*
             * The offset is given as two bytes (in big endian), where the
             * two high bits are masked out.
             */

            if (!lease_option_consume(&c, sizeof(c), domainp, n_domainp))
                return FALSE;

            offset += c;

            if (offset >= n_cache)
                return FALSE;

            domain   = cache + offset;
            n_domain = n_cache - offset;
            n_cache  = offset;

            domainp   = &domain;
            n_domainp = &n_domain;

            break;
        }
        default:
            return FALSE;
        }
    }
}

static gboolean
lease_get_in_addr(NDhcp4ClientLease *lease, guint8 option, struct in_addr *addrp)
{
    struct in_addr addr;
    uint8_t *      data;
    size_t         n_data;
    int            r;

    r = n_dhcp4_client_lease_query(lease, option, &data, &n_data);
    if (r)
        return FALSE;

    if (!lease_option_next_in_addr(&addr, &data, &n_data))
        return FALSE;

    if (n_data != 0)
        return FALSE;

    *addrp = addr;
    return TRUE;
}

static gboolean
lease_get_u16(NDhcp4ClientLease *lease, uint8_t option, uint16_t *u16p)
{
    uint8_t *data;
    size_t   n_data;
    uint16_t be16;
    int      r;

    r = n_dhcp4_client_lease_query(lease, option, &data, &n_data);
    if (r)
        return FALSE;

    if (n_data != sizeof(be16))
        return FALSE;

    memcpy(&be16, data, sizeof(be16));

    *u16p = ntohs(be16);
    return TRUE;
}

static gboolean
lease_parse_address(NDhcp4ClientLease *lease,
                    NML3ConfigData *   l3cd,
                    GHashTable *       options,
                    GError **          error)
{
    char           addr_str[NM_UTILS_INET_ADDRSTRLEN];
    struct in_addr a_address;
    struct in_addr a_netmask;
    struct in_addr a_next_server;
    guint32        a_plen;
    guint64        nettools_lifetime;
    guint32        a_lifetime;
    guint32        a_timestamp;
    guint64        a_expiry;

    n_dhcp4_client_lease_get_yiaddr(lease, &a_address);
    if (a_address.s_addr == INADDR_ANY) {
        nm_utils_error_set_literal(error,
                                   NM_UTILS_ERROR_UNKNOWN,
                                   "could not get address from lease");
        return FALSE;
    }

    n_dhcp4_client_lease_get_lifetime(lease, &nettools_lifetime);

    if (nettools_lifetime == G_MAXUINT64) {
        a_timestamp = 0;
        a_lifetime  = NM_PLATFORM_LIFETIME_PERMANENT;
        a_expiry    = G_MAXUINT64;
    } else {
        guint64 nettools_basetime;
        guint64 lifetime;
        gint64  ts;

        n_dhcp4_client_lease_get_basetime(lease, &nettools_basetime);

        /* usually we shouldn't assert against external libraries like n-dhcp4.
         * Here we still do it... it seems safe enough. */
        nm_assert(nettools_basetime > 0);
        nm_assert(nettools_lifetime >= nettools_basetime);
        nm_assert(((nettools_lifetime - nettools_basetime) % NM_UTILS_NSEC_PER_SEC) == 0);
        nm_assert((nettools_lifetime - nettools_basetime) / NM_UTILS_NSEC_PER_SEC <= G_MAXUINT32);

        if (nettools_lifetime <= nettools_basetime) {
            /* A lease time of 0 is allowed on some dhcp servers, so, let's accept it. */
            lifetime = 0;
        } else {
            lifetime = nettools_lifetime - nettools_basetime;

            /* we "ceil" the value to the next second. In practice, we don't expect any sub-second values
             * from n-dhcp4 anyway, so this should have no effect. */
            lifetime += NM_UTILS_NSEC_PER_SEC - 1;
        }

        ts = nm_utils_monotonic_timestamp_from_boottime(nettools_basetime, 1);

        /* the timestamp must be positive, because we only started nettools DHCP client
         * after obtaining the first monotonic timestamp. Hence, the lease must have been
         * received afterwards. */
        nm_assert(ts >= NM_UTILS_NSEC_PER_SEC);

        a_timestamp = ts / NM_UTILS_NSEC_PER_SEC;
        a_lifetime  = NM_MIN(lifetime / NM_UTILS_NSEC_PER_SEC, NM_PLATFORM_LIFETIME_PERMANENT - 1);
        a_expiry    = time(NULL)
                   + ((lifetime - (nm_utils_clock_gettime_nsec(CLOCK_BOOTTIME) - nettools_basetime))
                      / NM_UTILS_NSEC_PER_SEC);
    }

    if (!lease_get_in_addr(lease, NM_DHCP_OPTION_DHCP4_SUBNET_MASK, &a_netmask)) {
        nm_utils_error_set_literal(error,
                                   NM_UTILS_ERROR_UNKNOWN,
                                   "could not get netmask from lease");
        return FALSE;
    }

    _nm_utils_inet4_ntop(a_address.s_addr, addr_str);
    a_plen = nm_utils_ip4_netmask_to_prefix(a_netmask.s_addr);

    nm_dhcp_option_add_option(options,
                              _nm_dhcp_option_dhcp4_options,
                              NM_DHCP_OPTION_DHCP4_NM_IP_ADDRESS,
                              addr_str);
    nm_dhcp_option_add_option(options,
                              _nm_dhcp_option_dhcp4_options,
                              NM_DHCP_OPTION_DHCP4_SUBNET_MASK,
                              _nm_utils_inet4_ntop(a_netmask.s_addr, addr_str));

    nm_dhcp_option_add_option_u64(options,
                                  _nm_dhcp_option_dhcp4_options,
                                  NM_DHCP_OPTION_DHCP4_IP_ADDRESS_LEASE_TIME,
                                  (guint64) a_lifetime);

    if (a_expiry != G_MAXUINT64) {
        nm_dhcp_option_add_option_u64(options,
                                      _nm_dhcp_option_dhcp4_options,
                                      NM_DHCP_OPTION_DHCP4_NM_EXPIRY,
                                      a_expiry);
    }

    n_dhcp4_client_lease_get_siaddr(lease, &a_next_server);
    if (a_next_server.s_addr != INADDR_ANY) {
        _nm_utils_inet4_ntop(a_next_server.s_addr, addr_str);
        nm_dhcp_option_add_option(options,
                                  _nm_dhcp_option_dhcp4_options,
                                  NM_DHCP_OPTION_DHCP4_NM_NEXT_SERVER,
                                  addr_str);
    }

    nm_l3_config_data_add_address_4(l3cd,
                                    &((const NMPlatformIP4Address){
                                        .address      = a_address.s_addr,
                                        .peer_address = a_address.s_addr,
                                        .plen         = a_plen,
                                        .addr_source  = NM_IP_CONFIG_SOURCE_DHCP,
                                        .timestamp    = a_timestamp,
                                        .lifetime     = a_lifetime,
                                        .preferred    = a_lifetime,
                                    }));

    return TRUE;
}

static void
lease_parse_address_list(NDhcp4ClientLease *      lease,
                         NML3ConfigData *         l3cd,
                         NMDhcpOptionDhcp4Options option,
                         GHashTable *             options)
{
    nm_auto_free_gstring GString *str = NULL;
    char                          addr_str[NM_UTILS_INET_ADDRSTRLEN];
    struct in_addr                addr;
    uint8_t *                     data;
    size_t                        n_data;
    int                           r;

    r = n_dhcp4_client_lease_query(lease, option, &data, &n_data);
    if (r)
        return;

    nm_gstring_prepare(&str);

    while (lease_option_next_in_addr(&addr, &data, &n_data)) {
        _nm_utils_inet4_ntop(addr.s_addr, addr_str);
        g_string_append(nm_gstring_add_space_delimiter(str), addr_str);

        switch (option) {
        case NM_DHCP_OPTION_DHCP4_DOMAIN_NAME_SERVER:
            if (addr.s_addr == 0 || nm_ip4_addr_is_localhost(addr.s_addr)) {
                /* Skip localhost addresses, like also networkd does.
                 * See https://github.com/systemd/systemd/issues/4524. */
                continue;
            }
            nm_l3_config_data_add_nameserver(l3cd, AF_INET, &addr);
            break;
        case NM_DHCP_OPTION_DHCP4_NIS_SERVERS:
            nm_l3_config_data_add_nis_server(l3cd, addr.s_addr);
            break;
        case NM_DHCP_OPTION_DHCP4_NETBIOS_NAMESERVER:
            nm_l3_config_data_add_wins(l3cd, addr.s_addr);
            break;
        default:
            nm_assert_not_reached();
        }
    }

    nm_dhcp_option_add_option(options, _nm_dhcp_option_dhcp4_options, option, str->str);
}

static void
<<<<<<< HEAD
lease_parse_routes(NDhcp4ClientLease *lease, NML3ConfigData *l3cd, GHashTable *options)
=======
lease_parse_server_id(NDhcp4ClientLease *lease, NMIP4Config *ip4_config, GHashTable *options)
{
    struct in_addr addr;
    char           addr_str[NM_UTILS_INET_ADDRSTRLEN];

    if (n_dhcp4_client_lease_get_server_identifier(lease, &addr))
        return;

    _nm_utils_inet4_ntop(addr.s_addr, addr_str);
    nm_dhcp_option_add_option(options,
                              _nm_dhcp_option_dhcp4_options,
                              NM_DHCP_OPTION_DHCP4_SERVER_ID,
                              addr_str);
}

static void
lease_parse_broadcast(NDhcp4ClientLease *lease, NMIP4Config *ip4_config, GHashTable *options)
{
    struct in_addr addr;
    char           addr_str[NM_UTILS_INET_ADDRSTRLEN];

    if (!lease_get_in_addr(lease, NM_DHCP_OPTION_DHCP4_BROADCAST, &addr))
        return;

    _nm_utils_inet4_ntop(addr.s_addr, addr_str);
    nm_dhcp_option_add_option(options,
                              _nm_dhcp_option_dhcp4_options,
                              NM_DHCP_OPTION_DHCP4_BROADCAST,
                              addr_str);
}

static void
lease_parse_routes(NDhcp4ClientLease *lease,
                   NMIP4Config *      ip4_config,
                   GHashTable *       options,
                   guint32            route_table,
                   guint32            route_metric)
>>>>>>> 020a2707
{
    nm_auto_free_gstring GString *str = NULL;
    char                          dest_str[NM_UTILS_INET_ADDRSTRLEN];
    char                          gateway_str[NM_UTILS_INET_ADDRSTRLEN];
    const char *                  s;
    struct in_addr                dest, gateway;
    uint8_t                       plen;
    guint32                       m;
    gboolean                      has_router_from_classless = FALSE, has_classless = FALSE;
    guint32                       default_route_metric_offset = 0;
    uint8_t *                     data;
    size_t                        n_data;
    int                           r;

    r = n_dhcp4_client_lease_query(lease,
                                   NM_DHCP_OPTION_DHCP4_CLASSLESS_STATIC_ROUTE,
                                   &data,
                                   &n_data);
    if (!r) {
        nm_gstring_prepare(&str);

        has_classless = TRUE;

        while (lease_option_next_route(&dest, &plen, &gateway, TRUE, &data, &n_data)) {
            _nm_utils_inet4_ntop(dest.s_addr, dest_str);
            _nm_utils_inet4_ntop(gateway.s_addr, gateway_str);

            g_string_append_printf(nm_gstring_add_space_delimiter(str),
                                   "%s/%d %s",
                                   dest_str,
                                   (int) plen,
                                   gateway_str);

            if (plen == 0) {
                /* if there are multiple default routes, we add them with differing
                 * metrics. */
                m                         = default_route_metric_offset++;
                has_router_from_classless = TRUE;
            } else
                m = 0;

            nm_l3_config_data_add_route_4(l3cd,
                                          &((const NMPlatformIP4Route){
                                              .network       = dest.s_addr,
                                              .plen          = plen,
                                              .gateway       = gateway.s_addr,
                                              .rt_source     = NM_IP_CONFIG_SOURCE_DHCP,
                                              .table_any     = TRUE,
                                              .table_coerced = 0,
                                              .metric_any    = TRUE,
                                              .metric        = m,
                                          }));
        }
        nm_dhcp_option_add_option(options,
                                  _nm_dhcp_option_dhcp4_options,
                                  NM_DHCP_OPTION_DHCP4_CLASSLESS_STATIC_ROUTE,
                                  str->str);
    }

    r = n_dhcp4_client_lease_query(lease, NM_DHCP_OPTION_DHCP4_STATIC_ROUTE, &data, &n_data);
    if (!r) {
        nm_gstring_prepare(&str);

        while (lease_option_next_route(&dest, &plen, &gateway, FALSE, &data, &n_data)) {
            _nm_utils_inet4_ntop(dest.s_addr, dest_str);
            _nm_utils_inet4_ntop(gateway.s_addr, gateway_str);

            g_string_append_printf(nm_gstring_add_space_delimiter(str),
                                   "%s/%d %s",
                                   dest_str,
                                   (int) plen,
                                   gateway_str);

            if (has_classless) {
                /* RFC 3443: if the DHCP server returns both a Classless Static Routes
                 * option and a Static Routes option, the DHCP client MUST ignore the
                 * Static Routes option. */
                continue;
            }

            if (plen == 0) {
                /* for option 33 (static route), RFC 2132 says:
                 *
                 * The default route (0.0.0.0) is an illegal destination for a static
                 * route. */
                continue;
            }

            nm_l3_config_data_add_route_4(l3cd,
                                          &((const NMPlatformIP4Route){
                                              .network       = dest.s_addr,
                                              .plen          = plen,
                                              .gateway       = gateway.s_addr,
                                              .rt_source     = NM_IP_CONFIG_SOURCE_DHCP,
                                              .table_any     = TRUE,
                                              .table_coerced = 0,
                                              .metric_any    = TRUE,
                                              .metric        = 0,
                                          }));
        }
        nm_dhcp_option_add_option(options,
                                  _nm_dhcp_option_dhcp4_options,
                                  NM_DHCP_OPTION_DHCP4_STATIC_ROUTE,
                                  str->str);
    }

    r = n_dhcp4_client_lease_query(lease, NM_DHCP_OPTION_DHCP4_ROUTER, &data, &n_data);
    if (!r) {
        nm_gstring_prepare(&str);

        while (lease_option_next_in_addr(&gateway, &data, &n_data)) {
            s = _nm_utils_inet4_ntop(gateway.s_addr, gateway_str);
            g_string_append(nm_gstring_add_space_delimiter(str), s);

            if (gateway.s_addr == 0) {
                /* silently skip 0.0.0.0 */
                continue;
            }

            if (has_router_from_classless) {
                /* If the DHCP server returns both a Classless Static Routes option and a
                 * Router option, the DHCP client MUST ignore the Router option [RFC 3442].
                 *
                 * Be more lenient and ignore the Router option only if Classless Static
                 * Routes contain a default gateway (as other DHCP backends do).
                 */
                continue;
            }

            /* if there are multiple default routes, we add them with differing
             * metrics. */
            m = default_route_metric_offset++;

            nm_l3_config_data_add_route_4(l3cd,
                                          &((const NMPlatformIP4Route){
                                              .rt_source     = NM_IP_CONFIG_SOURCE_DHCP,
                                              .gateway       = gateway.s_addr,
                                              .table_any     = TRUE,
                                              .table_coerced = 0,
                                              .metric_any    = TRUE,
                                              .metric        = m,
                                          }));
        }
        nm_dhcp_option_add_option(options,
                                  _nm_dhcp_option_dhcp4_options,
                                  NM_DHCP_OPTION_DHCP4_ROUTER,
                                  str->str);
    }
}

static void
lease_parse_mtu(NDhcp4ClientLease *lease, NML3ConfigData *l3cd, GHashTable *options)
{
    uint16_t mtu;

    if (!lease_get_u16(lease, NM_DHCP_OPTION_DHCP4_INTERFACE_MTU, &mtu))
        return;

    if (mtu < 68)
        return;

    nm_dhcp_option_add_option_u64(options,
                                  _nm_dhcp_option_dhcp4_options,
                                  NM_DHCP_OPTION_DHCP4_INTERFACE_MTU,
                                  mtu);
    nm_l3_config_data_set_mtu(l3cd, mtu);
}

static void
lease_parse_metered(NDhcp4ClientLease *lease, NML3ConfigData *l3cd, GHashTable *options)
{
    uint8_t *data;
    size_t   n_data;
    int      r;

    r = n_dhcp4_client_lease_query(lease, NM_DHCP_OPTION_DHCP4_VENDOR_SPECIFIC, &data, &n_data);
    if (r == 0) {
        if (!!memmem(data, n_data, "ANDROID_METERED", NM_STRLEN("ANDROID_METERED")))
            nm_l3_config_data_set_metered(l3cd, TRUE);
    }

    /* TODO: expose the vendor specific option when present */
}

static void
lease_parse_ntps(NDhcp4ClientLease *lease, GHashTable *options)
{
    nm_auto_free_gstring GString *str = NULL;
    char                          addr_str[NM_UTILS_INET_ADDRSTRLEN];
    struct in_addr                addr;
    uint8_t *                     data;
    size_t                        n_data;
    int                           r;

    r = n_dhcp4_client_lease_query(lease, NM_DHCP_OPTION_DHCP4_NTP_SERVER, &data, &n_data);
    if (r)
        return;

    nm_gstring_prepare(&str);

    while (lease_option_next_in_addr(&addr, &data, &n_data)) {
        _nm_utils_inet4_ntop(addr.s_addr, addr_str);
        g_string_append(nm_gstring_add_space_delimiter(str), addr_str);
    }

    nm_dhcp_option_add_option(options,
                              _nm_dhcp_option_dhcp4_options,
                              NM_DHCP_OPTION_DHCP4_NTP_SERVER,
                              str->str);
}

static void
lease_parse_hostname(NDhcp4ClientLease *lease, GHashTable *options)
{
    nm_auto_free_gstring GString *str = NULL;
    uint8_t *                     data;
    size_t                        n_data;
    int                           r;

    r = n_dhcp4_client_lease_query(lease, NM_DHCP_OPTION_DHCP4_HOST_NAME, &data, &n_data);
    if (r)
        return;

    str = g_string_new_len((char *) data, n_data);

    if (nm_utils_is_localhost(str->str))
        return;

    nm_dhcp_option_add_option(options,
                              _nm_dhcp_option_dhcp4_options,
                              NM_DHCP_OPTION_DHCP4_HOST_NAME,
                              str->str);
}

static void
lease_parse_domainname(NDhcp4ClientLease *lease, NML3ConfigData *l3cd, GHashTable *options)
{
    nm_auto_free_gstring GString *str     = NULL;
    gs_strfreev char **           domains = NULL;
    uint8_t *                     data;
    size_t                        n_data;
    int                           r;

    r = n_dhcp4_client_lease_query(lease, NM_DHCP_OPTION_DHCP4_DOMAIN_NAME, &data, &n_data);
    if (r)
        return;

    str = g_string_new_len((char *) data, n_data);

    /* Multiple domains sometimes stuffed into option 15 "Domain Name". */
    domains = g_strsplit(str->str, " ", 0);
    nm_gstring_prepare(&str);

    for (char **d = domains; *d; d++) {
        if (nm_utils_is_localhost(*d))
            return;

        g_string_append(nm_gstring_add_space_delimiter(str), *d);
        nm_l3_config_data_add_domain(l3cd, AF_INET, *d);
    }
    nm_dhcp_option_add_option(options,
                              _nm_dhcp_option_dhcp4_options,
                              NM_DHCP_OPTION_DHCP4_DOMAIN_NAME,
                              str->str);
}

char **
nm_dhcp_parse_search_list(guint8 *data, size_t n_data)
{
    GPtrArray *array   = NULL;
    guint8 *   cache   = data;
    size_t     n_cache = 0;

    for (;;) {
        nm_auto_free_gstring GString *domain = NULL;

        nm_gstring_prepare(&domain);

        if (!lease_option_print_domain_name(domain, cache, &n_cache, &data, &n_data))
            break;

        if (!array)
            array = g_ptr_array_new();

        g_ptr_array_add(array, g_string_free(domain, FALSE));
        domain = NULL;
    }

    if (array) {
        g_ptr_array_add(array, NULL);
        return (char **) g_ptr_array_free(array, FALSE);
    } else
        return NULL;
}

static void
lease_parse_search_domains(NDhcp4ClientLease *lease, NML3ConfigData *l3cd, GHashTable *options)
{
    nm_auto_free_gstring GString *str = NULL;
    uint8_t *                     data;
    size_t                        n_data;
    gs_strfreev char **           domains = NULL;
    guint                         i;
    int                           r;

    r = n_dhcp4_client_lease_query(lease, NM_DHCP_OPTION_DHCP4_DOMAIN_SEARCH_LIST, &data, &n_data);
    if (r)
        return;

    domains = nm_dhcp_parse_search_list(data, n_data);
    nm_gstring_prepare(&str);

    for (i = 0; domains && domains[i]; i++) {
        g_string_append(nm_gstring_add_space_delimiter(str), domains[i]);
        nm_l3_config_data_add_search(l3cd, AF_INET, domains[i]);
    }
    nm_dhcp_option_add_option(options,
                              _nm_dhcp_option_dhcp4_options,
                              NM_DHCP_OPTION_DHCP4_DOMAIN_SEARCH_LIST,
                              str->str);
}

static void
lease_parse_root_path(NDhcp4ClientLease *lease, GHashTable *options)
{
    nm_auto_free_gstring GString *str = NULL;
    uint8_t *                     data;
    size_t                        n_data;
    int                           r;

    r = n_dhcp4_client_lease_query(lease, NM_DHCP_OPTION_DHCP4_ROOT_PATH, &data, &n_data);
    if (r)
        return;

    str = g_string_new_len((char *) data, n_data);
    nm_dhcp_option_add_option(options,
                              _nm_dhcp_option_dhcp4_options,
                              NM_DHCP_OPTION_DHCP4_ROOT_PATH,
                              str->str);
}

static void
lease_parse_wpad(NDhcp4ClientLease *lease, GHashTable *options)
{
    gs_free char *wpad = NULL;
    uint8_t *     data;
    size_t        n_data;
    int           r;

    r = n_dhcp4_client_lease_query(lease,
                                   NM_DHCP_OPTION_DHCP4_PRIVATE_PROXY_AUTODISCOVERY,
                                   &data,
                                   &n_data);
    if (r)
        return;

    nm_utils_buf_utf8safe_escape((char *) data, n_data, 0, &wpad);
    if (wpad == NULL)
        wpad = g_strndup((char *) data, n_data);

    nm_dhcp_option_add_option(options,
                              _nm_dhcp_option_dhcp4_options,
                              NM_DHCP_OPTION_DHCP4_PRIVATE_PROXY_AUTODISCOVERY,
                              wpad);
}

static void
lease_parse_nis_domain(NDhcp4ClientLease *lease, NML3ConfigData *l3cd, GHashTable *options)
{
    gs_free char *str_free = NULL;
    const char *  str;
    uint8_t *     data;
    size_t        n_data;
    guint         i;
    int           r;

    r = n_dhcp4_client_lease_query(lease, NM_DHCP_OPTION_DHCP4_NIS_DOMAIN, &data, &n_data);
    if (r)
        return;

    for (i = 0; i < n_data; i++) {
        if (!nm_is_ascii((char) data[i]))
            return;
    }

    str = nm_strndup_a(300, (const char *) data, n_data, &str_free);
    nm_dhcp_option_add_option(options,
                              _nm_dhcp_option_dhcp4_options,
                              NM_DHCP_OPTION_DHCP4_NIS_DOMAIN,
                              str);
    nm_l3_config_data_set_nis_domain(l3cd, str);
}

static void
lease_parse_private_options(NDhcp4ClientLease *lease, GHashTable *options)
{
    int i;

    for (i = NM_DHCP_OPTION_DHCP4_PRIVATE_224; i <= NM_DHCP_OPTION_DHCP4_PRIVATE_254; i++) {
        gs_free char *option_string = NULL;
        guint8 *      data;
        gsize         n_data;
        int           r;

        /* We manage private options 249 (private classless static route) and 252 (wpad) in a special
         * way, so skip them as we here just manage all (the other) private options as raw data */
        if (NM_IN_SET(i,
                      NM_DHCP_OPTION_DHCP4_PRIVATE_CLASSLESS_STATIC_ROUTE,
                      NM_DHCP_OPTION_DHCP4_PRIVATE_PROXY_AUTODISCOVERY))
            continue;

        r = n_dhcp4_client_lease_query(lease, i, &data, &n_data);
        if (r)
            continue;

        option_string = nm_utils_bin2hexstr_full(data, n_data, ':', FALSE, NULL);
        nm_dhcp_option_take_option(options,
                                   _nm_dhcp_option_dhcp4_options,
                                   i,
                                   g_steal_pointer(&option_string));
    }
}

static NML3ConfigData *
lease_to_ip4_config(NMDedupMultiIndex *multi_idx,
                    const char *       iface,
                    int                ifindex,
                    NDhcp4ClientLease *lease,
                    GError **          error)
{
    nm_auto_unref_l3cd_init NML3ConfigData *l3cd = NULL;
    gs_unref_hashtable GHashTable *options       = NULL;

    g_return_val_if_fail(lease != NULL, NULL);

    l3cd = nm_l3_config_data_new(multi_idx, ifindex);

    nm_l3_config_data_set_source(l3cd, NM_IP_CONFIG_SOURCE_DHCP);

    options = nm_dhcp_option_create_options_dict();

    if (!lease_parse_address(lease, l3cd, options, error))
        return NULL;

<<<<<<< HEAD
    lease_parse_routes(lease, l3cd, options);
    lease_parse_address_list(lease, l3cd, NM_DHCP_OPTION_DHCP4_DOMAIN_NAME_SERVER, options);
    lease_parse_domainname(lease, l3cd, options);
    lease_parse_search_domains(lease, l3cd, options);
    lease_parse_mtu(lease, l3cd, options);
    lease_parse_metered(lease, l3cd, options);
=======
    lease_parse_server_id(lease, ip4_config, options);
    lease_parse_broadcast(lease, ip4_config, options);
    lease_parse_routes(lease, ip4_config, options, route_table, route_metric);
    lease_parse_address_list(lease, ip4_config, NM_DHCP_OPTION_DHCP4_DOMAIN_NAME_SERVER, options);
    lease_parse_domainname(lease, ip4_config, options);
    lease_parse_search_domains(lease, ip4_config, options);
    lease_parse_mtu(lease, ip4_config, options);
    lease_parse_metered(lease, ip4_config, options);
>>>>>>> 020a2707

    lease_parse_hostname(lease, options);
    lease_parse_ntps(lease, options);
    lease_parse_root_path(lease, options);
    lease_parse_wpad(lease, options);
    lease_parse_nis_domain(lease, l3cd, options);
    lease_parse_address_list(lease, l3cd, NM_DHCP_OPTION_DHCP4_NIS_SERVERS, options);
    lease_parse_address_list(lease, l3cd, NM_DHCP_OPTION_DHCP4_NETBIOS_NAMESERVER, options);
    lease_parse_private_options(lease, options);

    nm_dhcp_option_add_requests_to_options(options, _nm_dhcp_option_dhcp4_options);

    nm_l3_config_data_set_dhcp_lease_from_options(l3cd, AF_INET, g_steal_pointer(&options));

    return g_steal_pointer(&l3cd);
}

/*****************************************************************************/

static void
lease_save(NMDhcpNettools *self, NDhcp4ClientLease *lease, const char *lease_file)
{
    struct in_addr       a_address;
    nm_auto_free_gstring GString *new_contents = NULL;
    char                          sbuf[NM_UTILS_INET_ADDRSTRLEN];
    gs_free_error GError *error = NULL;

    nm_assert(lease);
    nm_assert(lease_file);

    new_contents = g_string_new("# This is private data. Do not parse.\n");

    n_dhcp4_client_lease_get_yiaddr(lease, &a_address);
    if (a_address.s_addr == INADDR_ANY)
        return;

    g_string_append_printf(new_contents,
                           "ADDRESS=%s\n",
                           _nm_utils_inet4_ntop(a_address.s_addr, sbuf));

    if (!g_file_set_contents(lease_file, new_contents->str, -1, &error))
        _LOGW("error saving lease to %s: %s", lease_file, error->message);
}

static void
bound4_handle(NMDhcpNettools *self, NDhcp4ClientLease *lease, gboolean extended)
{
    NMDhcpNettoolsPrivate * priv                  = NM_DHCP_NETTOOLS_GET_PRIVATE(self);
    const char *            iface                 = nm_dhcp_client_get_iface(NM_DHCP_CLIENT(self));
    nm_auto_unref_l3cd_init NML3ConfigData *l3cd  = NULL;
    GError *                                error = NULL;

    _LOGT("lease available (%s)", extended ? "extended" : "new");

    l3cd = lease_to_ip4_config(nm_dhcp_client_get_multi_idx(NM_DHCP_CLIENT(self)),
                               iface,
                               nm_dhcp_client_get_ifindex(NM_DHCP_CLIENT(self)),
                               lease,
                               &error);
    if (!l3cd) {
        _LOGW("failure to parse lease: %s", error->message);
        g_clear_error(&error);
        nm_dhcp_client_set_state(NM_DHCP_CLIENT(self), NM_DHCP_STATE_FAIL, NULL);
        return;
    }

    lease_save(self, lease, priv->lease_file);

    nm_dhcp_client_set_state(NM_DHCP_CLIENT(self),
                             extended ? NM_DHCP_STATE_EXTENDED : NM_DHCP_STATE_BOUND,
                             l3cd);
}

static void
dhcp4_event_handle(NMDhcpNettools *self, NDhcp4ClientEvent *event)
{
    NMDhcpNettoolsPrivate *priv = NM_DHCP_NETTOOLS_GET_PRIVATE(self);
    struct in_addr         server_id;
    char                   addr_str[INET_ADDRSTRLEN];
    int                    r;

    _LOGT("client event %d", event->event);

    switch (event->event) {
    case N_DHCP4_CLIENT_EVENT_OFFER:
        r = n_dhcp4_client_lease_get_server_identifier(event->offer.lease, &server_id);
        if (r) {
            _LOGW("selecting lease failed: %d", r);
            return;
        }

        if (nm_dhcp_client_server_id_is_rejected(NM_DHCP_CLIENT(self), &server_id)) {
            _LOGD("server-id %s is in the reject-list, ignoring",
                  nm_utils_inet_ntop(AF_INET, &server_id, addr_str));
            return;
        }

        r = n_dhcp4_client_lease_select(event->offer.lease);
        if (r) {
            _LOGW("selecting lease failed: %d", r);
            return;
        }
        break;
    case N_DHCP4_CLIENT_EVENT_RETRACTED:
    case N_DHCP4_CLIENT_EVENT_EXPIRED:
        nm_dhcp_client_set_state(NM_DHCP_CLIENT(self), NM_DHCP_STATE_EXPIRE, NULL);
        break;
    case N_DHCP4_CLIENT_EVENT_CANCELLED:
        nm_dhcp_client_set_state(NM_DHCP_CLIENT(self), NM_DHCP_STATE_FAIL, NULL);
        break;
    case N_DHCP4_CLIENT_EVENT_GRANTED:
        priv->lease = n_dhcp4_client_lease_ref(event->granted.lease);
        bound4_handle(self, event->granted.lease, FALSE);
        break;
    case N_DHCP4_CLIENT_EVENT_EXTENDED:
        bound4_handle(self, event->extended.lease, TRUE);
        break;
    case N_DHCP4_CLIENT_EVENT_DOWN:
        /* ignore down events, they are purely informational */
        break;
    case N_DHCP4_CLIENT_EVENT_LOG:
    {
        NMLogLevel nm_level;

        nm_level = nm_log_level_from_syslog(event->log.level);
        if (nm_logging_enabled(nm_level, LOGD_DHCP4)) {
            nm_log(nm_level,
                   LOGD_DHCP4,
                   NULL,
                   NULL,
                   "dhcp4 (%s): %s",
                   nm_dhcp_client_get_iface(NM_DHCP_CLIENT(self)),
                   event->log.message);
        }
    } break;
    default:
        _LOGW("unhandled DHCP event %d", event->event);
        break;
    }
}

static gboolean
dhcp4_event_cb(int fd, GIOCondition condition, gpointer data)
{
    NMDhcpNettools *       self = data;
    NMDhcpNettoolsPrivate *priv = NM_DHCP_NETTOOLS_GET_PRIVATE(self);
    NDhcp4ClientEvent *    event;
    int                    r;

    r = n_dhcp4_client_dispatch(priv->client);
    if (r < 0) {
        /* FIXME: if any operation (e.g. send()) fails during the
         * dispatch, n-dhcp4 returns an error without arming timers
         * or progressing state, so the only reasonable thing to do
         * is to move to failed state so that the client will be
         * restarted. Ideally n-dhcp4 should retry failed operations
         * a predefined number of times (possibly infinite).
         */
        _LOGE("error %d dispatching events", r);
        nm_clear_g_source_inst(&priv->event_source);
        nm_dhcp_client_set_state(NM_DHCP_CLIENT(self), NM_DHCP_STATE_FAIL, NULL);
        return G_SOURCE_REMOVE;
    }

    while (!n_dhcp4_client_pop_event(priv->client, &event) && event)
        dhcp4_event_handle(self, event);

    return G_SOURCE_CONTINUE;
}

static gboolean
nettools_create(NMDhcpNettools *self, const char *dhcp_anycast_addr, GError **error)
{
    NMDhcpNettoolsPrivate *priv = NM_DHCP_NETTOOLS_GET_PRIVATE(self);
    nm_auto(n_dhcp4_client_config_freep) NDhcp4ClientConfig *config = NULL;
    nm_auto(n_dhcp4_client_unrefp) NDhcp4Client *            client = NULL;
    GBytes *                                                 hwaddr;
    GBytes *                                                 bcast_hwaddr;
    const uint8_t *                                          hwaddr_arr;
    const uint8_t *                                          bcast_hwaddr_arr;
    gsize                                                    hwaddr_len;
    gsize                                                    bcast_hwaddr_len;
    GBytes *                                                 client_id;
    gs_unref_bytes GBytes *client_id_new = NULL;
    const uint8_t *        client_id_arr;
    size_t                 client_id_len;
    int                    r, fd, arp_type, transport;

    g_return_val_if_fail(!priv->client, FALSE);

    hwaddr = nm_dhcp_client_get_hw_addr(NM_DHCP_CLIENT(self));
    if (!hwaddr || !(hwaddr_arr = g_bytes_get_data(hwaddr, &hwaddr_len))
        || (arp_type = nm_utils_arp_type_detect_from_hwaddrlen(hwaddr_len)) < 0) {
        nm_utils_error_set_literal(error, NM_UTILS_ERROR_UNKNOWN, "invalid MAC address");
        return FALSE;
    }

    bcast_hwaddr     = nm_dhcp_client_get_broadcast_hw_addr(NM_DHCP_CLIENT(self));
    bcast_hwaddr_arr = g_bytes_get_data(bcast_hwaddr, &bcast_hwaddr_len);

    switch (arp_type) {
    case ARPHRD_ETHER:
        transport = N_DHCP4_TRANSPORT_ETHERNET;
        break;
    case ARPHRD_INFINIBAND:
        transport = N_DHCP4_TRANSPORT_INFINIBAND;
        break;
    default:
        nm_utils_error_set_literal(error, NM_UTILS_ERROR_UNKNOWN, "unsupported ARP type");
        return FALSE;
    }

    /* Note that we always set a client-id. In particular for infiniband that is necessary,
     * see https://tools.ietf.org/html/rfc4390#section-2.1 . */
    client_id = nm_dhcp_client_get_client_id(NM_DHCP_CLIENT(self));
    if (!client_id) {
        client_id_new = nm_utils_dhcp_client_id_mac(arp_type, hwaddr_arr, hwaddr_len);
        client_id     = client_id_new;
    }

    if (!(client_id_arr = g_bytes_get_data(client_id, &client_id_len)) || client_id_len < 2) {
        /* invalid client-ids are not expected. */
        nm_assert_not_reached();

        nm_utils_error_set_literal(error, NM_UTILS_ERROR_UNKNOWN, "no valid IPv4 client-id");
        return FALSE;
    }

    r = n_dhcp4_client_config_new(&config);
    if (r) {
        set_error_nettools(error, r, "failed to create client-config");
        return FALSE;
    }

    n_dhcp4_client_config_set_ifindex(config, nm_dhcp_client_get_ifindex(NM_DHCP_CLIENT(self)));
    n_dhcp4_client_config_set_transport(config, transport);
    n_dhcp4_client_config_set_mac(config, hwaddr_arr, hwaddr_len);
    n_dhcp4_client_config_set_broadcast_mac(config, bcast_hwaddr_arr, bcast_hwaddr_len);
    r = n_dhcp4_client_config_set_client_id(config,
                                            client_id_arr,
                                            NM_MIN(client_id_len, 1 + _NM_SD_MAX_CLIENT_ID_LEN));
    if (r) {
        set_error_nettools(error, r, "failed to set client-id");
        return FALSE;
    }

    r = n_dhcp4_client_new(&client, config);
    if (r) {
        set_error_nettools(error, r, "failed to create client");
        return FALSE;
    }

    priv->client = client;
    client       = NULL;

    n_dhcp4_client_set_log_level(priv->client,
                                 nm_log_level_to_syslog(nm_logging_get_level(LOGD_DHCP4)));

    n_dhcp4_client_get_fd(priv->client, &fd);

    priv->event_source =
        nm_g_unix_fd_source_new(fd, G_IO_IN, G_PRIORITY_DEFAULT, dhcp4_event_cb, self, NULL);
    g_source_attach(priv->event_source, NULL);

    return TRUE;
}

static gboolean
_accept(NMDhcpClient *client, GError **error)
{
    NMDhcpNettools *       self = NM_DHCP_NETTOOLS(client);
    NMDhcpNettoolsPrivate *priv = NM_DHCP_NETTOOLS_GET_PRIVATE(self);
    int                    r;

    g_return_val_if_fail(priv->lease, FALSE);

    _LOGT("accept");

    r = n_dhcp4_client_lease_accept(priv->lease);
    if (r) {
        set_error_nettools(error, r, "failed to accept lease");
        return FALSE;
    }

    priv->lease = n_dhcp4_client_lease_unref(priv->lease);

    return TRUE;
}

static gboolean
decline(NMDhcpClient *client, const char *error_message, GError **error)
{
    NMDhcpNettools *       self = NM_DHCP_NETTOOLS(client);
    NMDhcpNettoolsPrivate *priv = NM_DHCP_NETTOOLS_GET_PRIVATE(self);
    int                    r;

    g_return_val_if_fail(priv->lease, FALSE);

    _LOGT("dhcp4-client: decline");

    r = n_dhcp4_client_lease_decline(priv->lease, error_message);
    if (r) {
        set_error_nettools(error, r, "failed to decline lease");
        return FALSE;
    }

    priv->lease = n_dhcp4_client_lease_unref(priv->lease);

    return TRUE;
}

static guint8
fqdn_flags_to_wire(NMDhcpHostnameFlags flags)
{
    guint r = 0;

    /* RFC 4702 section 2.1 */
    if (flags & NM_DHCP_HOSTNAME_FLAG_FQDN_SERV_UPDATE)
        r |= (1 << 0);
    if (flags & NM_DHCP_HOSTNAME_FLAG_FQDN_ENCODED)
        r |= (1 << 2);
    if (flags & NM_DHCP_HOSTNAME_FLAG_FQDN_NO_UPDATE)
        r |= (1 << 3);

    return r;
}

static gboolean
ip4_start(NMDhcpClient *client,
          const char *  dhcp_anycast_addr,
          const char *  last_ip4_address,
          GError **     error)
{
    nm_auto(n_dhcp4_client_probe_config_freep) NDhcp4ClientProbeConfig *config = NULL;
    NMDhcpNettools *       self       = NM_DHCP_NETTOOLS(client);
    NMDhcpNettoolsPrivate *priv       = NM_DHCP_NETTOOLS_GET_PRIVATE(self);
    gs_free char *         lease_file = NULL;
    struct in_addr         last_addr  = {0};
    const char *           hostname;
    const char *           mud_url;
    GBytes *               vendor_class_identifier;
    int                    r, i;

    g_return_val_if_fail(!priv->probe, FALSE);

    if (!nettools_create(self, dhcp_anycast_addr, error))
        return FALSE;

    r = n_dhcp4_client_probe_config_new(&config);
    if (r) {
        set_error_nettools(error, r, "failed to create dhcp-client-probe-config");
        return FALSE;
    }

    /*
     * FIXME:
     * Select, or configure, a reasonable start delay, to protect poor servers being flooded.
     */
    n_dhcp4_client_probe_config_set_start_delay(config, 1);

    nm_dhcp_utils_get_leasefile_path(AF_INET,
                                     "internal",
                                     nm_dhcp_client_get_iface(client),
                                     nm_dhcp_client_get_uuid(client),
                                     &lease_file);

    if (last_ip4_address)
        inet_pton(AF_INET, last_ip4_address, &last_addr);
    else {
        /*
         * TODO: we stick to the systemd-networkd lease file format. Quite easy for now to
         * just use the functions in systemd code. Anyway, as in the end we just use the
         * ip address from all the options found in the lease, write a function that parses
         * the lease file just for the assigned address and returns it in &last_address.
         * Then drop reference to systemd-networkd structures and functions.
         */
        nm_auto(sd_dhcp_lease_unrefp) sd_dhcp_lease *lease = NULL;

        dhcp_lease_load(&lease, lease_file);
        if (lease)
            sd_dhcp_lease_get_address(lease, &last_addr);
    }

    if (last_addr.s_addr) {
        n_dhcp4_client_probe_config_set_requested_ip(config, last_addr);
        n_dhcp4_client_probe_config_set_init_reboot(config, TRUE);
    }

    /* Add requested options */
    for (i = 0; _nm_dhcp_option_dhcp4_options[i].name; i++) {
        if (_nm_dhcp_option_dhcp4_options[i].include) {
            nm_assert(_nm_dhcp_option_dhcp4_options[i].option_num <= 255);
            n_dhcp4_client_probe_config_request_option(config,
                                                       _nm_dhcp_option_dhcp4_options[i].option_num);
        }
    }

    mud_url = nm_dhcp_client_get_mud_url(client);
    if (mud_url) {
        r = n_dhcp4_client_probe_config_append_option(config,
                                                      NM_DHCP_OPTION_DHCP4_MUD_URL,
                                                      mud_url,
                                                      strlen(mud_url));
        if (r) {
            set_error_nettools(error, r, "failed to set MUD URL");
            return FALSE;
        }
    }
    hostname = nm_dhcp_client_get_hostname(client);
    if (hostname) {
        if (nm_dhcp_client_get_use_fqdn(client)) {
            uint8_t             buffer[255];
            NMDhcpHostnameFlags flags;
            size_t              fqdn_len;

            flags     = nm_dhcp_client_get_hostname_flags(client);
            buffer[0] = fqdn_flags_to_wire(flags);
            buffer[1] = 0; /* RCODE1 (deprecated) */
            buffer[2] = 0; /* RCODE2 (deprecated) */

            if (flags & NM_DHCP_HOSTNAME_FLAG_FQDN_ENCODED) {
                r = nm_sd_dns_name_to_wire_format(hostname, buffer + 3, sizeof(buffer) - 3, FALSE);
                if (r <= 0) {
                    if (r < 0)
                        nm_utils_error_set_errno(error, r, "failed to convert DHCP FQDN: %s");
                    else
                        nm_utils_error_set(error, r, "failed to convert DHCP FQDN");
                    return FALSE;
                }
                fqdn_len = r;
            } else {
                fqdn_len = strlen(hostname);
                if (fqdn_len > sizeof(buffer) - 3) {
                    nm_utils_error_set(error, r, "failed to set DHCP FQDN: name too long");
                    return FALSE;
                }
                memcpy(buffer + 3, hostname, fqdn_len);
            }

            r = n_dhcp4_client_probe_config_append_option(config,
                                                          NM_DHCP_OPTION_DHCP4_CLIENT_FQDN,
                                                          buffer,
                                                          3 + fqdn_len);
            if (r) {
                set_error_nettools(error, r, "failed to set DHCP FQDN");
                return FALSE;
            }
        } else {
            r = n_dhcp4_client_probe_config_append_option(config,
                                                          NM_DHCP_OPTION_DHCP4_HOST_NAME,
                                                          hostname,
                                                          strlen(hostname));
            if (r) {
                set_error_nettools(error, r, "failed to set DHCP hostname");
                return FALSE;
            }
        }
    }

    vendor_class_identifier = nm_dhcp_client_get_vendor_class_identifier(client);
    if (vendor_class_identifier) {
        const void *option_data;
        gsize       option_size;

        option_data = g_bytes_get_data(vendor_class_identifier, &option_size);
        nm_assert(option_data);
        nm_assert(option_size <= 255);

        r = n_dhcp4_client_probe_config_append_option(config,
                                                      NM_DHCP_OPTION_DHCP4_VENDOR_CLASS_IDENTIFIER,
                                                      option_data,
                                                      option_size);
        if (r) {
            set_error_nettools(error, r, "failed to set vendor class identifier");
            return FALSE;
        }
    }

    g_free(priv->lease_file);
    priv->lease_file = g_steal_pointer(&lease_file);

    r = n_dhcp4_client_probe(priv->client, &priv->probe, config);
    if (r) {
        set_error_nettools(error, r, "failed to start DHCP client");
        return FALSE;
    }

    _LOGT("dhcp-client4: start %p", (gpointer) priv->client);

    nm_dhcp_client_start_timeout(client);
    return TRUE;
}

static void
stop(NMDhcpClient *client, gboolean release)
{
    NMDhcpNettools *       self = NM_DHCP_NETTOOLS(client);
    NMDhcpNettoolsPrivate *priv = NM_DHCP_NETTOOLS_GET_PRIVATE(self);

    NM_DHCP_CLIENT_CLASS(nm_dhcp_nettools_parent_class)->stop(client, release);

    _LOGT("dhcp-client4: stop %p", (gpointer) priv->client);

    priv->probe = n_dhcp4_client_probe_free(priv->probe);
}

/*****************************************************************************/

static void
nm_dhcp_nettools_init(NMDhcpNettools *self)
{}

static void
dispose(GObject *object)
{
    NMDhcpNettoolsPrivate *priv = NM_DHCP_NETTOOLS_GET_PRIVATE(object);

    nm_clear_g_free(&priv->lease_file);
    nm_clear_g_source_inst(&priv->event_source);
    nm_clear_pointer(&priv->lease, n_dhcp4_client_lease_unref);
    nm_clear_pointer(&priv->probe, n_dhcp4_client_probe_free);
    nm_clear_pointer(&priv->client, n_dhcp4_client_unref);

    G_OBJECT_CLASS(nm_dhcp_nettools_parent_class)->dispose(object);
}

static void
nm_dhcp_nettools_class_init(NMDhcpNettoolsClass *class)
{
    NMDhcpClientClass *client_class = NM_DHCP_CLIENT_CLASS(class);
    GObjectClass *     object_class = G_OBJECT_CLASS(class);

    object_class->dispose = dispose;

    client_class->ip4_start = ip4_start;
    client_class->accept    = _accept;
    client_class->decline   = decline;
    client_class->stop      = stop;
}

const NMDhcpClientFactory _nm_dhcp_client_factory_nettools = {
    .name         = "nettools",
    .get_type     = nm_dhcp_nettools_get_type,
    .experimental = TRUE,
};<|MERGE_RESOLUTION|>--- conflicted
+++ resolved
@@ -518,9 +518,6 @@
 }
 
 static void
-<<<<<<< HEAD
-lease_parse_routes(NDhcp4ClientLease *lease, NML3ConfigData *l3cd, GHashTable *options)
-=======
 lease_parse_server_id(NDhcp4ClientLease *lease, NMIP4Config *ip4_config, GHashTable *options)
 {
     struct in_addr addr;
@@ -553,12 +550,7 @@
 }
 
 static void
-lease_parse_routes(NDhcp4ClientLease *lease,
-                   NMIP4Config *      ip4_config,
-                   GHashTable *       options,
-                   guint32            route_table,
-                   guint32            route_metric)
->>>>>>> 020a2707
+lease_parse_routes(NDhcp4ClientLease *lease, NML3ConfigData *l3cd, GHashTable *options)
 {
     nm_auto_free_gstring GString *str = NULL;
     char                          dest_str[NM_UTILS_INET_ADDRSTRLEN];
@@ -1003,23 +995,14 @@
     if (!lease_parse_address(lease, l3cd, options, error))
         return NULL;
 
-<<<<<<< HEAD
+    lease_parse_server_id(lease, ip4_config, options);
+    lease_parse_broadcast(lease, ip4_config, options);
     lease_parse_routes(lease, l3cd, options);
     lease_parse_address_list(lease, l3cd, NM_DHCP_OPTION_DHCP4_DOMAIN_NAME_SERVER, options);
     lease_parse_domainname(lease, l3cd, options);
     lease_parse_search_domains(lease, l3cd, options);
     lease_parse_mtu(lease, l3cd, options);
     lease_parse_metered(lease, l3cd, options);
-=======
-    lease_parse_server_id(lease, ip4_config, options);
-    lease_parse_broadcast(lease, ip4_config, options);
-    lease_parse_routes(lease, ip4_config, options, route_table, route_metric);
-    lease_parse_address_list(lease, ip4_config, NM_DHCP_OPTION_DHCP4_DOMAIN_NAME_SERVER, options);
-    lease_parse_domainname(lease, ip4_config, options);
-    lease_parse_search_domains(lease, ip4_config, options);
-    lease_parse_mtu(lease, ip4_config, options);
-    lease_parse_metered(lease, ip4_config, options);
->>>>>>> 020a2707
 
     lease_parse_hostname(lease, options);
     lease_parse_ntps(lease, options);
