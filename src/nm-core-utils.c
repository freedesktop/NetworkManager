--- conflicted
+++ resolved
@@ -1778,7 +1778,6 @@
 }
 
 /*****************************************************************************/
-<<<<<<< HEAD
 
 static gboolean
 _kernel_cmdline_match (const char *const*proc_cmdline,
@@ -1792,21 +1791,6 @@
 		for (; proc_cmdline[0]; proc_cmdline++) {
 			const char *c = proc_cmdline[0];
 
-=======
-
-static gboolean
-_kernel_cmdline_match (const char *const*proc_cmdline,
-                       const char *pattern)
-{
-
-	if (proc_cmdline) {
-		gboolean has_equal = (!!strchr (pattern, '='));
-		gsize pattern_len = strlen (pattern);
-
-		for (; proc_cmdline[0]; proc_cmdline++) {
-			const char *c = proc_cmdline[0];
-
->>>>>>> 55422756
 			if (has_equal) {
 				/* if pattern contains '=' compare full key=value */
 				if (nm_streq (c, pattern))
