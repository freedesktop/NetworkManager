/* SPDX-License-Identifier: LGPL-2.1+ */
#ifndef foosddhcp6clienthfoo
#define foosddhcp6clienthfoo

/***
  Copyright © 2014 Intel Corporation. All rights reserved.

  systemd is free software; you can redistribute it and/or modify it
  under the terms of the GNU Lesser General Public License as published by
  the Free Software Foundation; either version 2.1 of the License, or
  (at your option) any later version.

  systemd is distributed in the hope that it will be useful, but
  WITHOUT ANY WARRANTY; without even the implied warranty of
  MERCHANTABILITY or FITNESS FOR A PARTICULAR PURPOSE. See the GNU
  Lesser General Public License for more details.

  You should have received a copy of the GNU Lesser General Public License
  along with systemd; If not, see <http://www.gnu.org/licenses/>.
***/

#include <inttypes.h>
#include <net/ethernet.h>
#include <sys/types.h>

#include "sd-dhcp6-lease.h"
#include "sd-dhcp6-option.h"
#include "sd-event.h"

#include "_sd-common.h"

_SD_BEGIN_DECLARATIONS;

enum {
        SD_DHCP6_CLIENT_EVENT_STOP                      = 0,
        SD_DHCP6_CLIENT_EVENT_RESEND_EXPIRE             = 10,
        SD_DHCP6_CLIENT_EVENT_RETRANS_MAX               = 11,
        SD_DHCP6_CLIENT_EVENT_IP_ACQUIRE                = 12,
        SD_DHCP6_CLIENT_EVENT_INFORMATION_REQUEST       = 13,
};

enum {
        SD_DHCP6_OPTION_CLIENTID                   = 1,
        SD_DHCP6_OPTION_SERVERID                   = 2,
        SD_DHCP6_OPTION_IA_NA                      = 3,
        SD_DHCP6_OPTION_IA_TA                      = 4,
        SD_DHCP6_OPTION_IAADDR                     = 5,
        SD_DHCP6_OPTION_ORO                        = 6,
        SD_DHCP6_OPTION_PREFERENCE                 = 7,
        SD_DHCP6_OPTION_ELAPSED_TIME               = 8,
        SD_DHCP6_OPTION_RELAY_MSG                  = 9,
        /* option code 10 is unassigned */
        SD_DHCP6_OPTION_AUTH                       = 11,
        SD_DHCP6_OPTION_UNICAST                    = 12,
        SD_DHCP6_OPTION_STATUS_CODE                = 13,
        SD_DHCP6_OPTION_RAPID_COMMIT               = 14,
        SD_DHCP6_OPTION_USER_CLASS                 = 15,
        SD_DHCP6_OPTION_VENDOR_CLASS               = 16,
        SD_DHCP6_OPTION_VENDOR_OPTS                = 17,
        SD_DHCP6_OPTION_INTERFACE_ID               = 18,
        SD_DHCP6_OPTION_RECONF_MSG                 = 19,
        SD_DHCP6_OPTION_RECONF_ACCEPT              = 20,

        SD_DHCP6_OPTION_DNS_SERVERS                = 23,  /* RFC 3646 */
        SD_DHCP6_OPTION_DOMAIN_LIST                = 24,  /* RFC 3646 */
        SD_DHCP6_OPTION_IA_PD                      = 25,  /* RFC 3633, prefix delegation */
        SD_DHCP6_OPTION_IA_PD_PREFIX               = 26,  /* RFC 3633, prefix delegation */

        SD_DHCP6_OPTION_SNTP_SERVERS               = 31,  /* RFC 4075, deprecated */
        SD_DHCP6_OPTION_INFORMATION_REFRESH_TIME   = 32,  /* RFC 8415, sec. 21.23 */

        /* option code 35 is unassigned */

        SD_DHCP6_OPTION_FQDN                       = 39,  /* RFC 4704 */

        SD_DHCP6_OPTION_NTP_SERVER                 = 56,  /* RFC 5908 */
        SD_DHCP6_OPTION_MUD_URL                    = 112, /* RFC 8250 */

        /* option codes 89-142 are unassigned */
        /* option codes 144-65535 are unassigned */
};

typedef struct sd_dhcp6_client sd_dhcp6_client;

typedef void (*sd_dhcp6_client_callback_t)(sd_dhcp6_client *client, int event, void *userdata);
int sd_dhcp6_client_set_callback(
                sd_dhcp6_client *client,
                sd_dhcp6_client_callback_t cb,
                void *userdata);

int sd_dhcp6_client_set_ifindex(
                sd_dhcp6_client *client,
                int interface_index);
int sd_dhcp6_client_set_local_address(
                sd_dhcp6_client *client,
                const struct in6_addr *local_address);
int sd_dhcp6_client_set_mac(
                sd_dhcp6_client *client,
                const uint8_t *addr,
                size_t addr_len,
                uint16_t arp_type);
int sd_dhcp6_client_set_duid(
                sd_dhcp6_client *client,
                uint16_t duid_type,
                const void *duid,
                size_t duid_len);
int sd_dhcp6_client_set_duid_llt(
                sd_dhcp6_client *client,
                uint64_t llt_time);
int sd_dhcp6_client_set_iaid(
                sd_dhcp6_client *client,
                uint32_t iaid);
int sd_dhcp6_client_get_iaid(
                sd_dhcp6_client *client,
                uint32_t *iaid);
int sd_dhcp6_client_duid_as_string(
                sd_dhcp6_client *client,
                char **duid);
int sd_dhcp6_client_set_fqdn(
                sd_dhcp6_client *client,
                const char *fqdn);
int sd_dhcp6_client_set_information_request(
                sd_dhcp6_client *client,
                int enabled);
int sd_dhcp6_client_get_information_request(
                sd_dhcp6_client *client,
                int *enabled);
int sd_dhcp6_client_set_request_option(
                sd_dhcp6_client *client,
                uint16_t option);
int sd_dhcp6_client_set_request_mud_url(
                sd_dhcp6_client *client,
                const char *mudurl);
<<<<<<< HEAD
=======
int sd_dhcp6_client_set_request_user_class(
                sd_dhcp6_client *client,
                char** user_class);
int sd_dhcp6_client_set_request_vendor_class(
                sd_dhcp6_client *client,
                char** vendor_class);
>>>>>>> bbf57b11
int sd_dhcp6_client_set_prefix_delegation_hint(
                sd_dhcp6_client *client,
                uint8_t prefixlen,
                const struct in6_addr *pd_address);
int sd_dhcp6_client_get_prefix_delegation(sd_dhcp6_client *client,
                                          int *delegation);
int sd_dhcp6_client_set_prefix_delegation(sd_dhcp6_client *client,
                                          int delegation);
int sd_dhcp6_client_get_address_request(sd_dhcp6_client *client,
                                        int *request);
int sd_dhcp6_client_set_address_request(sd_dhcp6_client *client,
                                        int request);
int sd_dhcp6_client_set_transaction_id(sd_dhcp6_client *client,
                                       uint32_t transaction_id);
int sd_dhcp6_client_add_vendor_option(sd_dhcp6_client *client,
                                      sd_dhcp6_option *v);

int sd_dhcp6_client_get_lease(
                sd_dhcp6_client *client,
                sd_dhcp6_lease **ret);

int sd_dhcp6_client_add_option(sd_dhcp6_client *client, sd_dhcp6_option *v);

int sd_dhcp6_client_stop(sd_dhcp6_client *client);
int sd_dhcp6_client_start(sd_dhcp6_client *client);
int sd_dhcp6_client_is_running(sd_dhcp6_client *client);
int sd_dhcp6_client_attach_event(
                sd_dhcp6_client *client,
                sd_event *event,
                int64_t priority);
int sd_dhcp6_client_detach_event(sd_dhcp6_client *client);
sd_event *sd_dhcp6_client_get_event(sd_dhcp6_client *client);
sd_dhcp6_client *sd_dhcp6_client_ref(sd_dhcp6_client *client);
sd_dhcp6_client *sd_dhcp6_client_unref(sd_dhcp6_client *client);
int sd_dhcp6_client_new(sd_dhcp6_client **ret);

_SD_DEFINE_POINTER_CLEANUP_FUNC(sd_dhcp6_client, sd_dhcp6_client_unref);

_SD_END_DECLARATIONS;

#endif<|MERGE_RESOLUTION|>--- conflicted
+++ resolved
@@ -131,15 +131,12 @@
 int sd_dhcp6_client_set_request_mud_url(
                 sd_dhcp6_client *client,
                 const char *mudurl);
-<<<<<<< HEAD
-=======
 int sd_dhcp6_client_set_request_user_class(
                 sd_dhcp6_client *client,
                 char** user_class);
 int sd_dhcp6_client_set_request_vendor_class(
                 sd_dhcp6_client *client,
                 char** vendor_class);
->>>>>>> bbf57b11
 int sd_dhcp6_client_set_prefix_delegation_hint(
                 sd_dhcp6_client *client,
                 uint8_t prefixlen,
