/* SPDX-License-Identifier: LGPL-2.1+ */
/***
***/

#include "nm-sd-adapt.h"

#include <sys/epoll.h>
#include <sys/timerfd.h>
#include <sys/wait.h>

#include "sd-daemon.h"
#include "sd-event.h"
#include "sd-id128.h"

#include "alloc-util.h"
#include "fd-util.h"
#include "fs-util.h"
#include "hashmap.h"
#include "list.h"
#include "macro.h"
#include "missing.h"
#include "prioq.h"
#include "process-util.h"
#include "set.h"
#include "signal-util.h"
#include "string-table.h"
#include "string-util.h"
#include "time-util.h"
#include "util.h"

#define DEFAULT_ACCURACY_USEC (250 * USEC_PER_MSEC)

typedef enum EventSourceType {
        SOURCE_IO,
        SOURCE_TIME_REALTIME,
        SOURCE_TIME_BOOTTIME,
        SOURCE_TIME_MONOTONIC,
        SOURCE_TIME_REALTIME_ALARM,
        SOURCE_TIME_BOOTTIME_ALARM,
        SOURCE_SIGNAL,
        SOURCE_CHILD,
        SOURCE_DEFER,
        SOURCE_POST,
        SOURCE_EXIT,
        SOURCE_WATCHDOG,
        SOURCE_INOTIFY,
        _SOURCE_EVENT_SOURCE_TYPE_MAX,
        _SOURCE_EVENT_SOURCE_TYPE_INVALID = -1
} EventSourceType;

static const char* const event_source_type_table[_SOURCE_EVENT_SOURCE_TYPE_MAX] = {
        [SOURCE_IO] = "io",
        [SOURCE_TIME_REALTIME] = "realtime",
        [SOURCE_TIME_BOOTTIME] = "bootime",
        [SOURCE_TIME_MONOTONIC] = "monotonic",
        [SOURCE_TIME_REALTIME_ALARM] = "realtime-alarm",
        [SOURCE_TIME_BOOTTIME_ALARM] = "boottime-alarm",
        [SOURCE_SIGNAL] = "signal",
        [SOURCE_CHILD] = "child",
        [SOURCE_DEFER] = "defer",
        [SOURCE_POST] = "post",
        [SOURCE_EXIT] = "exit",
        [SOURCE_WATCHDOG] = "watchdog",
        [SOURCE_INOTIFY] = "inotify",
};

DEFINE_PRIVATE_STRING_TABLE_LOOKUP_TO_STRING(event_source_type, int);

/* All objects we use in epoll events start with this value, so that
 * we know how to dispatch it */
typedef enum WakeupType {
        WAKEUP_NONE,
        WAKEUP_EVENT_SOURCE,
        WAKEUP_CLOCK_DATA,
        WAKEUP_SIGNAL_DATA,
        WAKEUP_INOTIFY_DATA,
        _WAKEUP_TYPE_MAX,
        _WAKEUP_TYPE_INVALID = -1,
} WakeupType;

#define EVENT_SOURCE_IS_TIME(t) IN_SET((t), SOURCE_TIME_REALTIME, SOURCE_TIME_BOOTTIME, SOURCE_TIME_MONOTONIC, SOURCE_TIME_REALTIME_ALARM, SOURCE_TIME_BOOTTIME_ALARM)

struct inode_data;

struct sd_event_source {
        WakeupType wakeup;

        unsigned n_ref;

        sd_event *event;
        void *userdata;
        sd_event_handler_t prepare;

        char *description;

        EventSourceType type:5;
        int enabled:3;
        bool pending:1;
        bool dispatching:1;
        bool floating:1;

        int64_t priority;
        unsigned pending_index;
        unsigned prepare_index;
        uint64_t pending_iteration;
        uint64_t prepare_iteration;

        sd_event_destroy_t destroy_callback;

        LIST_FIELDS(sd_event_source, sources);

        union {
                struct {
                        sd_event_io_handler_t callback;
                        int fd;
                        uint32_t events;
                        uint32_t revents;
                        bool registered:1;
                        bool owned:1;
                } io;
                struct {
                        sd_event_time_handler_t callback;
                        usec_t next, accuracy;
                        unsigned earliest_index;
                        unsigned latest_index;
                } time;
                struct {
                        sd_event_signal_handler_t callback;
                        struct signalfd_siginfo siginfo;
                        int sig;
                } signal;
                struct {
                        sd_event_child_handler_t callback;
                        siginfo_t siginfo;
                        pid_t pid;
                        int options;
                } child;
                struct {
                        sd_event_handler_t callback;
                } defer;
                struct {
                        sd_event_handler_t callback;
                } post;
                struct {
                        sd_event_handler_t callback;
                        unsigned prioq_index;
                } exit;
                struct {
                        sd_event_inotify_handler_t callback;
                        uint32_t mask;
                        struct inode_data *inode_data;
                        LIST_FIELDS(sd_event_source, by_inode_data);
                } inotify;
        };
};

struct clock_data {
        WakeupType wakeup;
        int fd;

        /* For all clocks we maintain two priority queues each, one
         * ordered for the earliest times the events may be
         * dispatched, and one ordered by the latest times they must
         * have been dispatched. The range between the top entries in
         * the two prioqs is the time window we can freely schedule
         * wakeups in */

        Prioq *earliest;
        Prioq *latest;
        usec_t next;

        bool needs_rearm:1;
};

struct signal_data {
        WakeupType wakeup;

        /* For each priority we maintain one signal fd, so that we
         * only have to dequeue a single event per priority at a
         * time. */

        int fd;
        int64_t priority;
        sigset_t sigset;
        sd_event_source *current;
};

/* A structure listing all event sources currently watching a specific inode */
struct inode_data {
        /* The identifier for the inode, the combination of the .st_dev + .st_ino fields of the file */
        ino_t ino;
        dev_t dev;

        /* An fd of the inode to watch. The fd is kept open until the next iteration of the loop, so that we can
         * rearrange the priority still until then, as we need the original inode to change the priority as we need to
         * add a watch descriptor to the right inotify for the priority which we can only do if we have a handle to the
         * original inode. We keep a list of all inode_data objects with an open fd in the to_close list (see below) of
         * the sd-event object, so that it is efficient to close everything, before entering the next event loop
         * iteration. */
        int fd;

        /* The inotify "watch descriptor" */
        int wd;

        /* The combination of the mask of all inotify watches on this inode we manage. This is also the mask that has
         * most recently been set on the watch descriptor. */
        uint32_t combined_mask;

        /* All event sources subscribed to this inode */
        LIST_HEAD(sd_event_source, event_sources);

        /* The inotify object we watch this inode with */
        struct inotify_data *inotify_data;

        /* A linked list of all inode data objects with fds to close (see above) */
        LIST_FIELDS(struct inode_data, to_close);
};

/* A structure encapsulating an inotify fd */
struct inotify_data {
        WakeupType wakeup;

        /* For each priority we maintain one inotify fd, so that we only have to dequeue a single event per priority at
         * a time */

        int fd;
        int64_t priority;

        Hashmap *inodes; /* The inode_data structures keyed by dev+ino */
        Hashmap *wd;     /* The inode_data structures keyed by the watch descriptor for each */

        /* The buffer we read inotify events into */
        union inotify_event_buffer buffer;
        size_t buffer_filled; /* fill level of the buffer */

        /* How many event sources are currently marked pending for this inotify. We won't read new events off the
         * inotify fd as long as there are still pending events on the inotify (because we have no strategy of queuing
         * the events locally if they can't be coalesced). */
        unsigned n_pending;

        /* A linked list of all inotify objects with data already read, that still need processing. We keep this list
         * to make it efficient to figure out what inotify objects to process data on next. */
        LIST_FIELDS(struct inotify_data, buffered);
};

struct sd_event {
        unsigned n_ref;

        int epoll_fd;
        int watchdog_fd;

        Prioq *pending;
        Prioq *prepare;

        /* timerfd_create() only supports these five clocks so far. We
         * can add support for more clocks when the kernel learns to
         * deal with them, too. */
        struct clock_data realtime;
        struct clock_data boottime;
        struct clock_data monotonic;
        struct clock_data realtime_alarm;
        struct clock_data boottime_alarm;

        usec_t perturb;

        sd_event_source **signal_sources; /* indexed by signal number */
        Hashmap *signal_data; /* indexed by priority */

        Hashmap *child_sources;
        unsigned n_enabled_child_sources;

        Set *post_sources;

        Prioq *exit;

        Hashmap *inotify_data; /* indexed by priority */

        /* A list of inode structures that still have an fd open, that we need to close before the next loop iteration */
        LIST_HEAD(struct inode_data, inode_data_to_close);

        /* A list of inotify objects that already have events buffered which aren't processed yet */
        LIST_HEAD(struct inotify_data, inotify_data_buffered);

        pid_t original_pid;

        uint64_t iteration;
        triple_timestamp timestamp;
        int state;

        bool exit_requested:1;
        bool need_process_child:1;
        bool watchdog:1;
        bool profile_delays:1;

        int exit_code;

        pid_t tid;
        sd_event **default_event_ptr;

        usec_t watchdog_last, watchdog_period;

        unsigned n_sources;

        LIST_HEAD(sd_event_source, sources);

        usec_t last_run, last_log;
        unsigned delays[sizeof(usec_t) * 8];
};

static thread_local sd_event *default_event = NULL;

static void source_disconnect(sd_event_source *s);
static void event_gc_inode_data(sd_event *e, struct inode_data *d);

static sd_event *event_resolve(sd_event *e) {
        return e == SD_EVENT_DEFAULT ? default_event : e;
}

static int pending_prioq_compare(const void *a, const void *b) {
        const sd_event_source *x = a, *y = b;

        assert(x->pending);
        assert(y->pending);

        /* Enabled ones first */
        if (x->enabled != SD_EVENT_OFF && y->enabled == SD_EVENT_OFF)
                return -1;
        if (x->enabled == SD_EVENT_OFF && y->enabled != SD_EVENT_OFF)
                return 1;

        /* Lower priority values first */
        if (x->priority < y->priority)
                return -1;
        if (x->priority > y->priority)
                return 1;

        /* Older entries first */
        if (x->pending_iteration < y->pending_iteration)
                return -1;
        if (x->pending_iteration > y->pending_iteration)
                return 1;

        return 0;
}

static int prepare_prioq_compare(const void *a, const void *b) {
        const sd_event_source *x = a, *y = b;

        assert(x->prepare);
        assert(y->prepare);

        /* Enabled ones first */
        if (x->enabled != SD_EVENT_OFF && y->enabled == SD_EVENT_OFF)
                return -1;
        if (x->enabled == SD_EVENT_OFF && y->enabled != SD_EVENT_OFF)
                return 1;

        /* Move most recently prepared ones last, so that we can stop
         * preparing as soon as we hit one that has already been
         * prepared in the current iteration */
        if (x->prepare_iteration < y->prepare_iteration)
                return -1;
        if (x->prepare_iteration > y->prepare_iteration)
                return 1;

        /* Lower priority values first */
        if (x->priority < y->priority)
                return -1;
        if (x->priority > y->priority)
                return 1;

        return 0;
}

static int earliest_time_prioq_compare(const void *a, const void *b) {
        const sd_event_source *x = a, *y = b;

        assert(EVENT_SOURCE_IS_TIME(x->type));
        assert(x->type == y->type);

        /* Enabled ones first */
        if (x->enabled != SD_EVENT_OFF && y->enabled == SD_EVENT_OFF)
                return -1;
        if (x->enabled == SD_EVENT_OFF && y->enabled != SD_EVENT_OFF)
                return 1;

        /* Move the pending ones to the end */
        if (!x->pending && y->pending)
                return -1;
        if (x->pending && !y->pending)
                return 1;

        /* Order by time */
        if (x->time.next < y->time.next)
                return -1;
        if (x->time.next > y->time.next)
                return 1;

        return 0;
}

static usec_t time_event_source_latest(const sd_event_source *s) {
        return usec_add(s->time.next, s->time.accuracy);
}

static int latest_time_prioq_compare(const void *a, const void *b) {
        const sd_event_source *x = a, *y = b;

        assert(EVENT_SOURCE_IS_TIME(x->type));
        assert(x->type == y->type);

        /* Enabled ones first */
        if (x->enabled != SD_EVENT_OFF && y->enabled == SD_EVENT_OFF)
                return -1;
        if (x->enabled == SD_EVENT_OFF && y->enabled != SD_EVENT_OFF)
                return 1;

        /* Move the pending ones to the end */
        if (!x->pending && y->pending)
                return -1;
        if (x->pending && !y->pending)
                return 1;

        /* Order by time */
        if (time_event_source_latest(x) < time_event_source_latest(y))
                return -1;
        if (time_event_source_latest(x) > time_event_source_latest(y))
                return 1;

        return 0;
}

static int exit_prioq_compare(const void *a, const void *b) {
        const sd_event_source *x = a, *y = b;

        assert(x->type == SOURCE_EXIT);
        assert(y->type == SOURCE_EXIT);

        /* Enabled ones first */
        if (x->enabled != SD_EVENT_OFF && y->enabled == SD_EVENT_OFF)
                return -1;
        if (x->enabled == SD_EVENT_OFF && y->enabled != SD_EVENT_OFF)
                return 1;

        /* Lower priority values first */
        if (x->priority < y->priority)
                return -1;
        if (x->priority > y->priority)
                return 1;

        return 0;
}

static void free_clock_data(struct clock_data *d) {
        assert(d);
        assert(d->wakeup == WAKEUP_CLOCK_DATA);

        safe_close(d->fd);
        prioq_free(d->earliest);
        prioq_free(d->latest);
}

static void event_free(sd_event *e) {
        sd_event_source *s;

        assert(e);

        while ((s = e->sources)) {
                assert(s->floating);
                source_disconnect(s);
                sd_event_source_unref(s);
        }

        assert(e->n_sources == 0);

        if (e->default_event_ptr)
                *(e->default_event_ptr) = NULL;

        safe_close(e->epoll_fd);
        safe_close(e->watchdog_fd);

        free_clock_data(&e->realtime);
        free_clock_data(&e->boottime);
        free_clock_data(&e->monotonic);
        free_clock_data(&e->realtime_alarm);
        free_clock_data(&e->boottime_alarm);

        prioq_free(e->pending);
        prioq_free(e->prepare);
        prioq_free(e->exit);

        free(e->signal_sources);
        hashmap_free(e->signal_data);

        hashmap_free(e->inotify_data);

        hashmap_free(e->child_sources);
        set_free(e->post_sources);
        free(e);
}

_public_ int sd_event_new(sd_event** ret) {
        sd_event *e;
        int r;

        assert_return(ret, -EINVAL);

        e = new(sd_event, 1);
        if (!e)
                return -ENOMEM;

        *e = (sd_event) {
                .n_ref = 1,
                .epoll_fd = -1,
                .watchdog_fd = -1,
                .realtime.wakeup = WAKEUP_CLOCK_DATA,
                .realtime.fd = -1,
                .realtime.next = USEC_INFINITY,
                .boottime.wakeup = WAKEUP_CLOCK_DATA,
                .boottime.fd = -1,
                .boottime.next = USEC_INFINITY,
                .monotonic.wakeup = WAKEUP_CLOCK_DATA,
                .monotonic.fd = -1,
                .monotonic.next = USEC_INFINITY,
                .realtime_alarm.wakeup = WAKEUP_CLOCK_DATA,
                .realtime_alarm.fd = -1,
                .realtime_alarm.next = USEC_INFINITY,
                .boottime_alarm.wakeup = WAKEUP_CLOCK_DATA,
                .boottime_alarm.fd = -1,
                .boottime_alarm.next = USEC_INFINITY,
                .perturb = USEC_INFINITY,
                .original_pid = getpid_cached(),
        };

        r = prioq_ensure_allocated(&e->pending, pending_prioq_compare);
        if (r < 0)
                goto fail;

        e->epoll_fd = epoll_create1(EPOLL_CLOEXEC);
        if (e->epoll_fd < 0) {
                r = -errno;
                goto fail;
        }

        e->epoll_fd = fd_move_above_stdio(e->epoll_fd);

        if (secure_getenv("SD_EVENT_PROFILE_DELAYS")) {
                log_debug("Event loop profiling enabled. Logarithmic histogram of event loop iterations in the range 2^0 ... 2^63 us will be logged every 5s.");
                e->profile_delays = true;
        }

        *ret = e;
        return 0;

fail:
        event_free(e);
        return r;
}

_public_ sd_event* sd_event_ref(sd_event *e) {

        if (!e)
                return NULL;

        assert(e->n_ref >= 1);
        e->n_ref++;

        return e;
}

_public_ sd_event* sd_event_unref(sd_event *e) {

        if (!e)
                return NULL;

        assert(e->n_ref >= 1);
        e->n_ref--;

        if (e->n_ref <= 0)
                event_free(e);

        return NULL;
}

static bool event_pid_changed(sd_event *e) {
        assert(e);

        /* We don't support people creating an event loop and keeping
         * it around over a fork(). Let's complain. */

        return e->original_pid != getpid_cached();
}

static void source_io_unregister(sd_event_source *s) {
        int r;

        assert(s);
        assert(s->type == SOURCE_IO);

        if (event_pid_changed(s->event))
                return;

        if (!s->io.registered)
                return;

        r = epoll_ctl(s->event->epoll_fd, EPOLL_CTL_DEL, s->io.fd, NULL);
        if (r < 0)
                log_debug_errno(errno, "Failed to remove source %s (type %s) from epoll: %m",
                                strna(s->description), event_source_type_to_string(s->type));

        s->io.registered = false;
}

static int source_io_register(
                sd_event_source *s,
                int enabled,
                uint32_t events) {

        struct epoll_event ev;
        int r;

        assert(s);
        assert(s->type == SOURCE_IO);
        assert(enabled != SD_EVENT_OFF);

        ev = (struct epoll_event) {
                .events = events | (enabled == SD_EVENT_ONESHOT ? EPOLLONESHOT : 0),
                .data.ptr = s,
        };

        if (s->io.registered)
                r = epoll_ctl(s->event->epoll_fd, EPOLL_CTL_MOD, s->io.fd, &ev);
        else
                r = epoll_ctl(s->event->epoll_fd, EPOLL_CTL_ADD, s->io.fd, &ev);
        if (r < 0)
                return -errno;

        s->io.registered = true;

        return 0;
}

static clockid_t event_source_type_to_clock(EventSourceType t) {

        switch (t) {

        case SOURCE_TIME_REALTIME:
                return CLOCK_REALTIME;

        case SOURCE_TIME_BOOTTIME:
                return CLOCK_BOOTTIME;

        case SOURCE_TIME_MONOTONIC:
                return CLOCK_MONOTONIC;

        case SOURCE_TIME_REALTIME_ALARM:
                return CLOCK_REALTIME_ALARM;

        case SOURCE_TIME_BOOTTIME_ALARM:
                return CLOCK_BOOTTIME_ALARM;

        default:
                return (clockid_t) -1;
        }
}

static EventSourceType clock_to_event_source_type(clockid_t clock) {

        switch (clock) {

        case CLOCK_REALTIME:
                return SOURCE_TIME_REALTIME;

        case CLOCK_BOOTTIME:
                return SOURCE_TIME_BOOTTIME;

        case CLOCK_MONOTONIC:
                return SOURCE_TIME_MONOTONIC;

        case CLOCK_REALTIME_ALARM:
                return SOURCE_TIME_REALTIME_ALARM;

        case CLOCK_BOOTTIME_ALARM:
                return SOURCE_TIME_BOOTTIME_ALARM;

        default:
                return _SOURCE_EVENT_SOURCE_TYPE_INVALID;
        }
}

static struct clock_data* event_get_clock_data(sd_event *e, EventSourceType t) {
        assert(e);

        switch (t) {

        case SOURCE_TIME_REALTIME:
                return &e->realtime;

        case SOURCE_TIME_BOOTTIME:
                return &e->boottime;

        case SOURCE_TIME_MONOTONIC:
                return &e->monotonic;

        case SOURCE_TIME_REALTIME_ALARM:
                return &e->realtime_alarm;

        case SOURCE_TIME_BOOTTIME_ALARM:
                return &e->boottime_alarm;

        default:
                return NULL;
        }
}

static int event_make_signal_data(
                sd_event *e,
                int sig,
                struct signal_data **ret) {

        struct epoll_event ev;
        struct signal_data *d;
        bool added = false;
        sigset_t ss_copy;
        int64_t priority;
        int r;

        assert(e);

        if (event_pid_changed(e))
                return -ECHILD;

        if (e->signal_sources && e->signal_sources[sig])
                priority = e->signal_sources[sig]->priority;
        else
                priority = SD_EVENT_PRIORITY_NORMAL;

        d = hashmap_get(e->signal_data, &priority);
        if (d) {
                if (sigismember(&d->sigset, sig) > 0) {
                        if (ret)
                                *ret = d;
                        return 0;
                }
        } else {
                r = hashmap_ensure_allocated(&e->signal_data, &uint64_hash_ops);
                if (r < 0)
                        return r;

                d = new(struct signal_data, 1);
                if (!d)
                        return -ENOMEM;

                *d = (struct signal_data) {
                        .wakeup = WAKEUP_SIGNAL_DATA,
                        .fd = -1,
                        .priority = priority,
                };

                r = hashmap_put(e->signal_data, &d->priority, d);
                if (r < 0) {
                        free(d);
                        return r;
                }

                added = true;
        }

        ss_copy = d->sigset;
        assert_se(sigaddset(&ss_copy, sig) >= 0);

        r = signalfd(d->fd, &ss_copy, SFD_NONBLOCK|SFD_CLOEXEC);
        if (r < 0) {
                r = -errno;
                goto fail;
        }

        d->sigset = ss_copy;

        if (d->fd >= 0) {
                if (ret)
                        *ret = d;
                return 0;
        }

        d->fd = fd_move_above_stdio(r);

        ev = (struct epoll_event) {
                .events = EPOLLIN,
                .data.ptr = d,
        };

        r = epoll_ctl(e->epoll_fd, EPOLL_CTL_ADD, d->fd, &ev);
        if (r < 0)  {
                r = -errno;
                goto fail;
        }

        if (ret)
                *ret = d;

        return 0;

fail:
        if (added) {
                d->fd = safe_close(d->fd);
                hashmap_remove(e->signal_data, &d->priority);
                free(d);
        }

        return r;
}

static void event_unmask_signal_data(sd_event *e, struct signal_data *d, int sig) {
        assert(e);
        assert(d);

        /* Turns off the specified signal in the signal data
         * object. If the signal mask of the object becomes empty that
         * way removes it. */

        if (sigismember(&d->sigset, sig) == 0)
                return;

        assert_se(sigdelset(&d->sigset, sig) >= 0);

        if (sigisemptyset(&d->sigset)) {

                /* If all the mask is all-zero we can get rid of the structure */
                hashmap_remove(e->signal_data, &d->priority);
                safe_close(d->fd);
                free(d);
                return;
        }

        assert(d->fd >= 0);

        if (signalfd(d->fd, &d->sigset, SFD_NONBLOCK|SFD_CLOEXEC) < 0)
                log_debug_errno(errno, "Failed to unset signal bit, ignoring: %m");
}

static void event_gc_signal_data(sd_event *e, const int64_t *priority, int sig) {
        struct signal_data *d;
        static const int64_t zero_priority = 0;

        assert(e);

        /* Rechecks if the specified signal is still something we are
         * interested in. If not, we'll unmask it, and possibly drop
         * the signalfd for it. */

        if (sig == SIGCHLD &&
            e->n_enabled_child_sources > 0)
                return;

        if (e->signal_sources &&
            e->signal_sources[sig] &&
            e->signal_sources[sig]->enabled != SD_EVENT_OFF)
                return;

        /*
         * The specified signal might be enabled in three different queues:
         *
         * 1) the one that belongs to the priority passed (if it is non-NULL)
         * 2) the one that belongs to the priority of the event source of the signal (if there is one)
         * 3) the 0 priority (to cover the SIGCHLD case)
         *
         * Hence, let's remove it from all three here.
         */

        if (priority) {
                d = hashmap_get(e->signal_data, priority);
                if (d)
                        event_unmask_signal_data(e, d, sig);
        }

        if (e->signal_sources && e->signal_sources[sig]) {
                d = hashmap_get(e->signal_data, &e->signal_sources[sig]->priority);
                if (d)
                        event_unmask_signal_data(e, d, sig);
        }

        d = hashmap_get(e->signal_data, &zero_priority);
        if (d)
                event_unmask_signal_data(e, d, sig);
}

static void source_disconnect(sd_event_source *s) {
        sd_event *event;

        assert(s);

        if (!s->event)
                return;

        assert(s->event->n_sources > 0);

        switch (s->type) {

        case SOURCE_IO:
                if (s->io.fd >= 0)
                        source_io_unregister(s);

                break;

        case SOURCE_TIME_REALTIME:
        case SOURCE_TIME_BOOTTIME:
        case SOURCE_TIME_MONOTONIC:
        case SOURCE_TIME_REALTIME_ALARM:
        case SOURCE_TIME_BOOTTIME_ALARM: {
                struct clock_data *d;

                d = event_get_clock_data(s->event, s->type);
                assert(d);

                prioq_remove(d->earliest, s, &s->time.earliest_index);
                prioq_remove(d->latest, s, &s->time.latest_index);
                d->needs_rearm = true;
                break;
        }

        case SOURCE_SIGNAL:
                if (s->signal.sig > 0) {

                        if (s->event->signal_sources)
                                s->event->signal_sources[s->signal.sig] = NULL;

                        event_gc_signal_data(s->event, &s->priority, s->signal.sig);
                }

                break;

        case SOURCE_CHILD:
                if (s->child.pid > 0) {
                        if (s->enabled != SD_EVENT_OFF) {
                                assert(s->event->n_enabled_child_sources > 0);
                                s->event->n_enabled_child_sources--;
                        }

                        (void) hashmap_remove(s->event->child_sources, PID_TO_PTR(s->child.pid));
                        event_gc_signal_data(s->event, &s->priority, SIGCHLD);
                }

                break;

        case SOURCE_DEFER:
                /* nothing */
                break;

        case SOURCE_POST:
                set_remove(s->event->post_sources, s);
                break;

        case SOURCE_EXIT:
                prioq_remove(s->event->exit, s, &s->exit.prioq_index);
                break;

        case SOURCE_INOTIFY: {
                struct inode_data *inode_data;

                inode_data = s->inotify.inode_data;
                if (inode_data) {
                        struct inotify_data *inotify_data;
                        assert_se(inotify_data = inode_data->inotify_data);

                        /* Detach this event source from the inode object */
                        LIST_REMOVE(inotify.by_inode_data, inode_data->event_sources, s);
                        s->inotify.inode_data = NULL;

                        if (s->pending) {
                                assert(inotify_data->n_pending > 0);
                                inotify_data->n_pending--;
                        }

                        /* Note that we don't reduce the inotify mask for the watch descriptor here if the inode is
                         * continued to being watched. That's because inotify doesn't really have an API for that: we
                         * can only change watch masks with access to the original inode either by fd or by path. But
                         * paths aren't stable, and keeping an O_PATH fd open all the time would mean wasting an fd
                         * continously and keeping the mount busy which we can't really do. We could reconstruct the
                         * original inode from /proc/self/fdinfo/$INOTIFY_FD (as all watch descriptors are listed
                         * there), but given the need for open_by_handle_at() which is privileged and not universally
                         * available this would be quite an incomplete solution. Hence we go the other way, leave the
                         * mask set, even if it is not minimized now, and ignore all events we aren't interested in
                         * anymore after reception. Yes, this sucks, but … Linux … */

                        /* Maybe release the inode data (and its inotify) */
                        event_gc_inode_data(s->event, inode_data);
                }

                break;
        }

        default:
                assert_not_reached("Wut? I shouldn't exist.");
        }

        if (s->pending)
                prioq_remove(s->event->pending, s, &s->pending_index);

        if (s->prepare)
                prioq_remove(s->event->prepare, s, &s->prepare_index);

        event = s->event;

        s->type = _SOURCE_EVENT_SOURCE_TYPE_INVALID;
        s->event = NULL;
        LIST_REMOVE(sources, event->sources, s);
        event->n_sources--;

        if (!s->floating)
                sd_event_unref(event);
}

static void source_free(sd_event_source *s) {
        assert(s);

        source_disconnect(s);

        if (s->type == SOURCE_IO && s->io.owned)
                s->io.fd = safe_close(s->io.fd);

        if (s->destroy_callback)
                s->destroy_callback(s->userdata);

        free(s->description);
        free(s);
}

static int source_set_pending(sd_event_source *s, bool b) {
        int r;

        assert(s);
        assert(s->type != SOURCE_EXIT);

        if (s->pending == b)
                return 0;

        s->pending = b;

        if (b) {
                s->pending_iteration = s->event->iteration;

                r = prioq_put(s->event->pending, s, &s->pending_index);
                if (r < 0) {
                        s->pending = false;
                        return r;
                }
        } else
                assert_se(prioq_remove(s->event->pending, s, &s->pending_index));

        if (EVENT_SOURCE_IS_TIME(s->type)) {
                struct clock_data *d;

                d = event_get_clock_data(s->event, s->type);
                assert(d);

                prioq_reshuffle(d->earliest, s, &s->time.earliest_index);
                prioq_reshuffle(d->latest, s, &s->time.latest_index);
                d->needs_rearm = true;
        }

        if (s->type == SOURCE_SIGNAL && !b) {
                struct signal_data *d;

                d = hashmap_get(s->event->signal_data, &s->priority);
                if (d && d->current == s)
                        d->current = NULL;
        }

        if (s->type == SOURCE_INOTIFY) {

                assert(s->inotify.inode_data);
                assert(s->inotify.inode_data->inotify_data);

                if (b)
                        s->inotify.inode_data->inotify_data->n_pending ++;
                else {
                        assert(s->inotify.inode_data->inotify_data->n_pending > 0);
                        s->inotify.inode_data->inotify_data->n_pending --;
                }
        }

        return 0;
}

static sd_event_source *source_new(sd_event *e, bool floating, EventSourceType type) {
        sd_event_source *s;

        assert(e);

        s = new(sd_event_source, 1);
        if (!s)
                return NULL;

        *s = (struct sd_event_source) {
                .n_ref = 1,
                .event = e,
                .floating = floating,
                .type = type,
                .pending_index = PRIOQ_IDX_NULL,
                .prepare_index = PRIOQ_IDX_NULL,
        };

        if (!floating)
                sd_event_ref(e);

        LIST_PREPEND(sources, e->sources, s);
        e->n_sources++;

        return s;
}

_public_ int sd_event_add_io(
                sd_event *e,
                sd_event_source **ret,
                int fd,
                uint32_t events,
                sd_event_io_handler_t callback,
                void *userdata) {

        sd_event_source *s;
        int r;

        assert_return(e, -EINVAL);
        assert_return(e = event_resolve(e), -ENOPKG);
        assert_return(fd >= 0, -EBADF);
        assert_return(!(events & ~(EPOLLIN|EPOLLOUT|EPOLLRDHUP|EPOLLPRI|EPOLLERR|EPOLLHUP|EPOLLET)), -EINVAL);
        assert_return(callback, -EINVAL);
        assert_return(e->state != SD_EVENT_FINISHED, -ESTALE);
        assert_return(!event_pid_changed(e), -ECHILD);

        s = source_new(e, !ret, SOURCE_IO);
        if (!s)
                return -ENOMEM;

        s->wakeup = WAKEUP_EVENT_SOURCE;
        s->io.fd = fd;
        s->io.events = events;
        s->io.callback = callback;
        s->userdata = userdata;
        s->enabled = SD_EVENT_ON;

        r = source_io_register(s, s->enabled, events);
        if (r < 0) {
                source_free(s);
                return r;
        }

        if (ret)
                *ret = s;

        return 0;
}

static void initialize_perturb(sd_event *e) {
        sd_id128_t bootid = {};

        /* When we sleep for longer, we try to realign the wakeup to
           the same time wihtin each minute/second/250ms, so that
           events all across the system can be coalesced into a single
           CPU wakeup. However, let's take some system-specific
           randomness for this value, so that in a network of systems
           with synced clocks timer events are distributed a
           bit. Here, we calculate a perturbation usec offset from the
           boot ID. */

        if (_likely_(e->perturb != USEC_INFINITY))
                return;

        if (sd_id128_get_boot(&bootid) >= 0)
                e->perturb = (bootid.qwords[0] ^ bootid.qwords[1]) % USEC_PER_MINUTE;
}

static int event_setup_timer_fd(
                sd_event *e,
                struct clock_data *d,
                clockid_t clock) {

        struct epoll_event ev;
        int r, fd;

        assert(e);
        assert(d);

        if (_likely_(d->fd >= 0))
                return 0;

        fd = timerfd_create(clock, TFD_NONBLOCK|TFD_CLOEXEC);
        if (fd < 0)
                return -errno;

        fd = fd_move_above_stdio(fd);

        ev = (struct epoll_event) {
                .events = EPOLLIN,
                .data.ptr = d,
        };

        r = epoll_ctl(e->epoll_fd, EPOLL_CTL_ADD, fd, &ev);
        if (r < 0) {
                safe_close(fd);
                return -errno;
        }

        d->fd = fd;
        return 0;
}

static int time_exit_callback(sd_event_source *s, uint64_t usec, void *userdata) {
        assert(s);

        return sd_event_exit(sd_event_source_get_event(s), PTR_TO_INT(userdata));
}

_public_ int sd_event_add_time(
                sd_event *e,
                sd_event_source **ret,
                clockid_t clock,
                uint64_t usec,
                uint64_t accuracy,
                sd_event_time_handler_t callback,
                void *userdata) {

        EventSourceType type;
        sd_event_source *s;
        struct clock_data *d;
        int r;

        assert_return(e, -EINVAL);
        assert_return(e = event_resolve(e), -ENOPKG);
        assert_return(accuracy != (uint64_t) -1, -EINVAL);
        assert_return(e->state != SD_EVENT_FINISHED, -ESTALE);
        assert_return(!event_pid_changed(e), -ECHILD);

        if (!clock_supported(clock)) /* Checks whether the kernel supports the clock */
                return -EOPNOTSUPP;

        type = clock_to_event_source_type(clock); /* checks whether sd-event supports this clock */
        if (type < 0)
                return -EOPNOTSUPP;

        if (!callback)
                callback = time_exit_callback;

        d = event_get_clock_data(e, type);
        assert(d);

        r = prioq_ensure_allocated(&d->earliest, earliest_time_prioq_compare);
        if (r < 0)
                return r;

        r = prioq_ensure_allocated(&d->latest, latest_time_prioq_compare);
        if (r < 0)
                return r;

        if (d->fd < 0) {
                r = event_setup_timer_fd(e, d, clock);
                if (r < 0)
                        return r;
        }

        s = source_new(e, !ret, type);
        if (!s)
                return -ENOMEM;

        s->time.next = usec;
        s->time.accuracy = accuracy == 0 ? DEFAULT_ACCURACY_USEC : accuracy;
        s->time.callback = callback;
        s->time.earliest_index = s->time.latest_index = PRIOQ_IDX_NULL;
        s->userdata = userdata;
        s->enabled = SD_EVENT_ONESHOT;

        d->needs_rearm = true;

        r = prioq_put(d->earliest, s, &s->time.earliest_index);
        if (r < 0)
                goto fail;

        r = prioq_put(d->latest, s, &s->time.latest_index);
        if (r < 0)
                goto fail;

        if (ret)
                *ret = s;

        return 0;

fail:
        source_free(s);
        return r;
}

#if 0 /* NM_IGNORED */
static int signal_exit_callback(sd_event_source *s, const struct signalfd_siginfo *si, void *userdata) {
        assert(s);

        return sd_event_exit(sd_event_source_get_event(s), PTR_TO_INT(userdata));
}

_public_ int sd_event_add_signal(
                sd_event *e,
                sd_event_source **ret,
                int sig,
                sd_event_signal_handler_t callback,
                void *userdata) {

        sd_event_source *s;
        struct signal_data *d;
        sigset_t ss;
        int r;

        assert_return(e, -EINVAL);
        assert_return(e = event_resolve(e), -ENOPKG);
        assert_return(SIGNAL_VALID(sig), -EINVAL);
        assert_return(e->state != SD_EVENT_FINISHED, -ESTALE);
        assert_return(!event_pid_changed(e), -ECHILD);

        if (!callback)
                callback = signal_exit_callback;

        r = pthread_sigmask(SIG_SETMASK, NULL, &ss);
        if (r != 0)
                return -r;

        if (!sigismember(&ss, sig))
                return -EBUSY;

        if (!e->signal_sources) {
                e->signal_sources = new0(sd_event_source*, _NSIG);
                if (!e->signal_sources)
                        return -ENOMEM;
        } else if (e->signal_sources[sig])
                return -EBUSY;

        s = source_new(e, !ret, SOURCE_SIGNAL);
        if (!s)
                return -ENOMEM;

        s->signal.sig = sig;
        s->signal.callback = callback;
        s->userdata = userdata;
        s->enabled = SD_EVENT_ON;

        e->signal_sources[sig] = s;

        r = event_make_signal_data(e, sig, &d);
        if (r < 0) {
                source_free(s);
                return r;
        }

        /* Use the signal name as description for the event source by default */
        (void) sd_event_source_set_description(s, signal_to_string(sig));

        if (ret)
                *ret = s;

        return 0;
}
#endif /* NM_IGNORED */

_public_ int sd_event_add_child(
                sd_event *e,
                sd_event_source **ret,
                pid_t pid,
                int options,
                sd_event_child_handler_t callback,
                void *userdata) {

        sd_event_source *s;
        int r;

        assert_return(e, -EINVAL);
        assert_return(e = event_resolve(e), -ENOPKG);
        assert_return(pid > 1, -EINVAL);
        assert_return(!(options & ~(WEXITED|WSTOPPED|WCONTINUED)), -EINVAL);
        assert_return(options != 0, -EINVAL);
        assert_return(callback, -EINVAL);
        assert_return(e->state != SD_EVENT_FINISHED, -ESTALE);
        assert_return(!event_pid_changed(e), -ECHILD);

        r = hashmap_ensure_allocated(&e->child_sources, NULL);
        if (r < 0)
                return r;

        if (hashmap_contains(e->child_sources, PID_TO_PTR(pid)))
                return -EBUSY;

        s = source_new(e, !ret, SOURCE_CHILD);
        if (!s)
                return -ENOMEM;

        s->child.pid = pid;
        s->child.options = options;
        s->child.callback = callback;
        s->userdata = userdata;
        s->enabled = SD_EVENT_ONESHOT;

        r = hashmap_put(e->child_sources, PID_TO_PTR(pid), s);
        if (r < 0) {
                source_free(s);
                return r;
        }

        e->n_enabled_child_sources++;

        r = event_make_signal_data(e, SIGCHLD, NULL);
        if (r < 0) {
                e->n_enabled_child_sources--;
                source_free(s);
                return r;
        }

        e->need_process_child = true;

        if (ret)
                *ret = s;

        return 0;
}

_public_ int sd_event_add_defer(
                sd_event *e,
                sd_event_source **ret,
                sd_event_handler_t callback,
                void *userdata) {

        sd_event_source *s;
        int r;

        assert_return(e, -EINVAL);
        assert_return(e = event_resolve(e), -ENOPKG);
        assert_return(callback, -EINVAL);
        assert_return(e->state != SD_EVENT_FINISHED, -ESTALE);
        assert_return(!event_pid_changed(e), -ECHILD);

        s = source_new(e, !ret, SOURCE_DEFER);
        if (!s)
                return -ENOMEM;

        s->defer.callback = callback;
        s->userdata = userdata;
        s->enabled = SD_EVENT_ONESHOT;

        r = source_set_pending(s, true);
        if (r < 0) {
                source_free(s);
                return r;
        }

        if (ret)
                *ret = s;

        return 0;
}

_public_ int sd_event_add_post(
                sd_event *e,
                sd_event_source **ret,
                sd_event_handler_t callback,
                void *userdata) {

        sd_event_source *s;
        int r;

        assert_return(e, -EINVAL);
        assert_return(e = event_resolve(e), -ENOPKG);
        assert_return(callback, -EINVAL);
        assert_return(e->state != SD_EVENT_FINISHED, -ESTALE);
        assert_return(!event_pid_changed(e), -ECHILD);

        r = set_ensure_allocated(&e->post_sources, NULL);
        if (r < 0)
                return r;

        s = source_new(e, !ret, SOURCE_POST);
        if (!s)
                return -ENOMEM;

        s->post.callback = callback;
        s->userdata = userdata;
        s->enabled = SD_EVENT_ON;

        r = set_put(e->post_sources, s);
        if (r < 0) {
                source_free(s);
                return r;
        }

        if (ret)
                *ret = s;

        return 0;
}

_public_ int sd_event_add_exit(
                sd_event *e,
                sd_event_source **ret,
                sd_event_handler_t callback,
                void *userdata) {

        sd_event_source *s;
        int r;

        assert_return(e, -EINVAL);
        assert_return(e = event_resolve(e), -ENOPKG);
        assert_return(callback, -EINVAL);
        assert_return(e->state != SD_EVENT_FINISHED, -ESTALE);
        assert_return(!event_pid_changed(e), -ECHILD);

        r = prioq_ensure_allocated(&e->exit, exit_prioq_compare);
        if (r < 0)
                return r;

        s = source_new(e, !ret, SOURCE_EXIT);
        if (!s)
                return -ENOMEM;

        s->exit.callback = callback;
        s->userdata = userdata;
        s->exit.prioq_index = PRIOQ_IDX_NULL;
        s->enabled = SD_EVENT_ONESHOT;

        r = prioq_put(s->event->exit, s, &s->exit.prioq_index);
        if (r < 0) {
                source_free(s);
                return r;
        }

        if (ret)
                *ret = s;

        return 0;
}

static void event_free_inotify_data(sd_event *e, struct inotify_data *d) {
        assert(e);

        if (!d)
                return;

        assert(hashmap_isempty(d->inodes));
        assert(hashmap_isempty(d->wd));

        if (d->buffer_filled > 0)
                LIST_REMOVE(buffered, e->inotify_data_buffered, d);

        hashmap_free(d->inodes);
        hashmap_free(d->wd);

        assert_se(hashmap_remove(e->inotify_data, &d->priority) == d);

        if (d->fd >= 0) {
                if (epoll_ctl(e->epoll_fd, EPOLL_CTL_DEL, d->fd, NULL) < 0)
                        log_debug_errno(errno, "Failed to remove inotify fd from epoll, ignoring: %m");

                safe_close(d->fd);
        }
        free(d);
}

static int event_make_inotify_data(
                sd_event *e,
                int64_t priority,
                struct inotify_data **ret) {

        _cleanup_close_ int fd = -1;
        struct inotify_data *d;
        struct epoll_event ev;
        int r;

        assert(e);

        d = hashmap_get(e->inotify_data, &priority);
        if (d) {
                if (ret)
                        *ret = d;
                return 0;
        }

        fd = inotify_init1(IN_NONBLOCK|O_CLOEXEC);
        if (fd < 0)
                return -errno;

        fd = fd_move_above_stdio(fd);

        r = hashmap_ensure_allocated(&e->inotify_data, &uint64_hash_ops);
        if (r < 0)
                return r;

        d = new(struct inotify_data, 1);
        if (!d)
                return -ENOMEM;

        *d = (struct inotify_data) {
                .wakeup = WAKEUP_INOTIFY_DATA,
                .fd = TAKE_FD(fd),
                .priority = priority,
        };

        r = hashmap_put(e->inotify_data, &d->priority, d);
        if (r < 0) {
                d->fd = safe_close(d->fd);
                free(d);
                return r;
        }

        ev = (struct epoll_event) {
                .events = EPOLLIN,
                .data.ptr = d,
        };

        if (epoll_ctl(e->epoll_fd, EPOLL_CTL_ADD, d->fd, &ev) < 0) {
                r = -errno;
                d->fd = safe_close(d->fd); /* let's close this ourselves, as event_free_inotify_data() would otherwise
                                            * remove the fd from the epoll first, which we don't want as we couldn't
                                            * add it in the first place. */
                event_free_inotify_data(e, d);
                return r;
        }

        if (ret)
                *ret = d;

        return 1;
}

static int inode_data_compare(const void *a, const void *b) {
        const struct inode_data *x = a, *y = b;

        assert(x);
        assert(y);

        if (x->dev < y->dev)
                return -1;
        if (x->dev > y->dev)
                return 1;

        if (x->ino < y->ino)
                return -1;
        if (x->ino > y->ino)
                return 1;

        return 0;
}

static void inode_data_hash_func(const void *p, struct siphash *state) {
        const struct inode_data *d = p;

        assert(p);

        siphash24_compress(&d->dev, sizeof(d->dev), state);
        siphash24_compress(&d->ino, sizeof(d->ino), state);
}

const struct hash_ops inode_data_hash_ops = {
        .hash = inode_data_hash_func,
        .compare = inode_data_compare
};

static void event_free_inode_data(
                sd_event *e,
                struct inode_data *d) {

        assert(e);

        if (!d)
                return;

        assert(!d->event_sources);

        if (d->fd >= 0) {
                LIST_REMOVE(to_close, e->inode_data_to_close, d);
                safe_close(d->fd);
        }

        if (d->inotify_data) {

                if (d->wd >= 0) {
                        if (d->inotify_data->fd >= 0) {
                                /* So here's a problem. At the time this runs the watch descriptor might already be
                                 * invalidated, because an IN_IGNORED event might be queued right the moment we enter
                                 * the syscall. Hence, whenever we get EINVAL, ignore it entirely, since it's a very
                                 * likely case to happen. */

                                if (inotify_rm_watch(d->inotify_data->fd, d->wd) < 0 && errno != EINVAL)
                                        log_debug_errno(errno, "Failed to remove watch descriptor %i from inotify, ignoring: %m", d->wd);
                        }

                        assert_se(hashmap_remove(d->inotify_data->wd, INT_TO_PTR(d->wd)) == d);
                }

                assert_se(hashmap_remove(d->inotify_data->inodes, d) == d);
        }

        free(d);
}

static void event_gc_inode_data(
                sd_event *e,
                struct inode_data *d) {

        struct inotify_data *inotify_data;

        assert(e);

        if (!d)
                return;

        if (d->event_sources)
                return;

        inotify_data = d->inotify_data;
        event_free_inode_data(e, d);

        if (inotify_data && hashmap_isempty(inotify_data->inodes))
                event_free_inotify_data(e, inotify_data);
}

static int event_make_inode_data(
                sd_event *e,
                struct inotify_data *inotify_data,
                dev_t dev,
                ino_t ino,
                struct inode_data **ret) {

        struct inode_data *d, key;
        int r;

        assert(e);
        assert(inotify_data);

        key = (struct inode_data) {
                .ino = ino,
                .dev = dev,
        };

        d = hashmap_get(inotify_data->inodes, &key);
        if (d) {
                if (ret)
                        *ret = d;

                return 0;
        }

        r = hashmap_ensure_allocated(&inotify_data->inodes, &inode_data_hash_ops);
        if (r < 0)
                return r;

        d = new(struct inode_data, 1);
        if (!d)
                return -ENOMEM;

        *d = (struct inode_data) {
                .dev = dev,
                .ino = ino,
                .wd = -1,
                .fd = -1,
                .inotify_data = inotify_data,
        };

        r = hashmap_put(inotify_data->inodes, d, d);
        if (r < 0) {
                free(d);
                return r;
        }

        if (ret)
                *ret = d;

        return 1;
}

static uint32_t inode_data_determine_mask(struct inode_data *d) {
        bool excl_unlink = true;
        uint32_t combined = 0;
        sd_event_source *s;

        assert(d);

        /* Combines the watch masks of all event sources watching this inode. We generally just OR them together, but
         * the IN_EXCL_UNLINK flag is ANDed instead.
         *
         * Note that we add all sources to the mask here, regardless whether enabled, disabled or oneshot. That's
         * because we cannot change the mask anymore after the event source was created once, since the kernel has no
         * API for that. Hence we need to subscribe to the maximum mask we ever might be interested in, and supress
         * events we don't care for client-side. */

        LIST_FOREACH(inotify.by_inode_data, s, d->event_sources) {

                if ((s->inotify.mask & IN_EXCL_UNLINK) == 0)
                        excl_unlink = false;

                combined |= s->inotify.mask;
        }

        return (combined & ~(IN_ONESHOT|IN_DONT_FOLLOW|IN_ONLYDIR|IN_EXCL_UNLINK)) | (excl_unlink ? IN_EXCL_UNLINK : 0);
}

static int inode_data_realize_watch(sd_event *e, struct inode_data *d) {
        uint32_t combined_mask;
        int wd, r;

        assert(d);
        assert(d->fd >= 0);

        combined_mask = inode_data_determine_mask(d);

        if (d->wd >= 0 && combined_mask == d->combined_mask)
                return 0;

        r = hashmap_ensure_allocated(&d->inotify_data->wd, NULL);
        if (r < 0)
                return r;

        wd = inotify_add_watch_fd(d->inotify_data->fd, d->fd, combined_mask);
        if (wd < 0)
                return -errno;

        if (d->wd < 0) {
                r = hashmap_put(d->inotify_data->wd, INT_TO_PTR(wd), d);
                if (r < 0) {
                        (void) inotify_rm_watch(d->inotify_data->fd, wd);
                        return r;
                }

                d->wd = wd;

        } else if (d->wd != wd) {

                log_debug("Weird, the watch descriptor we already knew for this inode changed?");
                (void) inotify_rm_watch(d->fd, wd);
                return -EINVAL;
        }

        d->combined_mask = combined_mask;
        return 1;
}

_public_ int sd_event_add_inotify(
                sd_event *e,
                sd_event_source **ret,
                const char *path,
                uint32_t mask,
                sd_event_inotify_handler_t callback,
                void *userdata) {

        bool rm_inotify = false, rm_inode = false;
        struct inotify_data *inotify_data = NULL;
        struct inode_data *inode_data = NULL;
        _cleanup_close_ int fd = -1;
        sd_event_source *s;
        struct stat st;
        int r;

        assert_return(e, -EINVAL);
        assert_return(e = event_resolve(e), -ENOPKG);
        assert_return(path, -EINVAL);
        assert_return(callback, -EINVAL);
        assert_return(e->state != SD_EVENT_FINISHED, -ESTALE);
        assert_return(!event_pid_changed(e), -ECHILD);

        /* Refuse IN_MASK_ADD since we coalesce watches on the same inode, and hence really don't want to merge
         * masks. Or in other words, this whole code exists only to manage IN_MASK_ADD type operations for you, hence
         * the user can't use them for us. */
        if (mask & IN_MASK_ADD)
                return -EINVAL;

        fd = open(path, O_PATH|O_CLOEXEC|
                  (mask & IN_ONLYDIR ? O_DIRECTORY : 0)|
                  (mask & IN_DONT_FOLLOW ? O_NOFOLLOW : 0));
        if (fd < 0)
                return -errno;

        if (fstat(fd, &st) < 0)
                return -errno;

        s = source_new(e, !ret, SOURCE_INOTIFY);
        if (!s)
                return -ENOMEM;

        s->enabled = mask & IN_ONESHOT ? SD_EVENT_ONESHOT : SD_EVENT_ON;
        s->inotify.mask = mask;
        s->inotify.callback = callback;
        s->userdata = userdata;

        /* Allocate an inotify object for this priority, and an inode object within it */
        r = event_make_inotify_data(e, SD_EVENT_PRIORITY_NORMAL, &inotify_data);
        if (r < 0)
                goto fail;
        rm_inotify = r > 0;

        r = event_make_inode_data(e, inotify_data, st.st_dev, st.st_ino, &inode_data);
        if (r < 0)
                goto fail;
        rm_inode = r > 0;

        /* Keep the O_PATH fd around until the first iteration of the loop, so that we can still change the priority of
         * the event source, until then, for which we need the original inode. */
        if (inode_data->fd < 0) {
                inode_data->fd = TAKE_FD(fd);
                LIST_PREPEND(to_close, e->inode_data_to_close, inode_data);
        }

        /* Link our event source to the inode data object */
        LIST_PREPEND(inotify.by_inode_data, inode_data->event_sources, s);
        s->inotify.inode_data = inode_data;

        rm_inode = rm_inotify = false;

        /* Actually realize the watch now */
        r = inode_data_realize_watch(e, inode_data);
        if (r < 0)
                goto fail;

        (void) sd_event_source_set_description(s, path);

        if (ret)
                *ret = s;

        return 0;

fail:
        source_free(s);

        if (rm_inode)
                event_free_inode_data(e, inode_data);

        if (rm_inotify)
                event_free_inotify_data(e, inotify_data);

        return r;
}

_public_ sd_event_source* sd_event_source_ref(sd_event_source *s) {

        if (!s)
                return NULL;

        assert(s->n_ref >= 1);
        s->n_ref++;

        return s;
}

_public_ sd_event_source* sd_event_source_unref(sd_event_source *s) {

        if (!s)
                return NULL;

        assert(s->n_ref >= 1);
        s->n_ref--;

        if (s->n_ref <= 0) {
                /* Here's a special hack: when we are called from a
                 * dispatch handler we won't free the event source
                 * immediately, but we will detach the fd from the
                 * epoll. This way it is safe for the caller to unref
                 * the event source and immediately close the fd, but
                 * we still retain a valid event source object after
                 * the callback. */

                if (s->dispatching) {
                        if (s->type == SOURCE_IO)
                                source_io_unregister(s);

                        source_disconnect(s);
                } else
                        source_free(s);
        }

        return NULL;
}

_public_ int sd_event_source_set_description(sd_event_source *s, const char *description) {
        assert_return(s, -EINVAL);
        assert_return(!event_pid_changed(s->event), -ECHILD);

        return free_and_strdup(&s->description, description);
}

_public_ int sd_event_source_get_description(sd_event_source *s, const char **description) {
        assert_return(s, -EINVAL);
        assert_return(description, -EINVAL);
        assert_return(s->description, -ENXIO);
        assert_return(!event_pid_changed(s->event), -ECHILD);

        *description = s->description;
        return 0;
}

_public_ sd_event *sd_event_source_get_event(sd_event_source *s) {
        assert_return(s, NULL);

        return s->event;
}

_public_ int sd_event_source_get_pending(sd_event_source *s) {
        assert_return(s, -EINVAL);
        assert_return(s->type != SOURCE_EXIT, -EDOM);
        assert_return(s->event->state != SD_EVENT_FINISHED, -ESTALE);
        assert_return(!event_pid_changed(s->event), -ECHILD);

        return s->pending;
}

_public_ int sd_event_source_get_io_fd(sd_event_source *s) {
        assert_return(s, -EINVAL);
        assert_return(s->type == SOURCE_IO, -EDOM);
        assert_return(!event_pid_changed(s->event), -ECHILD);

        return s->io.fd;
}

_public_ int sd_event_source_set_io_fd(sd_event_source *s, int fd) {
        int r;

        assert_return(s, -EINVAL);
        assert_return(fd >= 0, -EBADF);
        assert_return(s->type == SOURCE_IO, -EDOM);
        assert_return(!event_pid_changed(s->event), -ECHILD);

        if (s->io.fd == fd)
                return 0;

        if (s->enabled == SD_EVENT_OFF) {
                s->io.fd = fd;
                s->io.registered = false;
        } else {
                int saved_fd;

                saved_fd = s->io.fd;
                assert(s->io.registered);

                s->io.fd = fd;
                s->io.registered = false;

                r = source_io_register(s, s->enabled, s->io.events);
                if (r < 0) {
                        s->io.fd = saved_fd;
                        s->io.registered = true;
                        return r;
                }

                epoll_ctl(s->event->epoll_fd, EPOLL_CTL_DEL, saved_fd, NULL);
        }

        return 0;
}

_public_ int sd_event_source_get_io_fd_own(sd_event_source *s) {
        assert_return(s, -EINVAL);
        assert_return(s->type == SOURCE_IO, -EDOM);

        return s->io.owned;
}

_public_ int sd_event_source_set_io_fd_own(sd_event_source *s, int own) {
        assert_return(s, -EINVAL);
        assert_return(s->type == SOURCE_IO, -EDOM);

        s->io.owned = own;
        return 0;
}

_public_ int sd_event_source_get_io_events(sd_event_source *s, uint32_t* events) {
        assert_return(s, -EINVAL);
        assert_return(events, -EINVAL);
        assert_return(s->type == SOURCE_IO, -EDOM);
        assert_return(!event_pid_changed(s->event), -ECHILD);

        *events = s->io.events;
        return 0;
}

_public_ int sd_event_source_set_io_events(sd_event_source *s, uint32_t events) {
        int r;

        assert_return(s, -EINVAL);
        assert_return(s->type == SOURCE_IO, -EDOM);
        assert_return(!(events & ~(EPOLLIN|EPOLLOUT|EPOLLRDHUP|EPOLLPRI|EPOLLERR|EPOLLHUP|EPOLLET)), -EINVAL);
        assert_return(s->event->state != SD_EVENT_FINISHED, -ESTALE);
        assert_return(!event_pid_changed(s->event), -ECHILD);

        /* edge-triggered updates are never skipped, so we can reset edges */
        if (s->io.events == events && !(events & EPOLLET))
                return 0;

        r = source_set_pending(s, false);
        if (r < 0)
                return r;

        if (s->enabled != SD_EVENT_OFF) {
                r = source_io_register(s, s->enabled, events);
                if (r < 0)
                        return r;
        }

        s->io.events = events;

        return 0;
}

_public_ int sd_event_source_get_io_revents(sd_event_source *s, uint32_t* revents) {
        assert_return(s, -EINVAL);
        assert_return(revents, -EINVAL);
        assert_return(s->type == SOURCE_IO, -EDOM);
        assert_return(s->pending, -ENODATA);
        assert_return(!event_pid_changed(s->event), -ECHILD);

        *revents = s->io.revents;
        return 0;
}

_public_ int sd_event_source_get_signal(sd_event_source *s) {
        assert_return(s, -EINVAL);
        assert_return(s->type == SOURCE_SIGNAL, -EDOM);
        assert_return(!event_pid_changed(s->event), -ECHILD);

        return s->signal.sig;
}

_public_ int sd_event_source_get_priority(sd_event_source *s, int64_t *priority) {
        assert_return(s, -EINVAL);
        assert_return(!event_pid_changed(s->event), -ECHILD);

        *priority = s->priority;
        return 0;
}

_public_ int sd_event_source_set_priority(sd_event_source *s, int64_t priority) {
        bool rm_inotify = false, rm_inode = false;
        struct inotify_data *new_inotify_data = NULL;
        struct inode_data *new_inode_data = NULL;
        int r;

        assert_return(s, -EINVAL);
        assert_return(s->event->state != SD_EVENT_FINISHED, -ESTALE);
        assert_return(!event_pid_changed(s->event), -ECHILD);

        if (s->priority == priority)
                return 0;

        if (s->type == SOURCE_INOTIFY) {
                struct inode_data *old_inode_data;

                assert(s->inotify.inode_data);
                old_inode_data = s->inotify.inode_data;

                /* We need the original fd to change the priority. If we don't have it we can't change the priority,
                 * anymore. Note that we close any fds when entering the next event loop iteration, i.e. for inotify
                 * events we allow priority changes only until the first following iteration. */
                if (old_inode_data->fd < 0)
                        return -EOPNOTSUPP;

                r = event_make_inotify_data(s->event, priority, &new_inotify_data);
                if (r < 0)
                        return r;
                rm_inotify = r > 0;

                r = event_make_inode_data(s->event, new_inotify_data, old_inode_data->dev, old_inode_data->ino, &new_inode_data);
                if (r < 0)
                        goto fail;
                rm_inode = r > 0;

                if (new_inode_data->fd < 0) {
                        /* Duplicate the fd for the new inode object if we don't have any yet */
                        new_inode_data->fd = fcntl(old_inode_data->fd, F_DUPFD_CLOEXEC, 3);
                        if (new_inode_data->fd < 0) {
                                r = -errno;
                                goto fail;
                        }

                        LIST_PREPEND(to_close, s->event->inode_data_to_close, new_inode_data);
                }

                /* Move the event source to the new inode data structure */
                LIST_REMOVE(inotify.by_inode_data, old_inode_data->event_sources, s);
                LIST_PREPEND(inotify.by_inode_data, new_inode_data->event_sources, s);
                s->inotify.inode_data = new_inode_data;

                /* Now create the new watch */
                r = inode_data_realize_watch(s->event, new_inode_data);
                if (r < 0) {
                        /* Move it back */
                        LIST_REMOVE(inotify.by_inode_data, new_inode_data->event_sources, s);
                        LIST_PREPEND(inotify.by_inode_data, old_inode_data->event_sources, s);
                        s->inotify.inode_data = old_inode_data;
                        goto fail;
                }

                s->priority = priority;

                event_gc_inode_data(s->event, old_inode_data);

        } else if (s->type == SOURCE_SIGNAL && s->enabled != SD_EVENT_OFF) {
                struct signal_data *old, *d;

                /* Move us from the signalfd belonging to the old
                 * priority to the signalfd of the new priority */

                assert_se(old = hashmap_get(s->event->signal_data, &s->priority));

                s->priority = priority;

                r = event_make_signal_data(s->event, s->signal.sig, &d);
                if (r < 0) {
                        s->priority = old->priority;
                        return r;
                }

                event_unmask_signal_data(s->event, old, s->signal.sig);
        } else
                s->priority = priority;

        if (s->pending)
                prioq_reshuffle(s->event->pending, s, &s->pending_index);

        if (s->prepare)
                prioq_reshuffle(s->event->prepare, s, &s->prepare_index);

        if (s->type == SOURCE_EXIT)
                prioq_reshuffle(s->event->exit, s, &s->exit.prioq_index);

        return 0;

fail:
        if (rm_inode)
                event_free_inode_data(s->event, new_inode_data);

        if (rm_inotify)
                event_free_inotify_data(s->event, new_inotify_data);

        return r;
}

_public_ int sd_event_source_get_enabled(sd_event_source *s, int *m) {
        assert_return(s, -EINVAL);
        assert_return(m, -EINVAL);
        assert_return(!event_pid_changed(s->event), -ECHILD);

        *m = s->enabled;
        return 0;
}

_public_ int sd_event_source_set_enabled(sd_event_source *s, int m) {
        int r;

        assert_return(s, -EINVAL);
        assert_return(IN_SET(m, SD_EVENT_OFF, SD_EVENT_ON, SD_EVENT_ONESHOT), -EINVAL);
        assert_return(!event_pid_changed(s->event), -ECHILD);

        /* If we are dead anyway, we are fine with turning off
         * sources, but everything else needs to fail. */
        if (s->event->state == SD_EVENT_FINISHED)
                return m == SD_EVENT_OFF ? 0 : -ESTALE;

        if (s->enabled == m)
                return 0;

        if (m == SD_EVENT_OFF) {

                /* Unset the pending flag when this event source is disabled */
                if (!IN_SET(s->type, SOURCE_DEFER, SOURCE_EXIT)) {
                        r = source_set_pending(s, false);
                        if (r < 0)
                                return r;
                }

                switch (s->type) {

                case SOURCE_IO:
                        source_io_unregister(s);
                        s->enabled = m;
                        break;

                case SOURCE_TIME_REALTIME:
                case SOURCE_TIME_BOOTTIME:
                case SOURCE_TIME_MONOTONIC:
                case SOURCE_TIME_REALTIME_ALARM:
                case SOURCE_TIME_BOOTTIME_ALARM: {
                        struct clock_data *d;

                        s->enabled = m;
                        d = event_get_clock_data(s->event, s->type);
                        assert(d);

                        prioq_reshuffle(d->earliest, s, &s->time.earliest_index);
                        prioq_reshuffle(d->latest, s, &s->time.latest_index);
                        d->needs_rearm = true;
                        break;
                }

                case SOURCE_SIGNAL:
                        s->enabled = m;

                        event_gc_signal_data(s->event, &s->priority, s->signal.sig);
                        break;

                case SOURCE_CHILD:
                        s->enabled = m;

                        assert(s->event->n_enabled_child_sources > 0);
                        s->event->n_enabled_child_sources--;

                        event_gc_signal_data(s->event, &s->priority, SIGCHLD);
                        break;

                case SOURCE_EXIT:
                        s->enabled = m;
                        prioq_reshuffle(s->event->exit, s, &s->exit.prioq_index);
                        break;

                case SOURCE_DEFER:
                case SOURCE_POST:
                case SOURCE_INOTIFY:
                        s->enabled = m;
                        break;

                default:
                        assert_not_reached("Wut? I shouldn't exist.");
                }

        } else {

                /* Unset the pending flag when this event source is enabled */
                if (s->enabled == SD_EVENT_OFF && !IN_SET(s->type, SOURCE_DEFER, SOURCE_EXIT)) {
                        r = source_set_pending(s, false);
                        if (r < 0)
                                return r;
                }

                switch (s->type) {

                case SOURCE_IO:
                        r = source_io_register(s, m, s->io.events);
                        if (r < 0)
                                return r;

                        s->enabled = m;
                        break;

                case SOURCE_TIME_REALTIME:
                case SOURCE_TIME_BOOTTIME:
                case SOURCE_TIME_MONOTONIC:
                case SOURCE_TIME_REALTIME_ALARM:
                case SOURCE_TIME_BOOTTIME_ALARM: {
                        struct clock_data *d;

                        s->enabled = m;
                        d = event_get_clock_data(s->event, s->type);
                        assert(d);

                        prioq_reshuffle(d->earliest, s, &s->time.earliest_index);
                        prioq_reshuffle(d->latest, s, &s->time.latest_index);
                        d->needs_rearm = true;
                        break;
                }

                case SOURCE_SIGNAL:

                        s->enabled = m;

                        r = event_make_signal_data(s->event, s->signal.sig, NULL);
                        if (r < 0) {
                                s->enabled = SD_EVENT_OFF;
                                event_gc_signal_data(s->event, &s->priority, s->signal.sig);
                                return r;
                        }

                        break;

                case SOURCE_CHILD:

                        if (s->enabled == SD_EVENT_OFF)
                                s->event->n_enabled_child_sources++;

                        s->enabled = m;

                        r = event_make_signal_data(s->event, SIGCHLD, NULL);
                        if (r < 0) {
                                s->enabled = SD_EVENT_OFF;
                                s->event->n_enabled_child_sources--;
                                event_gc_signal_data(s->event, &s->priority, SIGCHLD);
                                return r;
                        }

                        break;

                case SOURCE_EXIT:
                        s->enabled = m;
                        prioq_reshuffle(s->event->exit, s, &s->exit.prioq_index);
                        break;

                case SOURCE_DEFER:
                case SOURCE_POST:
                case SOURCE_INOTIFY:
                        s->enabled = m;
                        break;

                default:
                        assert_not_reached("Wut? I shouldn't exist.");
                }
        }

        if (s->pending)
                prioq_reshuffle(s->event->pending, s, &s->pending_index);

        if (s->prepare)
                prioq_reshuffle(s->event->prepare, s, &s->prepare_index);

        return 0;
}

_public_ int sd_event_source_get_time(sd_event_source *s, uint64_t *usec) {
        assert_return(s, -EINVAL);
        assert_return(usec, -EINVAL);
        assert_return(EVENT_SOURCE_IS_TIME(s->type), -EDOM);
        assert_return(!event_pid_changed(s->event), -ECHILD);

        *usec = s->time.next;
        return 0;
}

_public_ int sd_event_source_set_time(sd_event_source *s, uint64_t usec) {
        struct clock_data *d;
        int r;

        assert_return(s, -EINVAL);
        assert_return(EVENT_SOURCE_IS_TIME(s->type), -EDOM);
        assert_return(s->event->state != SD_EVENT_FINISHED, -ESTALE);
        assert_return(!event_pid_changed(s->event), -ECHILD);

        r = source_set_pending(s, false);
        if (r < 0)
                return r;

        s->time.next = usec;

        d = event_get_clock_data(s->event, s->type);
        assert(d);

        prioq_reshuffle(d->earliest, s, &s->time.earliest_index);
        prioq_reshuffle(d->latest, s, &s->time.latest_index);
        d->needs_rearm = true;

        return 0;
}

_public_ int sd_event_source_get_time_accuracy(sd_event_source *s, uint64_t *usec) {
        assert_return(s, -EINVAL);
        assert_return(usec, -EINVAL);
        assert_return(EVENT_SOURCE_IS_TIME(s->type), -EDOM);
        assert_return(!event_pid_changed(s->event), -ECHILD);

        *usec = s->time.accuracy;
        return 0;
}

_public_ int sd_event_source_set_time_accuracy(sd_event_source *s, uint64_t usec) {
        struct clock_data *d;
        int r;

        assert_return(s, -EINVAL);
        assert_return(usec != (uint64_t) -1, -EINVAL);
        assert_return(EVENT_SOURCE_IS_TIME(s->type), -EDOM);
        assert_return(s->event->state != SD_EVENT_FINISHED, -ESTALE);
        assert_return(!event_pid_changed(s->event), -ECHILD);

        r = source_set_pending(s, false);
        if (r < 0)
                return r;

        if (usec == 0)
                usec = DEFAULT_ACCURACY_USEC;

        s->time.accuracy = usec;

        d = event_get_clock_data(s->event, s->type);
        assert(d);

        prioq_reshuffle(d->latest, s, &s->time.latest_index);
        d->needs_rearm = true;

        return 0;
}

_public_ int sd_event_source_get_time_clock(sd_event_source *s, clockid_t *clock) {
        assert_return(s, -EINVAL);
        assert_return(clock, -EINVAL);
        assert_return(EVENT_SOURCE_IS_TIME(s->type), -EDOM);
        assert_return(!event_pid_changed(s->event), -ECHILD);

        *clock = event_source_type_to_clock(s->type);
        return 0;
}

_public_ int sd_event_source_get_child_pid(sd_event_source *s, pid_t *pid) {
        assert_return(s, -EINVAL);
        assert_return(pid, -EINVAL);
        assert_return(s->type == SOURCE_CHILD, -EDOM);
        assert_return(!event_pid_changed(s->event), -ECHILD);

        *pid = s->child.pid;
        return 0;
}

_public_ int sd_event_source_get_inotify_mask(sd_event_source *s, uint32_t *mask) {
        assert_return(s, -EINVAL);
        assert_return(mask, -EINVAL);
        assert_return(s->type == SOURCE_INOTIFY, -EDOM);
        assert_return(!event_pid_changed(s->event), -ECHILD);

        *mask = s->inotify.mask;
        return 0;
}

_public_ int sd_event_source_set_prepare(sd_event_source *s, sd_event_handler_t callback) {
        int r;

        assert_return(s, -EINVAL);
        assert_return(s->type != SOURCE_EXIT, -EDOM);
        assert_return(s->event->state != SD_EVENT_FINISHED, -ESTALE);
        assert_return(!event_pid_changed(s->event), -ECHILD);

        if (s->prepare == callback)
                return 0;

        if (callback && s->prepare) {
                s->prepare = callback;
                return 0;
        }

        r = prioq_ensure_allocated(&s->event->prepare, prepare_prioq_compare);
        if (r < 0)
                return r;

        s->prepare = callback;

        if (callback) {
                r = prioq_put(s->event->prepare, s, &s->prepare_index);
                if (r < 0)
                        return r;
        } else
                prioq_remove(s->event->prepare, s, &s->prepare_index);

        return 0;
}

_public_ void* sd_event_source_get_userdata(sd_event_source *s) {
        assert_return(s, NULL);

        return s->userdata;
}

_public_ void *sd_event_source_set_userdata(sd_event_source *s, void *userdata) {
        void *ret;

        assert_return(s, NULL);

        ret = s->userdata;
        s->userdata = userdata;

        return ret;
}

static usec_t sleep_between(sd_event *e, usec_t a, usec_t b) {
        usec_t c;
        assert(e);
        assert(a <= b);

        if (a <= 0)
                return 0;
        if (a >= USEC_INFINITY)
                return USEC_INFINITY;

        if (b <= a + 1)
                return a;

        initialize_perturb(e);

        /*
          Find a good time to wake up again between times a and b. We
          have two goals here:

          a) We want to wake up as seldom as possible, hence prefer
             later times over earlier times.

          b) But if we have to wake up, then let's make sure to
             dispatch as much as possible on the entire system.

          We implement this by waking up everywhere at the same time
          within any given minute if we can, synchronised via the
          perturbation value determined from the boot ID. If we can't,
          then we try to find the same spot in every 10s, then 1s and
          then 250ms step. Otherwise, we pick the last possible time
          to wake up.
        */

        c = (b / USEC_PER_MINUTE) * USEC_PER_MINUTE + e->perturb;
        if (c >= b) {
                if (_unlikely_(c < USEC_PER_MINUTE))
                        return b;

                c -= USEC_PER_MINUTE;
        }

        if (c >= a)
                return c;

        c = (b / (USEC_PER_SEC*10)) * (USEC_PER_SEC*10) + (e->perturb % (USEC_PER_SEC*10));
        if (c >= b) {
                if (_unlikely_(c < USEC_PER_SEC*10))
                        return b;

                c -= USEC_PER_SEC*10;
        }

        if (c >= a)
                return c;

        c = (b / USEC_PER_SEC) * USEC_PER_SEC + (e->perturb % USEC_PER_SEC);
        if (c >= b) {
                if (_unlikely_(c < USEC_PER_SEC))
                        return b;

                c -= USEC_PER_SEC;
        }

        if (c >= a)
                return c;

        c = (b / (USEC_PER_MSEC*250)) * (USEC_PER_MSEC*250) + (e->perturb % (USEC_PER_MSEC*250));
        if (c >= b) {
                if (_unlikely_(c < USEC_PER_MSEC*250))
                        return b;

                c -= USEC_PER_MSEC*250;
        }

        if (c >= a)
                return c;

        return b;
}

static int event_arm_timer(
                sd_event *e,
                struct clock_data *d) {

        struct itimerspec its = {};
        sd_event_source *a, *b;
        usec_t t;
        int r;

        assert(e);
        assert(d);

        if (!d->needs_rearm)
                return 0;
        else
                d->needs_rearm = false;

        a = prioq_peek(d->earliest);
        if (!a || a->enabled == SD_EVENT_OFF || a->time.next == USEC_INFINITY) {

                if (d->fd < 0)
                        return 0;

                if (d->next == USEC_INFINITY)
                        return 0;

                /* disarm */
                r = timerfd_settime(d->fd, TFD_TIMER_ABSTIME, &its, NULL);
                if (r < 0)
                        return r;

                d->next = USEC_INFINITY;
                return 0;
        }

        b = prioq_peek(d->latest);
        assert_se(b && b->enabled != SD_EVENT_OFF);

        t = sleep_between(e, a->time.next, time_event_source_latest(b));
        if (d->next == t)
                return 0;

        assert_se(d->fd >= 0);

        if (t == 0) {
                /* We don' want to disarm here, just mean some time looooong ago. */
                its.it_value.tv_sec = 0;
                its.it_value.tv_nsec = 1;
        } else
                timespec_store(&its.it_value, t);

        r = timerfd_settime(d->fd, TFD_TIMER_ABSTIME, &its, NULL);
        if (r < 0)
                return -errno;

        d->next = t;
        return 0;
}

static int process_io(sd_event *e, sd_event_source *s, uint32_t revents) {
        assert(e);
        assert(s);
        assert(s->type == SOURCE_IO);

        /* If the event source was already pending, we just OR in the
         * new revents, otherwise we reset the value. The ORing is
         * necessary to handle EPOLLONESHOT events properly where
         * readability might happen independently of writability, and
         * we need to keep track of both */

        if (s->pending)
                s->io.revents |= revents;
        else
                s->io.revents = revents;

        return source_set_pending(s, true);
}

static int flush_timer(sd_event *e, int fd, uint32_t events, usec_t *next) {
        uint64_t x;
        ssize_t ss;

        assert(e);
        assert(fd >= 0);

        assert_return(events == EPOLLIN, -EIO);

        ss = read(fd, &x, sizeof(x));
        if (ss < 0) {
                if (IN_SET(errno, EAGAIN, EINTR))
                        return 0;

                return -errno;
        }

        if (_unlikely_(ss != sizeof(x)))
                return -EIO;

        if (next)
                *next = USEC_INFINITY;

        return 0;
}

static int process_timer(
                sd_event *e,
                usec_t n,
                struct clock_data *d) {

        sd_event_source *s;
        int r;

        assert(e);
        assert(d);

        for (;;) {
                s = prioq_peek(d->earliest);
                if (!s ||
                    s->time.next > n ||
                    s->enabled == SD_EVENT_OFF ||
                    s->pending)
                        break;

                r = source_set_pending(s, true);
                if (r < 0)
                        return r;

                prioq_reshuffle(d->earliest, s, &s->time.earliest_index);
                prioq_reshuffle(d->latest, s, &s->time.latest_index);
                d->needs_rearm = true;
        }

        return 0;
}

static int process_child(sd_event *e) {
        sd_event_source *s;
        Iterator i;
        int r;

        assert(e);

        e->need_process_child = false;

        /*
           So, this is ugly. We iteratively invoke waitid() with P_PID
           + WNOHANG for each PID we wait for, instead of using
           P_ALL. This is because we only want to get child
           information of very specific child processes, and not all
           of them. We might not have processed the SIGCHLD even of a
           previous invocation and we don't want to maintain a
           unbounded *per-child* event queue, hence we really don't
           want anything flushed out of the kernel's queue that we
           don't care about. Since this is O(n) this means that if you
           have a lot of processes you probably want to handle SIGCHLD
           yourself.

           We do not reap the children here (by using WNOWAIT), this
           is only done after the event source is dispatched so that
           the callback still sees the process as a zombie.
        */

        HASHMAP_FOREACH(s, e->child_sources, i) {
                assert(s->type == SOURCE_CHILD);

                if (s->pending)
                        continue;

                if (s->enabled == SD_EVENT_OFF)
                        continue;

                zero(s->child.siginfo);
                r = waitid(P_PID, s->child.pid, &s->child.siginfo,
                           WNOHANG | (s->child.options & WEXITED ? WNOWAIT : 0) | s->child.options);
                if (r < 0)
                        return -errno;

                if (s->child.siginfo.si_pid != 0) {
                        bool zombie = IN_SET(s->child.siginfo.si_code, CLD_EXITED, CLD_KILLED, CLD_DUMPED);

                        if (!zombie && (s->child.options & WEXITED)) {
                                /* If the child isn't dead then let's
                                 * immediately remove the state change
                                 * from the queue, since there's no
                                 * benefit in leaving it queued */

                                assert(s->child.options & (WSTOPPED|WCONTINUED));
                                waitid(P_PID, s->child.pid, &s->child.siginfo, WNOHANG|(s->child.options & (WSTOPPED|WCONTINUED)));
                        }

                        r = source_set_pending(s, true);
                        if (r < 0)
                                return r;
                }
        }

        return 0;
}

static int process_signal(sd_event *e, struct signal_data *d, uint32_t events) {
        bool read_one = false;
        int r;

        assert(e);
        assert(d);
        assert_return(events == EPOLLIN, -EIO);

        /* If there's a signal queued on this priority and SIGCHLD is
           on this priority too, then make sure to recheck the
           children we watch. This is because we only ever dequeue
           the first signal per priority, and if we dequeue one, and
           SIGCHLD might be enqueued later we wouldn't know, but we
           might have higher priority children we care about hence we
           need to check that explicitly. */

        if (sigismember(&d->sigset, SIGCHLD))
                e->need_process_child = true;

        /* If there's already an event source pending for this
         * priority we don't read another */
        if (d->current)
                return 0;

        for (;;) {
                struct signalfd_siginfo si;
                ssize_t n;
                sd_event_source *s = NULL;

                n = read(d->fd, &si, sizeof(si));
                if (n < 0) {
                        if (IN_SET(errno, EAGAIN, EINTR))
                                return read_one;

                        return -errno;
                }

                if (_unlikely_(n != sizeof(si)))
                        return -EIO;

                assert(SIGNAL_VALID(si.ssi_signo));

                read_one = true;

                if (e->signal_sources)
                        s = e->signal_sources[si.ssi_signo];
                if (!s)
                        continue;
                if (s->pending)
                        continue;

                s->signal.siginfo = si;
                d->current = s;

                r = source_set_pending(s, true);
                if (r < 0)
                        return r;

                return 1;
        }
}

static int event_inotify_data_read(sd_event *e, struct inotify_data *d, uint32_t revents) {
        ssize_t n;

        assert(e);
        assert(d);

        assert_return(revents == EPOLLIN, -EIO);

        /* If there's already an event source pending for this priority, don't read another */
        if (d->n_pending > 0)
                return 0;

        /* Is the read buffer non-empty? If so, let's not read more */
        if (d->buffer_filled > 0)
                return 0;

        n = read(d->fd, &d->buffer, sizeof(d->buffer));
        if (n < 0) {
                if (IN_SET(errno, EAGAIN, EINTR))
                        return 0;

                return -errno;
        }

        assert(n > 0);
        d->buffer_filled = (size_t) n;
        LIST_PREPEND(buffered, e->inotify_data_buffered, d);

        return 1;
}

static void event_inotify_data_drop(sd_event *e, struct inotify_data *d, size_t sz) {
        assert(e);
        assert(d);
        assert(sz <= d->buffer_filled);

        if (sz == 0)
                return;

        /* Move the rest to the buffer to the front, in order to get things properly aligned again */
        memmove(d->buffer.raw, d->buffer.raw + sz, d->buffer_filled - sz);
        d->buffer_filled -= sz;

        if (d->buffer_filled == 0)
                LIST_REMOVE(buffered, e->inotify_data_buffered, d);
}

static int event_inotify_data_process(sd_event *e, struct inotify_data *d) {
        int r;

        assert(e);
        assert(d);

        /* If there's already an event source pending for this priority, don't read another */
        if (d->n_pending > 0)
                return 0;

        while (d->buffer_filled > 0) {
                size_t sz;

                /* Let's validate that the event structures are complete */
                if (d->buffer_filled < offsetof(struct inotify_event, name))
                        return -EIO;

                sz = offsetof(struct inotify_event, name) + d->buffer.ev.len;
                if (d->buffer_filled < sz)
                        return -EIO;

                if (d->buffer.ev.mask & IN_Q_OVERFLOW) {
                        struct inode_data *inode_data;
                        Iterator i;

                        /* The queue overran, let's pass this event to all event sources connected to this inotify
                         * object */

                        HASHMAP_FOREACH(inode_data, d->inodes, i) {
                                sd_event_source *s;

                                LIST_FOREACH(inotify.by_inode_data, s, inode_data->event_sources) {

                                        if (s->enabled == SD_EVENT_OFF)
                                                continue;

                                        r = source_set_pending(s, true);
                                        if (r < 0)
                                                return r;
                                }
                        }
                } else {
                        struct inode_data *inode_data;
                        sd_event_source *s;

                        /* Find the inode object for this watch descriptor. If IN_IGNORED is set we also remove it from
                         * our watch descriptor table. */
                        if (d->buffer.ev.mask & IN_IGNORED) {

                                inode_data = hashmap_remove(d->wd, INT_TO_PTR(d->buffer.ev.wd));
                                if (!inode_data) {
                                        event_inotify_data_drop(e, d, sz);
                                        continue;
                                }

                                /* The watch descriptor was removed by the kernel, let's drop it here too */
                                inode_data->wd = -1;
                        } else {
                                inode_data = hashmap_get(d->wd, INT_TO_PTR(d->buffer.ev.wd));
                                if (!inode_data) {
                                        event_inotify_data_drop(e, d, sz);
                                        continue;
                                }
                        }

                        /* Trigger all event sources that are interested in these events. Also trigger all event
                         * sources if IN_IGNORED or IN_UNMOUNT is set. */
                        LIST_FOREACH(inotify.by_inode_data, s, inode_data->event_sources) {

                                if (s->enabled == SD_EVENT_OFF)
                                        continue;

                                if ((d->buffer.ev.mask & (IN_IGNORED|IN_UNMOUNT)) == 0 &&
                                    (s->inotify.mask & d->buffer.ev.mask & IN_ALL_EVENTS) == 0)
                                        continue;

                                r = source_set_pending(s, true);
                                if (r < 0)
                                        return r;
                        }
                }

                /* Something pending now? If so, let's finish, otherwise let's read more. */
                if (d->n_pending > 0)
                        return 1;
        }

        return 0;
}

static int process_inotify(sd_event *e) {
        struct inotify_data *d;
        int r, done = 0;

        assert(e);

        LIST_FOREACH(buffered, d, e->inotify_data_buffered) {
                r = event_inotify_data_process(e, d);
                if (r < 0)
                        return r;
                if (r > 0)
                        done ++;
        }

        return done;
}

static int source_dispatch(sd_event_source *s) {
        EventSourceType saved_type;
        int r = 0;

        assert(s);
        assert(s->pending || s->type == SOURCE_EXIT);

        /* Save the event source type, here, so that we still know it after the event callback which might invalidate
         * the event. */
        saved_type = s->type;

        if (!IN_SET(s->type, SOURCE_DEFER, SOURCE_EXIT)) {
                r = source_set_pending(s, false);
                if (r < 0)
                        return r;
        }

        if (s->type != SOURCE_POST) {
                sd_event_source *z;
                Iterator i;

                /* If we execute a non-post source, let's mark all
                 * post sources as pending */

                SET_FOREACH(z, s->event->post_sources, i) {
                        if (z->enabled == SD_EVENT_OFF)
                                continue;

                        r = source_set_pending(z, true);
                        if (r < 0)
                                return r;
                }
        }

        if (s->enabled == SD_EVENT_ONESHOT) {
                r = sd_event_source_set_enabled(s, SD_EVENT_OFF);
                if (r < 0)
                        return r;
        }

        s->dispatching = true;

        switch (s->type) {

        case SOURCE_IO:
                r = s->io.callback(s, s->io.fd, s->io.revents, s->userdata);
                break;

        case SOURCE_TIME_REALTIME:
        case SOURCE_TIME_BOOTTIME:
        case SOURCE_TIME_MONOTONIC:
        case SOURCE_TIME_REALTIME_ALARM:
        case SOURCE_TIME_BOOTTIME_ALARM:
                r = s->time.callback(s, s->time.next, s->userdata);
                break;

        case SOURCE_SIGNAL:
                r = s->signal.callback(s, &s->signal.siginfo, s->userdata);
                break;

        case SOURCE_CHILD: {
                bool zombie;

                zombie = IN_SET(s->child.siginfo.si_code, CLD_EXITED, CLD_KILLED, CLD_DUMPED);

                r = s->child.callback(s, &s->child.siginfo, s->userdata);

                /* Now, reap the PID for good. */
                if (zombie)
                        (void) waitid(P_PID, s->child.pid, &s->child.siginfo, WNOHANG|WEXITED);

                break;
        }

        case SOURCE_DEFER:
                r = s->defer.callback(s, s->userdata);
                break;

        case SOURCE_POST:
                r = s->post.callback(s, s->userdata);
                break;

        case SOURCE_EXIT:
                r = s->exit.callback(s, s->userdata);
                break;

        case SOURCE_INOTIFY: {
                struct sd_event *e = s->event;
                struct inotify_data *d;
                size_t sz;

                assert(s->inotify.inode_data);
                assert_se(d = s->inotify.inode_data->inotify_data);

                assert(d->buffer_filled >= offsetof(struct inotify_event, name));
                sz = offsetof(struct inotify_event, name) + d->buffer.ev.len;
                assert(d->buffer_filled >= sz);

                r = s->inotify.callback(s, &d->buffer.ev, s->userdata);

                /* When no event is pending anymore on this inotify object, then let's drop the event from the
                 * buffer. */
                if (d->n_pending == 0)
                        event_inotify_data_drop(e, d, sz);

                break;
        }

        case SOURCE_WATCHDOG:
        case _SOURCE_EVENT_SOURCE_TYPE_MAX:
        case _SOURCE_EVENT_SOURCE_TYPE_INVALID:
                assert_not_reached("Wut? I shouldn't exist.");
        }

        s->dispatching = false;

        if (r < 0)
                log_debug_errno(r, "Event source %s (type %s) returned error, disabling: %m",
                                strna(s->description), event_source_type_to_string(saved_type));

        if (s->n_ref == 0)
                source_free(s);
        else if (r < 0)
                sd_event_source_set_enabled(s, SD_EVENT_OFF);

        return 1;
}

static int event_prepare(sd_event *e) {
        int r;

        assert(e);

        for (;;) {
                sd_event_source *s;

                s = prioq_peek(e->prepare);
                if (!s || s->prepare_iteration == e->iteration || s->enabled == SD_EVENT_OFF)
                        break;

                s->prepare_iteration = e->iteration;
                r = prioq_reshuffle(e->prepare, s, &s->prepare_index);
                if (r < 0)
                        return r;

                assert(s->prepare);

                s->dispatching = true;
                r = s->prepare(s, s->userdata);
                s->dispatching = false;

                if (r < 0)
                        log_debug_errno(r, "Prepare callback of event source %s (type %s) returned error, disabling: %m",
                                        strna(s->description), event_source_type_to_string(s->type));

                if (s->n_ref == 0)
                        source_free(s);
                else if (r < 0)
                        sd_event_source_set_enabled(s, SD_EVENT_OFF);
        }

        return 0;
}

static int dispatch_exit(sd_event *e) {
        sd_event_source *p;
        _cleanup_(sd_event_unrefp) sd_event *ref = NULL;
        int r;

        assert(e);

        p = prioq_peek(e->exit);
        if (!p || p->enabled == SD_EVENT_OFF) {
                e->state = SD_EVENT_FINISHED;
                return 0;
        }

        ref = sd_event_ref(e);
        e->iteration++;
        e->state = SD_EVENT_EXITING;
        r = source_dispatch(p);
        e->state = SD_EVENT_INITIAL;
        return r;
}

static sd_event_source* event_next_pending(sd_event *e) {
        sd_event_source *p;

        assert(e);

        p = prioq_peek(e->pending);
        if (!p)
                return NULL;

        if (p->enabled == SD_EVENT_OFF)
                return NULL;

        return p;
}

static int arm_watchdog(sd_event *e) {
        struct itimerspec its = {};
        usec_t t;
        int r;

        assert(e);
        assert(e->watchdog_fd >= 0);

        t = sleep_between(e,
                          e->watchdog_last + (e->watchdog_period / 2),
                          e->watchdog_last + (e->watchdog_period * 3 / 4));

        timespec_store(&its.it_value, t);

        /* Make sure we never set the watchdog to 0, which tells the
         * kernel to disable it. */
        if (its.it_value.tv_sec == 0 && its.it_value.tv_nsec == 0)
                its.it_value.tv_nsec = 1;

        r = timerfd_settime(e->watchdog_fd, TFD_TIMER_ABSTIME, &its, NULL);
        if (r < 0)
                return -errno;

        return 0;
}

static int process_watchdog(sd_event *e) {
        assert(e);

        if (!e->watchdog)
                return 0;

        /* Don't notify watchdog too often */
        if (e->watchdog_last + e->watchdog_period / 4 > e->timestamp.monotonic)
                return 0;

        sd_notify(false, "WATCHDOG=1");
        e->watchdog_last = e->timestamp.monotonic;

        return arm_watchdog(e);
}

static void event_close_inode_data_fds(sd_event *e) {
        struct inode_data *d;

        assert(e);

        /* Close the fds pointing to the inodes to watch now. We need to close them as they might otherwise pin
         * filesystems. But we can't close them right-away as we need them as long as the user still wants to make
         * adjustments to the even source, such as changing the priority (which requires us to remove and readd a watch
         * for the inode). Hence, let's close them when entering the first iteration after they were added, as a
         * compromise. */

        while ((d = e->inode_data_to_close)) {
                assert(d->fd >= 0);
                d->fd = safe_close(d->fd);

                LIST_REMOVE(to_close, e->inode_data_to_close, d);
        }
}

_public_ int sd_event_prepare(sd_event *e) {
        int r;

        assert_return(e, -EINVAL);
        assert_return(e = event_resolve(e), -ENOPKG);
        assert_return(!event_pid_changed(e), -ECHILD);
        assert_return(e->state != SD_EVENT_FINISHED, -ESTALE);
        assert_return(e->state == SD_EVENT_INITIAL, -EBUSY);

        if (e->exit_requested)
                goto pending;

        e->iteration++;

        e->state = SD_EVENT_PREPARING;
        r = event_prepare(e);
        e->state = SD_EVENT_INITIAL;
        if (r < 0)
                return r;

        r = event_arm_timer(e, &e->realtime);
        if (r < 0)
                return r;

        r = event_arm_timer(e, &e->boottime);
        if (r < 0)
                return r;

        r = event_arm_timer(e, &e->monotonic);
        if (r < 0)
                return r;

        r = event_arm_timer(e, &e->realtime_alarm);
        if (r < 0)
                return r;

        r = event_arm_timer(e, &e->boottime_alarm);
        if (r < 0)
                return r;

        event_close_inode_data_fds(e);

        if (event_next_pending(e) || e->need_process_child)
                goto pending;

        e->state = SD_EVENT_ARMED;

        return 0;

pending:
        e->state = SD_EVENT_ARMED;
        r = sd_event_wait(e, 0);
        if (r == 0)
                e->state = SD_EVENT_ARMED;

        return r;
}

_public_ int sd_event_wait(sd_event *e, uint64_t timeout) {
        struct epoll_event *ev_queue;
        unsigned ev_queue_max;
        int r, m, i;

        assert_return(e, -EINVAL);
        assert_return(e = event_resolve(e), -ENOPKG);
        assert_return(!event_pid_changed(e), -ECHILD);
        assert_return(e->state != SD_EVENT_FINISHED, -ESTALE);
        assert_return(e->state == SD_EVENT_ARMED, -EBUSY);

        if (e->exit_requested) {
                e->state = SD_EVENT_PENDING;
                return 1;
        }

        ev_queue_max = MAX(e->n_sources, 1u);
        ev_queue = newa(struct epoll_event, ev_queue_max);

        /* If we still have inotify data buffered, then query the other fds, but don't wait on it */
        if (e->inotify_data_buffered)
                timeout = 0;

        m = epoll_wait(e->epoll_fd, ev_queue, ev_queue_max,
                       timeout == (uint64_t) -1 ? -1 : (int) ((timeout + USEC_PER_MSEC - 1) / USEC_PER_MSEC));
        if (m < 0) {
                if (errno == EINTR) {
                        e->state = SD_EVENT_PENDING;
                        return 1;
                }

                r = -errno;
                goto finish;
        }

        triple_timestamp_get(&e->timestamp);

        for (i = 0; i < m; i++) {

                if (ev_queue[i].data.ptr == INT_TO_PTR(SOURCE_WATCHDOG))
                        r = flush_timer(e, e->watchdog_fd, ev_queue[i].events, NULL);
                else {
                        WakeupType *t = ev_queue[i].data.ptr;

                        switch (*t) {

                        case WAKEUP_EVENT_SOURCE:
                                r = process_io(e, ev_queue[i].data.ptr, ev_queue[i].events);
                                break;

                        case WAKEUP_CLOCK_DATA: {
                                struct clock_data *d = ev_queue[i].data.ptr;
                                r = flush_timer(e, d->fd, ev_queue[i].events, &d->next);
                                break;
                        }

                        case WAKEUP_SIGNAL_DATA:
                                r = process_signal(e, ev_queue[i].data.ptr, ev_queue[i].events);
                                break;

                        case WAKEUP_INOTIFY_DATA:
                                r = event_inotify_data_read(e, ev_queue[i].data.ptr, ev_queue[i].events);
                                break;

                        default:
                                assert_not_reached("Invalid wake-up pointer");
                        }
                }
                if (r < 0)
                        goto finish;
        }

        r = process_watchdog(e);
        if (r < 0)
                goto finish;

        r = process_timer(e, e->timestamp.realtime, &e->realtime);
        if (r < 0)
                goto finish;

        r = process_timer(e, e->timestamp.boottime, &e->boottime);
        if (r < 0)
                goto finish;

        r = process_timer(e, e->timestamp.monotonic, &e->monotonic);
        if (r < 0)
                goto finish;

        r = process_timer(e, e->timestamp.realtime, &e->realtime_alarm);
        if (r < 0)
                goto finish;

        r = process_timer(e, e->timestamp.boottime, &e->boottime_alarm);
        if (r < 0)
                goto finish;

        if (e->need_process_child) {
                r = process_child(e);
                if (r < 0)
                        goto finish;
        }

        r = process_inotify(e);
        if (r < 0)
                goto finish;

        if (event_next_pending(e)) {
                e->state = SD_EVENT_PENDING;

                return 1;
        }

        r = 0;

finish:
        e->state = SD_EVENT_INITIAL;

        return r;
}

_public_ int sd_event_dispatch(sd_event *e) {
        sd_event_source *p;
        int r;

        assert_return(e, -EINVAL);
        assert_return(e = event_resolve(e), -ENOPKG);
        assert_return(!event_pid_changed(e), -ECHILD);
        assert_return(e->state != SD_EVENT_FINISHED, -ESTALE);
        assert_return(e->state == SD_EVENT_PENDING, -EBUSY);

        if (e->exit_requested)
                return dispatch_exit(e);

        p = event_next_pending(e);
        if (p) {
                _cleanup_(sd_event_unrefp) sd_event *ref = NULL;

                ref = sd_event_ref(e);
                e->state = SD_EVENT_RUNNING;
                r = source_dispatch(p);
                e->state = SD_EVENT_INITIAL;
                return r;
        }

        e->state = SD_EVENT_INITIAL;

        return 1;
}

static void event_log_delays(sd_event *e) {
        char b[ELEMENTSOF(e->delays) * DECIMAL_STR_MAX(unsigned) + 1];
        unsigned i;
        int o;

        for (i = o = 0; i < ELEMENTSOF(e->delays); i++) {
                o += snprintf(&b[o], sizeof(b) - o, "%u ", e->delays[i]);
                e->delays[i] = 0;
        }
        log_debug("Event loop iterations: %.*s", o, b);
}

_public_ int sd_event_run(sd_event *e, uint64_t timeout) {
        int r;

        assert_return(e, -EINVAL);
        assert_return(e = event_resolve(e), -ENOPKG);
        assert_return(!event_pid_changed(e), -ECHILD);
        assert_return(e->state != SD_EVENT_FINISHED, -ESTALE);
        assert_return(e->state == SD_EVENT_INITIAL, -EBUSY);

        if (e->profile_delays && e->last_run) {
                usec_t this_run;
                unsigned l;

                this_run = now(CLOCK_MONOTONIC);

                l = u64log2(this_run - e->last_run);
                assert(l < sizeof(e->delays));
                e->delays[l]++;

                if (this_run - e->last_log >= 5*USEC_PER_SEC) {
                        event_log_delays(e);
                        e->last_log = this_run;
                }
        }

        r = sd_event_prepare(e);
        if (r == 0)
                /* There was nothing? Then wait... */
                r = sd_event_wait(e, timeout);

        if (e->profile_delays)
                e->last_run = now(CLOCK_MONOTONIC);

        if (r > 0) {
                /* There's something now, then let's dispatch it */
                r = sd_event_dispatch(e);
                if (r < 0)
                        return r;

                return 1;
        }

        return r;
}

_public_ int sd_event_loop(sd_event *e) {
        _cleanup_(sd_event_unrefp) sd_event *ref = NULL;
        int r;

        assert_return(e, -EINVAL);
        assert_return(e = event_resolve(e), -ENOPKG);
        assert_return(!event_pid_changed(e), -ECHILD);
        assert_return(e->state == SD_EVENT_INITIAL, -EBUSY);

        ref = sd_event_ref(e);

        while (e->state != SD_EVENT_FINISHED) {
                r = sd_event_run(e, (uint64_t) -1);
                if (r < 0)
                        return r;
        }

        return e->exit_code;
}

_public_ int sd_event_get_fd(sd_event *e) {

        assert_return(e, -EINVAL);
        assert_return(e = event_resolve(e), -ENOPKG);
        assert_return(!event_pid_changed(e), -ECHILD);

        return e->epoll_fd;
}

_public_ int sd_event_get_state(sd_event *e) {
        assert_return(e, -EINVAL);
        assert_return(e = event_resolve(e), -ENOPKG);
        assert_return(!event_pid_changed(e), -ECHILD);

        return e->state;
}

_public_ int sd_event_get_exit_code(sd_event *e, int *code) {
        assert_return(e, -EINVAL);
        assert_return(e = event_resolve(e), -ENOPKG);
        assert_return(code, -EINVAL);
        assert_return(!event_pid_changed(e), -ECHILD);

        if (!e->exit_requested)
                return -ENODATA;

        *code = e->exit_code;
        return 0;
}

_public_ int sd_event_exit(sd_event *e, int code) {
        assert_return(e, -EINVAL);
        assert_return(e = event_resolve(e), -ENOPKG);
        assert_return(e->state != SD_EVENT_FINISHED, -ESTALE);
        assert_return(!event_pid_changed(e), -ECHILD);

        e->exit_requested = true;
        e->exit_code = code;

        return 0;
}

_public_ int sd_event_now(sd_event *e, clockid_t clock, uint64_t *usec) {
        assert_return(e, -EINVAL);
        assert_return(e = event_resolve(e), -ENOPKG);
        assert_return(usec, -EINVAL);
        assert_return(!event_pid_changed(e), -ECHILD);

        if (!TRIPLE_TIMESTAMP_HAS_CLOCK(clock))
                return -EOPNOTSUPP;

        /* Generate a clean error in case CLOCK_BOOTTIME is not available. Note that don't use clock_supported() here,
         * for a reason: there are systems where CLOCK_BOOTTIME is supported, but CLOCK_BOOTTIME_ALARM is not, but for
         * the purpose of getting the time this doesn't matter. */
        if (IN_SET(clock, CLOCK_BOOTTIME, CLOCK_BOOTTIME_ALARM) && !clock_boottime_supported())
                return -EOPNOTSUPP;

        if (!triple_timestamp_is_set(&e->timestamp)) {
                /* Implicitly fall back to now() if we never ran
                 * before and thus have no cached time. */
                *usec = now(clock);
                return 1;
        }

        *usec = triple_timestamp_by_clock(&e->timestamp, clock);
        return 0;
}

_public_ int sd_event_default(sd_event **ret) {
        sd_event *e = NULL;
        int r;

        if (!ret)
                return !!default_event;

        if (default_event) {
                *ret = sd_event_ref(default_event);
                return 0;
        }

        r = sd_event_new(&e);
        if (r < 0)
                return r;

        e->default_event_ptr = &default_event;
        e->tid = gettid();
        default_event = e;

        *ret = e;
        return 1;
}

#if 0 /* NM_IGNORED */
_public_ int sd_event_get_tid(sd_event *e, pid_t *tid) {
        assert_return(e, -EINVAL);
        assert_return(e = event_resolve(e), -ENOPKG);
        assert_return(tid, -EINVAL);
        assert_return(!event_pid_changed(e), -ECHILD);

        if (e->tid != 0) {
                *tid = e->tid;
                return 0;
        }

        return -ENXIO;
}

_public_ int sd_event_set_watchdog(sd_event *e, int b) {
        int r;

        assert_return(e, -EINVAL);
        assert_return(e = event_resolve(e), -ENOPKG);
        assert_return(!event_pid_changed(e), -ECHILD);

        if (e->watchdog == !!b)
                return e->watchdog;

        if (b) {
                struct epoll_event ev;

                r = sd_watchdog_enabled(false, &e->watchdog_period);
                if (r <= 0)
                        return r;

                /* Issue first ping immediately */
                sd_notify(false, "WATCHDOG=1");
                e->watchdog_last = now(CLOCK_MONOTONIC);

                e->watchdog_fd = timerfd_create(CLOCK_MONOTONIC, TFD_NONBLOCK|TFD_CLOEXEC);
                if (e->watchdog_fd < 0)
                        return -errno;

                r = arm_watchdog(e);
                if (r < 0)
                        goto fail;

                ev = (struct epoll_event) {
                        .events = EPOLLIN,
                        .data.ptr = INT_TO_PTR(SOURCE_WATCHDOG),
                };

                r = epoll_ctl(e->epoll_fd, EPOLL_CTL_ADD, e->watchdog_fd, &ev);
                if (r < 0) {
                        r = -errno;
                        goto fail;
                }

        } else {
                if (e->watchdog_fd >= 0) {
                        epoll_ctl(e->epoll_fd, EPOLL_CTL_DEL, e->watchdog_fd, NULL);
                        e->watchdog_fd = safe_close(e->watchdog_fd);
                }
        }

        e->watchdog = !!b;
        return e->watchdog;

fail:
        e->watchdog_fd = safe_close(e->watchdog_fd);
        return r;
}

_public_ int sd_event_get_watchdog(sd_event *e) {
        assert_return(e, -EINVAL);
        assert_return(e = event_resolve(e), -ENOPKG);
        assert_return(!event_pid_changed(e), -ECHILD);

        return e->watchdog;
}

_public_ int sd_event_get_iteration(sd_event *e, uint64_t *ret) {
        assert_return(e, -EINVAL);
        assert_return(e = event_resolve(e), -ENOPKG);
        assert_return(!event_pid_changed(e), -ECHILD);

        *ret = e->iteration;
        return 0;
}
<<<<<<< HEAD
#endif /* NM_IGNORED */
=======

_public_ int sd_event_source_set_destroy_callback(sd_event_source *s, sd_event_destroy_t callback) {
        assert_return(s, -EINVAL);

        s->destroy_callback = callback;
        return 0;
}

_public_ int sd_event_source_get_destroy_callback(sd_event_source *s, sd_event_destroy_t *ret) {
        assert_return(s, -EINVAL);

        if (ret)
                *ret = s->destroy_callback;

        return !!s->destroy_callback;
}
>>>>>>> 353810cc
<|MERGE_RESOLUTION|>--- conflicted
+++ resolved
@@ -3782,9 +3782,6 @@
         *ret = e->iteration;
         return 0;
 }
-<<<<<<< HEAD
-#endif /* NM_IGNORED */
-=======
 
 _public_ int sd_event_source_set_destroy_callback(sd_event_source *s, sd_event_destroy_t callback) {
         assert_return(s, -EINVAL);
@@ -3801,4 +3798,4 @@
 
         return !!s->destroy_callback;
 }
->>>>>>> 353810cc
+#endif /* NM_IGNORED */