/* SPDX-License-Identifier: LGPL-2.1+ */

#include "nm-sd-adapt-core.h"

#include <sys/epoll.h>
#include <sys/timerfd.h>
#include <sys/wait.h>

#include "sd-daemon.h"
#include "sd-event.h"
#include "sd-id128.h"

#include "alloc-util.h"
#include "env-util.h"
#include "event-source.h"
#include "fd-util.h"
#include "fs-util.h"
#include "hashmap.h"
#include "list.h"
#include "macro.h"
#include "memory-util.h"
#include "missing_syscall.h"
#include "prioq.h"
#include "process-util.h"
#include "set.h"
#include "signal-util.h"
#include "string-table.h"
#include "string-util.h"
#include "strxcpyx.h"
#include "time-util.h"

#define DEFAULT_ACCURACY_USEC (250 * USEC_PER_MSEC)

static bool EVENT_SOURCE_WATCH_PIDFD(sd_event_source *s) {
        /* Returns true if this is a PID event source and can be implemented by watching EPOLLIN */
        return s &&
                s->type == SOURCE_CHILD &&
                s->child.pidfd >= 0 &&
                s->child.options == WEXITED;
}

static const char* const event_source_type_table[_SOURCE_EVENT_SOURCE_TYPE_MAX] = {
        [SOURCE_IO] = "io",
        [SOURCE_TIME_REALTIME] = "realtime",
        [SOURCE_TIME_BOOTTIME] = "bootime",
        [SOURCE_TIME_MONOTONIC] = "monotonic",
        [SOURCE_TIME_REALTIME_ALARM] = "realtime-alarm",
        [SOURCE_TIME_BOOTTIME_ALARM] = "boottime-alarm",
        [SOURCE_SIGNAL] = "signal",
        [SOURCE_CHILD] = "child",
        [SOURCE_DEFER] = "defer",
        [SOURCE_POST] = "post",
        [SOURCE_EXIT] = "exit",
        [SOURCE_WATCHDOG] = "watchdog",
        [SOURCE_INOTIFY] = "inotify",
};

DEFINE_PRIVATE_STRING_TABLE_LOOKUP_TO_STRING(event_source_type, int);

#define EVENT_SOURCE_IS_TIME(t) IN_SET((t), SOURCE_TIME_REALTIME, SOURCE_TIME_BOOTTIME, SOURCE_TIME_MONOTONIC, SOURCE_TIME_REALTIME_ALARM, SOURCE_TIME_BOOTTIME_ALARM)

struct sd_event {
        unsigned n_ref;

        int epoll_fd;
        int watchdog_fd;

        Prioq *pending;
        Prioq *prepare;

        /* timerfd_create() only supports these five clocks so far. We
         * can add support for more clocks when the kernel learns to
         * deal with them, too. */
        struct clock_data realtime;
        struct clock_data boottime;
        struct clock_data monotonic;
        struct clock_data realtime_alarm;
        struct clock_data boottime_alarm;

        usec_t perturb;

        sd_event_source **signal_sources; /* indexed by signal number */
        Hashmap *signal_data; /* indexed by priority */

        Hashmap *child_sources;
        unsigned n_enabled_child_sources;

        Set *post_sources;

        Prioq *exit;

        Hashmap *inotify_data; /* indexed by priority */

        /* A list of inode structures that still have an fd open, that we need to close before the next loop iteration */
        LIST_HEAD(struct inode_data, inode_data_to_close);

        /* A list of inotify objects that already have events buffered which aren't processed yet */
        LIST_HEAD(struct inotify_data, inotify_data_buffered);

        pid_t original_pid;

        uint64_t iteration;
        triple_timestamp timestamp;
        int state;

        bool exit_requested:1;
        bool need_process_child:1;
        bool watchdog:1;
        bool profile_delays:1;

        int exit_code;

        pid_t tid;
        sd_event **default_event_ptr;

        usec_t watchdog_last, watchdog_period;

        unsigned n_sources;

        struct epoll_event *event_queue;
        size_t event_queue_allocated;

        LIST_HEAD(sd_event_source, sources);

        usec_t last_run, last_log;
        unsigned delays[sizeof(usec_t) * 8];
};

static thread_local sd_event *default_event = NULL;

static void source_disconnect(sd_event_source *s);
static void event_gc_inode_data(sd_event *e, struct inode_data *d);

static sd_event *event_resolve(sd_event *e) {
        return e == SD_EVENT_DEFAULT ? default_event : e;
}

static int pending_prioq_compare(const void *a, const void *b) {
        const sd_event_source *x = a, *y = b;
        int r;

        assert(x->pending);
        assert(y->pending);

        /* Enabled ones first */
        if (x->enabled != SD_EVENT_OFF && y->enabled == SD_EVENT_OFF)
                return -1;
        if (x->enabled == SD_EVENT_OFF && y->enabled != SD_EVENT_OFF)
                return 1;

        /* Lower priority values first */
        r = CMP(x->priority, y->priority);
        if (r != 0)
                return r;

        /* Older entries first */
        return CMP(x->pending_iteration, y->pending_iteration);
}

static int prepare_prioq_compare(const void *a, const void *b) {
        const sd_event_source *x = a, *y = b;
        int r;

        assert(x->prepare);
        assert(y->prepare);

        /* Enabled ones first */
        if (x->enabled != SD_EVENT_OFF && y->enabled == SD_EVENT_OFF)
                return -1;
        if (x->enabled == SD_EVENT_OFF && y->enabled != SD_EVENT_OFF)
                return 1;

        /* Move most recently prepared ones last, so that we can stop
         * preparing as soon as we hit one that has already been
         * prepared in the current iteration */
        r = CMP(x->prepare_iteration, y->prepare_iteration);
        if (r != 0)
                return r;

        /* Lower priority values first */
        return CMP(x->priority, y->priority);
}

static int earliest_time_prioq_compare(const void *a, const void *b) {
        const sd_event_source *x = a, *y = b;

        assert(EVENT_SOURCE_IS_TIME(x->type));
        assert(x->type == y->type);

        /* Enabled ones first */
        if (x->enabled != SD_EVENT_OFF && y->enabled == SD_EVENT_OFF)
                return -1;
        if (x->enabled == SD_EVENT_OFF && y->enabled != SD_EVENT_OFF)
                return 1;

        /* Move the pending ones to the end */
        if (!x->pending && y->pending)
                return -1;
        if (x->pending && !y->pending)
                return 1;

        /* Order by time */
        return CMP(x->time.next, y->time.next);
}

static usec_t time_event_source_latest(const sd_event_source *s) {
        return usec_add(s->time.next, s->time.accuracy);
}

static int latest_time_prioq_compare(const void *a, const void *b) {
        const sd_event_source *x = a, *y = b;

        assert(EVENT_SOURCE_IS_TIME(x->type));
        assert(x->type == y->type);

        /* Enabled ones first */
        if (x->enabled != SD_EVENT_OFF && y->enabled == SD_EVENT_OFF)
                return -1;
        if (x->enabled == SD_EVENT_OFF && y->enabled != SD_EVENT_OFF)
                return 1;

        /* Move the pending ones to the end */
        if (!x->pending && y->pending)
                return -1;
        if (x->pending && !y->pending)
                return 1;

        /* Order by time */
        return CMP(time_event_source_latest(x), time_event_source_latest(y));
}

static int exit_prioq_compare(const void *a, const void *b) {
        const sd_event_source *x = a, *y = b;

        assert(x->type == SOURCE_EXIT);
        assert(y->type == SOURCE_EXIT);

        /* Enabled ones first */
        if (x->enabled != SD_EVENT_OFF && y->enabled == SD_EVENT_OFF)
                return -1;
        if (x->enabled == SD_EVENT_OFF && y->enabled != SD_EVENT_OFF)
                return 1;

        /* Lower priority values first */
        return CMP(x->priority, y->priority);
}

static void free_clock_data(struct clock_data *d) {
        assert(d);
        assert(d->wakeup == WAKEUP_CLOCK_DATA);

        safe_close(d->fd);
        prioq_free(d->earliest);
        prioq_free(d->latest);
}

static sd_event *event_free(sd_event *e) {
        sd_event_source *s;

        assert(e);

        while ((s = e->sources)) {
                assert(s->floating);
                source_disconnect(s);
                sd_event_source_unref(s);
        }

        assert(e->n_sources == 0);

        if (e->default_event_ptr)
                *(e->default_event_ptr) = NULL;

        safe_close(e->epoll_fd);
        safe_close(e->watchdog_fd);

        free_clock_data(&e->realtime);
        free_clock_data(&e->boottime);
        free_clock_data(&e->monotonic);
        free_clock_data(&e->realtime_alarm);
        free_clock_data(&e->boottime_alarm);

        prioq_free(e->pending);
        prioq_free(e->prepare);
        prioq_free(e->exit);

        free(e->signal_sources);
        hashmap_free(e->signal_data);

        hashmap_free(e->inotify_data);

        hashmap_free(e->child_sources);
        set_free(e->post_sources);

        free(e->event_queue);

        return mfree(e);
}

_public_ int sd_event_new(sd_event** ret) {
        sd_event *e;
        int r;

        assert_return(ret, -EINVAL);

        e = new(sd_event, 1);
        if (!e)
                return -ENOMEM;

        *e = (sd_event) {
                .n_ref = 1,
                .epoll_fd = -1,
                .watchdog_fd = -1,
                .realtime.wakeup = WAKEUP_CLOCK_DATA,
                .realtime.fd = -1,
                .realtime.next = USEC_INFINITY,
                .boottime.wakeup = WAKEUP_CLOCK_DATA,
                .boottime.fd = -1,
                .boottime.next = USEC_INFINITY,
                .monotonic.wakeup = WAKEUP_CLOCK_DATA,
                .monotonic.fd = -1,
                .monotonic.next = USEC_INFINITY,
                .realtime_alarm.wakeup = WAKEUP_CLOCK_DATA,
                .realtime_alarm.fd = -1,
                .realtime_alarm.next = USEC_INFINITY,
                .boottime_alarm.wakeup = WAKEUP_CLOCK_DATA,
                .boottime_alarm.fd = -1,
                .boottime_alarm.next = USEC_INFINITY,
                .perturb = USEC_INFINITY,
                .original_pid = getpid_cached(),
        };

        r = prioq_ensure_allocated(&e->pending, pending_prioq_compare);
        if (r < 0)
                goto fail;

        e->epoll_fd = epoll_create1(EPOLL_CLOEXEC);
        if (e->epoll_fd < 0) {
                r = -errno;
                goto fail;
        }

        e->epoll_fd = fd_move_above_stdio(e->epoll_fd);

        if (secure_getenv("SD_EVENT_PROFILE_DELAYS")) {
                log_debug("Event loop profiling enabled. Logarithmic histogram of event loop iterations in the range 2^0 ... 2^63 us will be logged every 5s.");
                e->profile_delays = true;
        }

        *ret = e;
        return 0;

fail:
        event_free(e);
        return r;
}

DEFINE_PUBLIC_TRIVIAL_REF_UNREF_FUNC(sd_event, sd_event, event_free);

_public_ sd_event_source* sd_event_source_disable_unref(sd_event_source *s) {
        if (s)
                (void) sd_event_source_set_enabled(s, SD_EVENT_OFF);
        return sd_event_source_unref(s);
}

static bool event_pid_changed(sd_event *e) {
        assert(e);

        /* We don't support people creating an event loop and keeping
         * it around over a fork(). Let's complain. */

        return e->original_pid != getpid_cached();
}

static void source_io_unregister(sd_event_source *s) {
        assert(s);
        assert(s->type == SOURCE_IO);

        if (event_pid_changed(s->event))
                return;

        if (!s->io.registered)
                return;

        if (epoll_ctl(s->event->epoll_fd, EPOLL_CTL_DEL, s->io.fd, NULL) < 0)
                log_debug_errno(errno, "Failed to remove source %s (type %s) from epoll: %m",
                                strna(s->description), event_source_type_to_string(s->type));

        s->io.registered = false;
}

static int source_io_register(
                sd_event_source *s,
                int enabled,
                uint32_t events) {

        assert(s);
        assert(s->type == SOURCE_IO);
        assert(enabled != SD_EVENT_OFF);

        struct epoll_event ev = {
                .events = events | (enabled == SD_EVENT_ONESHOT ? EPOLLONESHOT : 0),
                .data.ptr = s,
        };
        int r;

        r = epoll_ctl(s->event->epoll_fd,
                      s->io.registered ? EPOLL_CTL_MOD : EPOLL_CTL_ADD,
                      s->io.fd,
                      &ev);
        if (r < 0)
                return -errno;

        s->io.registered = true;

        return 0;
}

static void source_child_pidfd_unregister(sd_event_source *s) {
        assert(s);
        assert(s->type == SOURCE_CHILD);

        if (event_pid_changed(s->event))
                return;

        if (!s->child.registered)
                return;

        if (EVENT_SOURCE_WATCH_PIDFD(s))
                if (epoll_ctl(s->event->epoll_fd, EPOLL_CTL_DEL, s->child.pidfd, NULL) < 0)
                        log_debug_errno(errno, "Failed to remove source %s (type %s) from epoll: %m",
                                        strna(s->description), event_source_type_to_string(s->type));

        s->child.registered = false;
}

static int source_child_pidfd_register(sd_event_source *s, int enabled) {
        int r;

        assert(s);
        assert(s->type == SOURCE_CHILD);
        assert(enabled != SD_EVENT_OFF);

        if (EVENT_SOURCE_WATCH_PIDFD(s)) {
                struct epoll_event ev = {
                        .events = EPOLLIN | (enabled == SD_EVENT_ONESHOT ? EPOLLONESHOT : 0),
                        .data.ptr = s,
                };

                if (s->child.registered)
                        r = epoll_ctl(s->event->epoll_fd, EPOLL_CTL_MOD, s->child.pidfd, &ev);
                else
                        r = epoll_ctl(s->event->epoll_fd, EPOLL_CTL_ADD, s->child.pidfd, &ev);
                if (r < 0)
                        return -errno;
        }

        s->child.registered = true;
        return 0;
}

static clockid_t event_source_type_to_clock(EventSourceType t) {

        switch (t) {

        case SOURCE_TIME_REALTIME:
                return CLOCK_REALTIME;

        case SOURCE_TIME_BOOTTIME:
                return CLOCK_BOOTTIME;

        case SOURCE_TIME_MONOTONIC:
                return CLOCK_MONOTONIC;

        case SOURCE_TIME_REALTIME_ALARM:
                return CLOCK_REALTIME_ALARM;

        case SOURCE_TIME_BOOTTIME_ALARM:
                return CLOCK_BOOTTIME_ALARM;

        default:
                return (clockid_t) -1;
        }
}

static EventSourceType clock_to_event_source_type(clockid_t clock) {

        switch (clock) {

        case CLOCK_REALTIME:
                return SOURCE_TIME_REALTIME;

        case CLOCK_BOOTTIME:
                return SOURCE_TIME_BOOTTIME;

        case CLOCK_MONOTONIC:
                return SOURCE_TIME_MONOTONIC;

        case CLOCK_REALTIME_ALARM:
                return SOURCE_TIME_REALTIME_ALARM;

        case CLOCK_BOOTTIME_ALARM:
                return SOURCE_TIME_BOOTTIME_ALARM;

        default:
                return _SOURCE_EVENT_SOURCE_TYPE_INVALID;
        }
}

static struct clock_data* event_get_clock_data(sd_event *e, EventSourceType t) {
        assert(e);

        switch (t) {

        case SOURCE_TIME_REALTIME:
                return &e->realtime;

        case SOURCE_TIME_BOOTTIME:
                return &e->boottime;

        case SOURCE_TIME_MONOTONIC:
                return &e->monotonic;

        case SOURCE_TIME_REALTIME_ALARM:
                return &e->realtime_alarm;

        case SOURCE_TIME_BOOTTIME_ALARM:
                return &e->boottime_alarm;

        default:
                return NULL;
        }
}

static void event_free_signal_data(sd_event *e, struct signal_data *d) {
        assert(e);

        if (!d)
                return;

        hashmap_remove(e->signal_data, &d->priority);
        safe_close(d->fd);
        free(d);
}

static int event_make_signal_data(
                sd_event *e,
                int sig,
                struct signal_data **ret) {

        struct signal_data *d;
        bool added = false;
        sigset_t ss_copy;
        int64_t priority;
        int r;

        assert(e);

        if (event_pid_changed(e))
                return -ECHILD;

        if (e->signal_sources && e->signal_sources[sig])
                priority = e->signal_sources[sig]->priority;
        else
                priority = SD_EVENT_PRIORITY_NORMAL;

        d = hashmap_get(e->signal_data, &priority);
        if (d) {
                if (sigismember(&d->sigset, sig) > 0) {
                        if (ret)
                                *ret = d;
                        return 0;
                }
        } else {
                r = hashmap_ensure_allocated(&e->signal_data, &uint64_hash_ops);
                if (r < 0)
                        return r;

                d = new(struct signal_data, 1);
                if (!d)
                        return -ENOMEM;

                *d = (struct signal_data) {
                        .wakeup = WAKEUP_SIGNAL_DATA,
                        .fd = -1,
                        .priority = priority,
                };

                r = hashmap_put(e->signal_data, &d->priority, d);
                if (r < 0) {
                        free(d);
                        return r;
                }

                added = true;
        }

        ss_copy = d->sigset;
        assert_se(sigaddset(&ss_copy, sig) >= 0);

        r = signalfd(d->fd, &ss_copy, SFD_NONBLOCK|SFD_CLOEXEC);
        if (r < 0) {
                r = -errno;
                goto fail;
        }

        d->sigset = ss_copy;

        if (d->fd >= 0) {
                if (ret)
                        *ret = d;
                return 0;
        }

        d->fd = fd_move_above_stdio(r);

        struct epoll_event ev = {
                .events = EPOLLIN,
                .data.ptr = d,
        };

        r = epoll_ctl(e->epoll_fd, EPOLL_CTL_ADD, d->fd, &ev);
        if (r < 0)  {
                r = -errno;
                goto fail;
        }

        if (ret)
                *ret = d;

        return 0;

fail:
        if (added)
                event_free_signal_data(e, d);

        return r;
}

static void event_unmask_signal_data(sd_event *e, struct signal_data *d, int sig) {
        assert(e);
        assert(d);

        /* Turns off the specified signal in the signal data
         * object. If the signal mask of the object becomes empty that
         * way removes it. */

        if (sigismember(&d->sigset, sig) == 0)
                return;

        assert_se(sigdelset(&d->sigset, sig) >= 0);

        if (sigisemptyset(&d->sigset)) {
                /* If all the mask is all-zero we can get rid of the structure */
                event_free_signal_data(e, d);
                return;
        }

        assert(d->fd >= 0);

        if (signalfd(d->fd, &d->sigset, SFD_NONBLOCK|SFD_CLOEXEC) < 0)
                log_debug_errno(errno, "Failed to unset signal bit, ignoring: %m");
}

static void event_gc_signal_data(sd_event *e, const int64_t *priority, int sig) {
        struct signal_data *d;
        static const int64_t zero_priority = 0;

        assert(e);

        /* Rechecks if the specified signal is still something we are interested in. If not, we'll unmask it,
         * and possibly drop the signalfd for it. */

        if (sig == SIGCHLD &&
            e->n_enabled_child_sources > 0)
                return;

        if (e->signal_sources &&
            e->signal_sources[sig] &&
            e->signal_sources[sig]->enabled != SD_EVENT_OFF)
                return;

        /*
         * The specified signal might be enabled in three different queues:
         *
         * 1) the one that belongs to the priority passed (if it is non-NULL)
         * 2) the one that belongs to the priority of the event source of the signal (if there is one)
         * 3) the 0 priority (to cover the SIGCHLD case)
         *
         * Hence, let's remove it from all three here.
         */

        if (priority) {
                d = hashmap_get(e->signal_data, priority);
                if (d)
                        event_unmask_signal_data(e, d, sig);
        }

        if (e->signal_sources && e->signal_sources[sig]) {
                d = hashmap_get(e->signal_data, &e->signal_sources[sig]->priority);
                if (d)
                        event_unmask_signal_data(e, d, sig);
        }

        d = hashmap_get(e->signal_data, &zero_priority);
        if (d)
                event_unmask_signal_data(e, d, sig);
}

static void source_disconnect(sd_event_source *s) {
        sd_event *event;

        assert(s);

        if (!s->event)
                return;

        assert(s->event->n_sources > 0);

        switch (s->type) {

        case SOURCE_IO:
                if (s->io.fd >= 0)
                        source_io_unregister(s);

                break;

        case SOURCE_TIME_REALTIME:
        case SOURCE_TIME_BOOTTIME:
        case SOURCE_TIME_MONOTONIC:
        case SOURCE_TIME_REALTIME_ALARM:
        case SOURCE_TIME_BOOTTIME_ALARM: {
                struct clock_data *d;

                d = event_get_clock_data(s->event, s->type);
                assert(d);

                prioq_remove(d->earliest, s, &s->time.earliest_index);
                prioq_remove(d->latest, s, &s->time.latest_index);
                d->needs_rearm = true;
                break;
        }

        case SOURCE_SIGNAL:
                if (s->signal.sig > 0) {

                        if (s->event->signal_sources)
                                s->event->signal_sources[s->signal.sig] = NULL;

                        event_gc_signal_data(s->event, &s->priority, s->signal.sig);
                }

                break;

        case SOURCE_CHILD:
                if (s->child.pid > 0) {
                        if (s->enabled != SD_EVENT_OFF) {
                                assert(s->event->n_enabled_child_sources > 0);
                                s->event->n_enabled_child_sources--;
                        }

                        (void) hashmap_remove(s->event->child_sources, PID_TO_PTR(s->child.pid));
                }

                if (EVENT_SOURCE_WATCH_PIDFD(s))
                        source_child_pidfd_unregister(s);
                else
                        event_gc_signal_data(s->event, &s->priority, SIGCHLD);

                break;

        case SOURCE_DEFER:
                /* nothing */
                break;

        case SOURCE_POST:
                set_remove(s->event->post_sources, s);
                break;

        case SOURCE_EXIT:
                prioq_remove(s->event->exit, s, &s->exit.prioq_index);
                break;

        case SOURCE_INOTIFY: {
                struct inode_data *inode_data;

                inode_data = s->inotify.inode_data;
                if (inode_data) {
                        struct inotify_data *inotify_data;
                        assert_se(inotify_data = inode_data->inotify_data);

                        /* Detach this event source from the inode object */
                        LIST_REMOVE(inotify.by_inode_data, inode_data->event_sources, s);
                        s->inotify.inode_data = NULL;

                        if (s->pending) {
                                assert(inotify_data->n_pending > 0);
                                inotify_data->n_pending--;
                        }

                        /* Note that we don't reduce the inotify mask for the watch descriptor here if the inode is
                         * continued to being watched. That's because inotify doesn't really have an API for that: we
                         * can only change watch masks with access to the original inode either by fd or by path. But
                         * paths aren't stable, and keeping an O_PATH fd open all the time would mean wasting an fd
                         * continuously and keeping the mount busy which we can't really do. We could reconstruct the
                         * original inode from /proc/self/fdinfo/$INOTIFY_FD (as all watch descriptors are listed
                         * there), but given the need for open_by_handle_at() which is privileged and not universally
                         * available this would be quite an incomplete solution. Hence we go the other way, leave the
                         * mask set, even if it is not minimized now, and ignore all events we aren't interested in
                         * anymore after reception. Yes, this sucks, but … Linux … */

                        /* Maybe release the inode data (and its inotify) */
                        event_gc_inode_data(s->event, inode_data);
                }

                break;
        }

        default:
                assert_not_reached("Wut? I shouldn't exist.");
        }

        if (s->pending)
                prioq_remove(s->event->pending, s, &s->pending_index);

        if (s->prepare)
                prioq_remove(s->event->prepare, s, &s->prepare_index);

        event = TAKE_PTR(s->event);
        LIST_REMOVE(sources, event->sources, s);
        event->n_sources--;

        /* Note that we don't invalidate the type here, since we still need it in order to close the fd or
         * pidfd associated with this event source, which we'll do only on source_free(). */

        if (!s->floating)
                sd_event_unref(event);
}

static void source_free(sd_event_source *s) {
        assert(s);

        source_disconnect(s);

        if (s->type == SOURCE_IO && s->io.owned)
                s->io.fd = safe_close(s->io.fd);

        if (s->type == SOURCE_CHILD) {
                /* Eventually the kernel will do this automatically for us, but for now let's emulate this (unreliably) in userspace. */

                if (s->child.process_owned) {

                        if (!s->child.exited) {
                                bool sent = false;

                                if (s->child.pidfd >= 0) {
                                        if (pidfd_send_signal(s->child.pidfd, SIGKILL, NULL, 0) < 0) {
                                                if (errno == ESRCH) /* Already dead */
                                                        sent = true;
                                                else if (!ERRNO_IS_NOT_SUPPORTED(errno))
                                                        log_debug_errno(errno, "Failed to kill process " PID_FMT " via pidfd_send_signal(), re-trying via kill(): %m",
                                                                        s->child.pid);
                                        } else
                                                sent = true;
                                }

                                if (!sent)
                                        if (kill(s->child.pid, SIGKILL) < 0)
                                                if (errno != ESRCH) /* Already dead */
                                                        log_debug_errno(errno, "Failed to kill process " PID_FMT " via kill(), ignoring: %m",
                                                                        s->child.pid);
                        }

                        if (!s->child.waited) {
                                siginfo_t si = {};

                                /* Reap the child if we can */
                                (void) waitid(P_PID, s->child.pid, &si, WEXITED);
                        }
                }

                if (s->child.pidfd_owned)
                        s->child.pidfd = safe_close(s->child.pidfd);
        }

        if (s->destroy_callback)
                s->destroy_callback(s->userdata);

        free(s->description);
        free(s);
}
DEFINE_TRIVIAL_CLEANUP_FUNC(sd_event_source*, source_free);

static int source_set_pending(sd_event_source *s, bool b) {
        int r;

        assert(s);
        assert(s->type != SOURCE_EXIT);

        if (s->pending == b)
                return 0;

        s->pending = b;

        if (b) {
                s->pending_iteration = s->event->iteration;

                r = prioq_put(s->event->pending, s, &s->pending_index);
                if (r < 0) {
                        s->pending = false;
                        return r;
                }
        } else
                assert_se(prioq_remove(s->event->pending, s, &s->pending_index));

        if (EVENT_SOURCE_IS_TIME(s->type)) {
                struct clock_data *d;

                d = event_get_clock_data(s->event, s->type);
                assert(d);

                prioq_reshuffle(d->earliest, s, &s->time.earliest_index);
                prioq_reshuffle(d->latest, s, &s->time.latest_index);
                d->needs_rearm = true;
        }

        if (s->type == SOURCE_SIGNAL && !b) {
                struct signal_data *d;

                d = hashmap_get(s->event->signal_data, &s->priority);
                if (d && d->current == s)
                        d->current = NULL;
        }

        if (s->type == SOURCE_INOTIFY) {

                assert(s->inotify.inode_data);
                assert(s->inotify.inode_data->inotify_data);

                if (b)
                        s->inotify.inode_data->inotify_data->n_pending ++;
                else {
                        assert(s->inotify.inode_data->inotify_data->n_pending > 0);
                        s->inotify.inode_data->inotify_data->n_pending --;
                }
        }

        return 0;
}

static sd_event_source *source_new(sd_event *e, bool floating, EventSourceType type) {
        sd_event_source *s;

        assert(e);

        s = new(sd_event_source, 1);
        if (!s)
                return NULL;

        *s = (struct sd_event_source) {
                .n_ref = 1,
                .event = e,
                .floating = floating,
                .type = type,
                .pending_index = PRIOQ_IDX_NULL,
                .prepare_index = PRIOQ_IDX_NULL,
        };

        if (!floating)
                sd_event_ref(e);

        LIST_PREPEND(sources, e->sources, s);
        e->n_sources++;

        return s;
}

static int io_exit_callback(sd_event_source *s, int fd, uint32_t revents, void *userdata) {
        assert(s);

        return sd_event_exit(sd_event_source_get_event(s), PTR_TO_INT(userdata));
}

_public_ int sd_event_add_io(
                sd_event *e,
                sd_event_source **ret,
                int fd,
                uint32_t events,
                sd_event_io_handler_t callback,
                void *userdata) {

        _cleanup_(source_freep) sd_event_source *s = NULL;
        int r;

        assert_return(e, -EINVAL);
        assert_return(e = event_resolve(e), -ENOPKG);
        assert_return(fd >= 0, -EBADF);
        assert_return(!(events & ~(EPOLLIN|EPOLLOUT|EPOLLRDHUP|EPOLLPRI|EPOLLERR|EPOLLHUP|EPOLLET)), -EINVAL);
        assert_return(e->state != SD_EVENT_FINISHED, -ESTALE);
        assert_return(!event_pid_changed(e), -ECHILD);

        if (!callback)
                callback = io_exit_callback;

        s = source_new(e, !ret, SOURCE_IO);
        if (!s)
                return -ENOMEM;

        s->wakeup = WAKEUP_EVENT_SOURCE;
        s->io.fd = fd;
        s->io.events = events;
        s->io.callback = callback;
        s->userdata = userdata;
        s->enabled = SD_EVENT_ON;

        r = source_io_register(s, s->enabled, events);
        if (r < 0)
                return r;

        if (ret)
                *ret = s;
        TAKE_PTR(s);

        return 0;
}

static void initialize_perturb(sd_event *e) {
        sd_id128_t bootid = {};

        /* When we sleep for longer, we try to realign the wakeup to
           the same time within each minute/second/250ms, so that
           events all across the system can be coalesced into a single
           CPU wakeup. However, let's take some system-specific
           randomness for this value, so that in a network of systems
           with synced clocks timer events are distributed a
           bit. Here, we calculate a perturbation usec offset from the
           boot ID. */

        if (_likely_(e->perturb != USEC_INFINITY))
                return;

        if (sd_id128_get_boot(&bootid) >= 0)
                e->perturb = (bootid.qwords[0] ^ bootid.qwords[1]) % USEC_PER_MINUTE;
}

static int event_setup_timer_fd(
                sd_event *e,
                struct clock_data *d,
                clockid_t clock) {

        assert(e);
        assert(d);

        if (_likely_(d->fd >= 0))
                return 0;

        _cleanup_close_ int fd = -1;
        int r;

        fd = timerfd_create(clock, TFD_NONBLOCK|TFD_CLOEXEC);
        if (fd < 0)
                return -errno;

        fd = fd_move_above_stdio(fd);

        struct epoll_event ev = {
                .events = EPOLLIN,
                .data.ptr = d,
        };

        r = epoll_ctl(e->epoll_fd, EPOLL_CTL_ADD, fd, &ev);
        if (r < 0)
                return -errno;

        d->fd = TAKE_FD(fd);
        return 0;
}

static int time_exit_callback(sd_event_source *s, uint64_t usec, void *userdata) {
        assert(s);

        return sd_event_exit(sd_event_source_get_event(s), PTR_TO_INT(userdata));
}

_public_ int sd_event_add_time(
                sd_event *e,
                sd_event_source **ret,
                clockid_t clock,
                uint64_t usec,
                uint64_t accuracy,
                sd_event_time_handler_t callback,
                void *userdata) {

        EventSourceType type;
        _cleanup_(source_freep) sd_event_source *s = NULL;
        struct clock_data *d;
        int r;

        assert_return(e, -EINVAL);
        assert_return(e = event_resolve(e), -ENOPKG);
        assert_return(accuracy != (uint64_t) -1, -EINVAL);
        assert_return(e->state != SD_EVENT_FINISHED, -ESTALE);
        assert_return(!event_pid_changed(e), -ECHILD);

        if (!clock_supported(clock)) /* Checks whether the kernel supports the clock */
                return -EOPNOTSUPP;

        type = clock_to_event_source_type(clock); /* checks whether sd-event supports this clock */
        if (type < 0)
                return -EOPNOTSUPP;

        if (!callback)
                callback = time_exit_callback;

        d = event_get_clock_data(e, type);
        assert(d);

        r = prioq_ensure_allocated(&d->earliest, earliest_time_prioq_compare);
        if (r < 0)
                return r;

        r = prioq_ensure_allocated(&d->latest, latest_time_prioq_compare);
        if (r < 0)
                return r;

        if (d->fd < 0) {
                r = event_setup_timer_fd(e, d, clock);
                if (r < 0)
                        return r;
        }

        s = source_new(e, !ret, type);
        if (!s)
                return -ENOMEM;

        s->time.next = usec;
        s->time.accuracy = accuracy == 0 ? DEFAULT_ACCURACY_USEC : accuracy;
        s->time.callback = callback;
        s->time.earliest_index = s->time.latest_index = PRIOQ_IDX_NULL;
        s->userdata = userdata;
        s->enabled = SD_EVENT_ONESHOT;

        d->needs_rearm = true;

        r = prioq_put(d->earliest, s, &s->time.earliest_index);
        if (r < 0)
                return r;

        r = prioq_put(d->latest, s, &s->time.latest_index);
        if (r < 0)
                return r;

        if (ret)
                *ret = s;
        TAKE_PTR(s);

        return 0;
}

#if 0 /* NM_IGNORED */
_public_ int sd_event_add_time_relative(
                sd_event *e,
                sd_event_source **ret,
                clockid_t clock,
                uint64_t usec,
                uint64_t accuracy,
                sd_event_time_handler_t callback,
                void *userdata) {

        usec_t t;
        int r;

        /* Same as sd_event_add_time() but operates relative to the event loop's current point in time, and
         * checks for overflow. */

        r = sd_event_now(e, clock, &t);
        if (r < 0)
                return r;

        if (usec >= USEC_INFINITY - t)
                return -EOVERFLOW;

        return sd_event_add_time(e, ret, clock, t + usec, accuracy, callback, userdata);
}

static int signal_exit_callback(sd_event_source *s, const struct signalfd_siginfo *si, void *userdata) {
        assert(s);

        return sd_event_exit(sd_event_source_get_event(s), PTR_TO_INT(userdata));
}

_public_ int sd_event_add_signal(
                sd_event *e,
                sd_event_source **ret,
                int sig,
                sd_event_signal_handler_t callback,
                void *userdata) {

        _cleanup_(source_freep) sd_event_source *s = NULL;
        struct signal_data *d;
        int r;

        assert_return(e, -EINVAL);
        assert_return(e = event_resolve(e), -ENOPKG);
        assert_return(SIGNAL_VALID(sig), -EINVAL);
        assert_return(e->state != SD_EVENT_FINISHED, -ESTALE);
        assert_return(!event_pid_changed(e), -ECHILD);

        if (!callback)
                callback = signal_exit_callback;

        r = signal_is_blocked(sig);
        if (r < 0)
                return r;
        if (r == 0)
                return -EBUSY;

        if (!e->signal_sources) {
                e->signal_sources = new0(sd_event_source*, _NSIG);
                if (!e->signal_sources)
                        return -ENOMEM;
        } else if (e->signal_sources[sig])
                return -EBUSY;

        s = source_new(e, !ret, SOURCE_SIGNAL);
        if (!s)
                return -ENOMEM;

        s->signal.sig = sig;
        s->signal.callback = callback;
        s->userdata = userdata;
        s->enabled = SD_EVENT_ON;

        e->signal_sources[sig] = s;

        r = event_make_signal_data(e, sig, &d);
        if (r < 0)
                return r;

        /* Use the signal name as description for the event source by default */
        (void) sd_event_source_set_description(s, signal_to_string(sig));

        if (ret)
                *ret = s;
        TAKE_PTR(s);

        return 0;
}

static int child_exit_callback(sd_event_source *s, const siginfo_t *si, void *userdata) {
        assert(s);

        return sd_event_exit(sd_event_source_get_event(s), PTR_TO_INT(userdata));
}

static bool shall_use_pidfd(void) {
        /* Mostly relevant for debugging, i.e. this is used in test-event.c to test the event loop once with and once without pidfd */
        return getenv_bool_secure("SYSTEMD_PIDFD") != 0;
}

_public_ int sd_event_add_child(
                sd_event *e,
                sd_event_source **ret,
                pid_t pid,
                int options,
                sd_event_child_handler_t callback,
                void *userdata) {

        _cleanup_(source_freep) sd_event_source *s = NULL;
        int r;

        assert_return(e, -EINVAL);
        assert_return(e = event_resolve(e), -ENOPKG);
        assert_return(pid > 1, -EINVAL);
        assert_return(!(options & ~(WEXITED|WSTOPPED|WCONTINUED)), -EINVAL);
        assert_return(options != 0, -EINVAL);
        assert_return(e->state != SD_EVENT_FINISHED, -ESTALE);
        assert_return(!event_pid_changed(e), -ECHILD);

        if (!callback)
                callback = child_exit_callback;

        if (e->n_enabled_child_sources == 0) {
                /* Caller must block SIGCHLD before using us to watch children, even if pidfd is available,
                 * for compatibility with pre-pidfd and because we don't want the reap the child processes
                 * ourselves, i.e. call waitid(), and don't want Linux' default internal logic for that to
                 * take effect.
                 *
                 * (As an optimization we only do this check on the first child event source created.) */
                r = signal_is_blocked(SIGCHLD);
                if (r < 0)
                        return r;
                if (r == 0)
                        return -EBUSY;
        }

        r = hashmap_ensure_allocated(&e->child_sources, NULL);
        if (r < 0)
                return r;

        if (hashmap_contains(e->child_sources, PID_TO_PTR(pid)))
                return -EBUSY;

        s = source_new(e, !ret, SOURCE_CHILD);
        if (!s)
                return -ENOMEM;

        s->wakeup = WAKEUP_EVENT_SOURCE;
        s->child.pid = pid;
        s->child.options = options;
        s->child.callback = callback;
        s->userdata = userdata;
        s->enabled = SD_EVENT_ONESHOT;

        /* We always take a pidfd here if we can, even if we wait for anything else than WEXITED, so that we
         * pin the PID, and make regular waitid() handling race-free. */

        if (shall_use_pidfd()) {
                s->child.pidfd = pidfd_open(s->child.pid, 0);
                if (s->child.pidfd < 0) {
                        /* Propagate errors unless the syscall is not supported or blocked */
                        if (!ERRNO_IS_NOT_SUPPORTED(errno) && !ERRNO_IS_PRIVILEGE(errno))
                                return -errno;
                } else
                        s->child.pidfd_owned = true; /* If we allocate the pidfd we own it by default */
        } else
                s->child.pidfd = -1;

        r = hashmap_put(e->child_sources, PID_TO_PTR(pid), s);
        if (r < 0)
                return r;

        e->n_enabled_child_sources++;

        if (EVENT_SOURCE_WATCH_PIDFD(s)) {
                /* We have a pidfd and we only want to watch for exit */

                r = source_child_pidfd_register(s, s->enabled);
                if (r < 0) {
                        e->n_enabled_child_sources--;
                        return r;
                }
        } else {
                /* We have no pidfd or we shall wait for some other event than WEXITED */

                r = event_make_signal_data(e, SIGCHLD, NULL);
                if (r < 0) {
                        e->n_enabled_child_sources--;
                        return r;
                }

                e->need_process_child = true;
        }

        if (ret)
                *ret = s;

        TAKE_PTR(s);
        return 0;
}

_public_ int sd_event_add_child_pidfd(
                sd_event *e,
                sd_event_source **ret,
                int pidfd,
                int options,
                sd_event_child_handler_t callback,
                void *userdata) {


        _cleanup_(source_freep) sd_event_source *s = NULL;
        pid_t pid;
        int r;

        assert_return(e, -EINVAL);
        assert_return(e = event_resolve(e), -ENOPKG);
        assert_return(pidfd >= 0, -EBADF);
        assert_return(!(options & ~(WEXITED|WSTOPPED|WCONTINUED)), -EINVAL);
        assert_return(options != 0, -EINVAL);
        assert_return(e->state != SD_EVENT_FINISHED, -ESTALE);
        assert_return(!event_pid_changed(e), -ECHILD);

        if (!callback)
                callback = child_exit_callback;

        if (e->n_enabled_child_sources == 0) {
                r = signal_is_blocked(SIGCHLD);
                if (r < 0)
                        return r;
                if (r == 0)
                        return -EBUSY;
        }

        r = hashmap_ensure_allocated(&e->child_sources, NULL);
        if (r < 0)
                return r;

        r = pidfd_get_pid(pidfd, &pid);
        if (r < 0)
                return r;

        if (hashmap_contains(e->child_sources, PID_TO_PTR(pid)))
                return -EBUSY;

        s = source_new(e, !ret, SOURCE_CHILD);
        if (!s)
                return -ENOMEM;

        s->wakeup = WAKEUP_EVENT_SOURCE;
        s->child.pidfd = pidfd;
        s->child.pid = pid;
        s->child.options = options;
        s->child.callback = callback;
        s->child.pidfd_owned = false; /* If we got the pidfd passed in we don't own it by default (similar to the IO fd case) */
        s->userdata = userdata;
        s->enabled = SD_EVENT_ONESHOT;

        r = hashmap_put(e->child_sources, PID_TO_PTR(pid), s);
        if (r < 0)
                return r;

        e->n_enabled_child_sources++;

        if (EVENT_SOURCE_WATCH_PIDFD(s)) {
                /* We only want to watch for WEXITED */

                r = source_child_pidfd_register(s, s->enabled);
                if (r < 0) {
                        e->n_enabled_child_sources--;
                        return r;
                }
        } else {
                /* We shall wait for some other event than WEXITED */

                r = event_make_signal_data(e, SIGCHLD, NULL);
                if (r < 0) {
                        e->n_enabled_child_sources--;
                        return r;
                }

                e->need_process_child = true;
        }

        if (ret)
                *ret = s;

        TAKE_PTR(s);
        return 0;
}
#endif /* NM_IGNORED */

static int generic_exit_callback(sd_event_source *s, void *userdata) {
        assert(s);

        return sd_event_exit(sd_event_source_get_event(s), PTR_TO_INT(userdata));
}

_public_ int sd_event_add_defer(
                sd_event *e,
                sd_event_source **ret,
                sd_event_handler_t callback,
                void *userdata) {

        _cleanup_(source_freep) sd_event_source *s = NULL;
        int r;

        assert_return(e, -EINVAL);
        assert_return(e = event_resolve(e), -ENOPKG);
        assert_return(e->state != SD_EVENT_FINISHED, -ESTALE);
        assert_return(!event_pid_changed(e), -ECHILD);

        if (!callback)
                callback = generic_exit_callback;

        s = source_new(e, !ret, SOURCE_DEFER);
        if (!s)
                return -ENOMEM;

        s->defer.callback = callback;
        s->userdata = userdata;
        s->enabled = SD_EVENT_ONESHOT;

        r = source_set_pending(s, true);
        if (r < 0)
                return r;

        if (ret)
                *ret = s;
        TAKE_PTR(s);

        return 0;
}

_public_ int sd_event_add_post(
                sd_event *e,
                sd_event_source **ret,
                sd_event_handler_t callback,
                void *userdata) {

        _cleanup_(source_freep) sd_event_source *s = NULL;
        int r;

        assert_return(e, -EINVAL);
        assert_return(e = event_resolve(e), -ENOPKG);
        assert_return(e->state != SD_EVENT_FINISHED, -ESTALE);
        assert_return(!event_pid_changed(e), -ECHILD);

        if (!callback)
                callback = generic_exit_callback;

        s = source_new(e, !ret, SOURCE_POST);
        if (!s)
                return -ENOMEM;

        s->post.callback = callback;
        s->userdata = userdata;
        s->enabled = SD_EVENT_ON;

        r = set_ensure_put(&e->post_sources, NULL, s);
        if (r < 0)
                return r;
        assert(r > 0);

        if (ret)
                *ret = s;
        TAKE_PTR(s);

        return 0;
}

_public_ int sd_event_add_exit(
                sd_event *e,
                sd_event_source **ret,
                sd_event_handler_t callback,
                void *userdata) {

        _cleanup_(source_freep) sd_event_source *s = NULL;
        int r;

        assert_return(e, -EINVAL);
        assert_return(e = event_resolve(e), -ENOPKG);
        assert_return(callback, -EINVAL);
        assert_return(e->state != SD_EVENT_FINISHED, -ESTALE);
        assert_return(!event_pid_changed(e), -ECHILD);

        r = prioq_ensure_allocated(&e->exit, exit_prioq_compare);
        if (r < 0)
                return r;

        s = source_new(e, !ret, SOURCE_EXIT);
        if (!s)
                return -ENOMEM;

        s->exit.callback = callback;
        s->userdata = userdata;
        s->exit.prioq_index = PRIOQ_IDX_NULL;
        s->enabled = SD_EVENT_ONESHOT;

        r = prioq_put(s->event->exit, s, &s->exit.prioq_index);
        if (r < 0)
                return r;

        if (ret)
                *ret = s;
        TAKE_PTR(s);

        return 0;
}

static void event_free_inotify_data(sd_event *e, struct inotify_data *d) {
        assert(e);

        if (!d)
                return;

        assert(hashmap_isempty(d->inodes));
        assert(hashmap_isempty(d->wd));

        if (d->buffer_filled > 0)
                LIST_REMOVE(buffered, e->inotify_data_buffered, d);

        hashmap_free(d->inodes);
        hashmap_free(d->wd);

        assert_se(hashmap_remove(e->inotify_data, &d->priority) == d);

        if (d->fd >= 0) {
                if (epoll_ctl(e->epoll_fd, EPOLL_CTL_DEL, d->fd, NULL) < 0)
                        log_debug_errno(errno, "Failed to remove inotify fd from epoll, ignoring: %m");

                safe_close(d->fd);
        }
        free(d);
}

static int event_make_inotify_data(
                sd_event *e,
                int64_t priority,
                struct inotify_data **ret) {

        _cleanup_close_ int fd = -1;
        struct inotify_data *d;
        int r;

        assert(e);

        d = hashmap_get(e->inotify_data, &priority);
        if (d) {
                if (ret)
                        *ret = d;
                return 0;
        }

        fd = inotify_init1(IN_NONBLOCK|O_CLOEXEC);
        if (fd < 0)
                return -errno;

        fd = fd_move_above_stdio(fd);

        r = hashmap_ensure_allocated(&e->inotify_data, &uint64_hash_ops);
        if (r < 0)
                return r;

        d = new(struct inotify_data, 1);
        if (!d)
                return -ENOMEM;

        *d = (struct inotify_data) {
                .wakeup = WAKEUP_INOTIFY_DATA,
                .fd = TAKE_FD(fd),
                .priority = priority,
        };

        r = hashmap_put(e->inotify_data, &d->priority, d);
        if (r < 0) {
                d->fd = safe_close(d->fd);
                free(d);
                return r;
        }

        struct epoll_event ev = {
                .events = EPOLLIN,
                .data.ptr = d,
        };

        if (epoll_ctl(e->epoll_fd, EPOLL_CTL_ADD, d->fd, &ev) < 0) {
                r = -errno;
                d->fd = safe_close(d->fd); /* let's close this ourselves, as event_free_inotify_data() would otherwise
                                            * remove the fd from the epoll first, which we don't want as we couldn't
                                            * add it in the first place. */
                event_free_inotify_data(e, d);
                return r;
        }

        if (ret)
                *ret = d;

        return 1;
}

static int inode_data_compare(const struct inode_data *x, const struct inode_data *y) {
        int r;

        assert(x);
        assert(y);

        r = CMP(x->dev, y->dev);
        if (r != 0)
                return r;

        return CMP(x->ino, y->ino);
}

static void inode_data_hash_func(const struct inode_data *d, struct siphash *state) {
        assert(d);

        siphash24_compress(&d->dev, sizeof(d->dev), state);
        siphash24_compress(&d->ino, sizeof(d->ino), state);
}

DEFINE_PRIVATE_HASH_OPS(inode_data_hash_ops, struct inode_data, inode_data_hash_func, inode_data_compare);

static void event_free_inode_data(
                sd_event *e,
                struct inode_data *d) {

        assert(e);

        if (!d)
                return;

        assert(!d->event_sources);

        if (d->fd >= 0) {
                LIST_REMOVE(to_close, e->inode_data_to_close, d);
                safe_close(d->fd);
        }

        if (d->inotify_data) {

                if (d->wd >= 0) {
                        if (d->inotify_data->fd >= 0) {
                                /* So here's a problem. At the time this runs the watch descriptor might already be
                                 * invalidated, because an IN_IGNORED event might be queued right the moment we enter
                                 * the syscall. Hence, whenever we get EINVAL, ignore it entirely, since it's a very
                                 * likely case to happen. */

                                if (inotify_rm_watch(d->inotify_data->fd, d->wd) < 0 && errno != EINVAL)
                                        log_debug_errno(errno, "Failed to remove watch descriptor %i from inotify, ignoring: %m", d->wd);
                        }

                        assert_se(hashmap_remove(d->inotify_data->wd, INT_TO_PTR(d->wd)) == d);
                }

                assert_se(hashmap_remove(d->inotify_data->inodes, d) == d);
        }

        free(d);
}

static void event_gc_inode_data(
                sd_event *e,
                struct inode_data *d) {

        struct inotify_data *inotify_data;

        assert(e);

        if (!d)
                return;

        if (d->event_sources)
                return;

        inotify_data = d->inotify_data;
        event_free_inode_data(e, d);

        if (inotify_data && hashmap_isempty(inotify_data->inodes))
                event_free_inotify_data(e, inotify_data);
}

static int event_make_inode_data(
                sd_event *e,
                struct inotify_data *inotify_data,
                dev_t dev,
                ino_t ino,
                struct inode_data **ret) {

        struct inode_data *d, key;
        int r;

        assert(e);
        assert(inotify_data);

        key = (struct inode_data) {
                .ino = ino,
                .dev = dev,
        };

        d = hashmap_get(inotify_data->inodes, &key);
        if (d) {
                if (ret)
                        *ret = d;

                return 0;
        }

        r = hashmap_ensure_allocated(&inotify_data->inodes, &inode_data_hash_ops);
        if (r < 0)
                return r;

        d = new(struct inode_data, 1);
        if (!d)
                return -ENOMEM;

        *d = (struct inode_data) {
                .dev = dev,
                .ino = ino,
                .wd = -1,
                .fd = -1,
                .inotify_data = inotify_data,
        };

        r = hashmap_put(inotify_data->inodes, d, d);
        if (r < 0) {
                free(d);
                return r;
        }

        if (ret)
                *ret = d;

        return 1;
}

static uint32_t inode_data_determine_mask(struct inode_data *d) {
        bool excl_unlink = true;
        uint32_t combined = 0;
        sd_event_source *s;

        assert(d);

        /* Combines the watch masks of all event sources watching this inode. We generally just OR them together, but
         * the IN_EXCL_UNLINK flag is ANDed instead.
         *
         * Note that we add all sources to the mask here, regardless whether enabled, disabled or oneshot. That's
         * because we cannot change the mask anymore after the event source was created once, since the kernel has no
         * API for that. Hence we need to subscribe to the maximum mask we ever might be interested in, and suppress
         * events we don't care for client-side. */

        LIST_FOREACH(inotify.by_inode_data, s, d->event_sources) {

                if ((s->inotify.mask & IN_EXCL_UNLINK) == 0)
                        excl_unlink = false;

                combined |= s->inotify.mask;
        }

        return (combined & ~(IN_ONESHOT|IN_DONT_FOLLOW|IN_ONLYDIR|IN_EXCL_UNLINK)) | (excl_unlink ? IN_EXCL_UNLINK : 0);
}

static int inode_data_realize_watch(sd_event *e, struct inode_data *d) {
        uint32_t combined_mask;
        int wd, r;

        assert(d);
        assert(d->fd >= 0);

        combined_mask = inode_data_determine_mask(d);

        if (d->wd >= 0 && combined_mask == d->combined_mask)
                return 0;

        r = hashmap_ensure_allocated(&d->inotify_data->wd, NULL);
        if (r < 0)
                return r;

        wd = inotify_add_watch_fd(d->inotify_data->fd, d->fd, combined_mask);
        if (wd < 0)
                return -errno;

        if (d->wd < 0) {
                r = hashmap_put(d->inotify_data->wd, INT_TO_PTR(wd), d);
                if (r < 0) {
                        (void) inotify_rm_watch(d->inotify_data->fd, wd);
                        return r;
                }

                d->wd = wd;

        } else if (d->wd != wd) {

                log_debug("Weird, the watch descriptor we already knew for this inode changed?");
                (void) inotify_rm_watch(d->fd, wd);
                return -EINVAL;
        }

        d->combined_mask = combined_mask;
        return 1;
}

static int inotify_exit_callback(sd_event_source *s, const struct inotify_event *event, void *userdata) {
        assert(s);

        return sd_event_exit(sd_event_source_get_event(s), PTR_TO_INT(userdata));
}

_public_ int sd_event_add_inotify(
                sd_event *e,
                sd_event_source **ret,
                const char *path,
                uint32_t mask,
                sd_event_inotify_handler_t callback,
                void *userdata) {

        struct inotify_data *inotify_data = NULL;
        struct inode_data *inode_data = NULL;
        _cleanup_close_ int fd = -1;
        _cleanup_(source_freep) sd_event_source *s = NULL;
        struct stat st;
        int r;

        assert_return(e, -EINVAL);
        assert_return(e = event_resolve(e), -ENOPKG);
        assert_return(path, -EINVAL);
        assert_return(e->state != SD_EVENT_FINISHED, -ESTALE);
        assert_return(!event_pid_changed(e), -ECHILD);

        if (!callback)
                callback = inotify_exit_callback;

        /* Refuse IN_MASK_ADD since we coalesce watches on the same inode, and hence really don't want to merge
         * masks. Or in other words, this whole code exists only to manage IN_MASK_ADD type operations for you, hence
         * the user can't use them for us. */
        if (mask & IN_MASK_ADD)
                return -EINVAL;

        fd = open(path, O_PATH|O_CLOEXEC|
                  (mask & IN_ONLYDIR ? O_DIRECTORY : 0)|
                  (mask & IN_DONT_FOLLOW ? O_NOFOLLOW : 0));
        if (fd < 0)
                return -errno;

        if (fstat(fd, &st) < 0)
                return -errno;

        s = source_new(e, !ret, SOURCE_INOTIFY);
        if (!s)
                return -ENOMEM;

        s->enabled = mask & IN_ONESHOT ? SD_EVENT_ONESHOT : SD_EVENT_ON;
        s->inotify.mask = mask;
        s->inotify.callback = callback;
        s->userdata = userdata;

        /* Allocate an inotify object for this priority, and an inode object within it */
        r = event_make_inotify_data(e, SD_EVENT_PRIORITY_NORMAL, &inotify_data);
        if (r < 0)
                return r;

        r = event_make_inode_data(e, inotify_data, st.st_dev, st.st_ino, &inode_data);
        if (r < 0) {
                event_free_inotify_data(e, inotify_data);
                return r;
        }

        /* Keep the O_PATH fd around until the first iteration of the loop, so that we can still change the priority of
         * the event source, until then, for which we need the original inode. */
        if (inode_data->fd < 0) {
                inode_data->fd = TAKE_FD(fd);
                LIST_PREPEND(to_close, e->inode_data_to_close, inode_data);
        }

        /* Link our event source to the inode data object */
        LIST_PREPEND(inotify.by_inode_data, inode_data->event_sources, s);
        s->inotify.inode_data = inode_data;

        /* Actually realize the watch now */
        r = inode_data_realize_watch(e, inode_data);
        if (r < 0)
                return r;

        (void) sd_event_source_set_description(s, path);

        if (ret)
                *ret = s;
        TAKE_PTR(s);

        return 0;
}

static sd_event_source* event_source_free(sd_event_source *s) {
        if (!s)
                return NULL;

        /* Here's a special hack: when we are called from a
         * dispatch handler we won't free the event source
         * immediately, but we will detach the fd from the
         * epoll. This way it is safe for the caller to unref
         * the event source and immediately close the fd, but
         * we still retain a valid event source object after
         * the callback. */

        if (s->dispatching) {
                if (s->type == SOURCE_IO)
                        source_io_unregister(s);

                source_disconnect(s);
        } else
                source_free(s);

        return NULL;
}

DEFINE_PUBLIC_TRIVIAL_REF_UNREF_FUNC(sd_event_source, sd_event_source, event_source_free);

_public_ int sd_event_source_set_description(sd_event_source *s, const char *description) {
        assert_return(s, -EINVAL);
        assert_return(!event_pid_changed(s->event), -ECHILD);

        return free_and_strdup(&s->description, description);
}

_public_ int sd_event_source_get_description(sd_event_source *s, const char **description) {
        assert_return(s, -EINVAL);
        assert_return(description, -EINVAL);
        assert_return(!event_pid_changed(s->event), -ECHILD);

        if (!s->description)
                return -ENXIO;

        *description = s->description;
        return 0;
}

_public_ sd_event *sd_event_source_get_event(sd_event_source *s) {
        assert_return(s, NULL);

        return s->event;
}

_public_ int sd_event_source_get_pending(sd_event_source *s) {
        assert_return(s, -EINVAL);
        assert_return(s->type != SOURCE_EXIT, -EDOM);
        assert_return(s->event->state != SD_EVENT_FINISHED, -ESTALE);
        assert_return(!event_pid_changed(s->event), -ECHILD);

        return s->pending;
}

_public_ int sd_event_source_get_io_fd(sd_event_source *s) {
        assert_return(s, -EINVAL);
        assert_return(s->type == SOURCE_IO, -EDOM);
        assert_return(!event_pid_changed(s->event), -ECHILD);

        return s->io.fd;
}

_public_ int sd_event_source_set_io_fd(sd_event_source *s, int fd) {
        int r;

        assert_return(s, -EINVAL);
        assert_return(fd >= 0, -EBADF);
        assert_return(s->type == SOURCE_IO, -EDOM);
        assert_return(!event_pid_changed(s->event), -ECHILD);

        if (s->io.fd == fd)
                return 0;

        if (s->enabled == SD_EVENT_OFF) {
                s->io.fd = fd;
                s->io.registered = false;
        } else {
                int saved_fd;

                saved_fd = s->io.fd;
                assert(s->io.registered);

                s->io.fd = fd;
                s->io.registered = false;

                r = source_io_register(s, s->enabled, s->io.events);
                if (r < 0) {
                        s->io.fd = saved_fd;
                        s->io.registered = true;
                        return r;
                }

                (void) epoll_ctl(s->event->epoll_fd, EPOLL_CTL_DEL, saved_fd, NULL);
        }

        return 0;
}

_public_ int sd_event_source_get_io_fd_own(sd_event_source *s) {
        assert_return(s, -EINVAL);
        assert_return(s->type == SOURCE_IO, -EDOM);

        return s->io.owned;
}

_public_ int sd_event_source_set_io_fd_own(sd_event_source *s, int own) {
        assert_return(s, -EINVAL);
        assert_return(s->type == SOURCE_IO, -EDOM);

        s->io.owned = own;
        return 0;
}

_public_ int sd_event_source_get_io_events(sd_event_source *s, uint32_t* events) {
        assert_return(s, -EINVAL);
        assert_return(events, -EINVAL);
        assert_return(s->type == SOURCE_IO, -EDOM);
        assert_return(!event_pid_changed(s->event), -ECHILD);

        *events = s->io.events;
        return 0;
}

_public_ int sd_event_source_set_io_events(sd_event_source *s, uint32_t events) {
        int r;

        assert_return(s, -EINVAL);
        assert_return(s->type == SOURCE_IO, -EDOM);
        assert_return(!(events & ~(EPOLLIN|EPOLLOUT|EPOLLRDHUP|EPOLLPRI|EPOLLERR|EPOLLHUP|EPOLLET)), -EINVAL);
        assert_return(s->event->state != SD_EVENT_FINISHED, -ESTALE);
        assert_return(!event_pid_changed(s->event), -ECHILD);

        /* edge-triggered updates are never skipped, so we can reset edges */
        if (s->io.events == events && !(events & EPOLLET))
                return 0;

        r = source_set_pending(s, false);
        if (r < 0)
                return r;

        if (s->enabled != SD_EVENT_OFF) {
                r = source_io_register(s, s->enabled, events);
                if (r < 0)
                        return r;
        }

        s->io.events = events;

        return 0;
}

_public_ int sd_event_source_get_io_revents(sd_event_source *s, uint32_t* revents) {
        assert_return(s, -EINVAL);
        assert_return(revents, -EINVAL);
        assert_return(s->type == SOURCE_IO, -EDOM);
        assert_return(s->pending, -ENODATA);
        assert_return(!event_pid_changed(s->event), -ECHILD);

        *revents = s->io.revents;
        return 0;
}

_public_ int sd_event_source_get_signal(sd_event_source *s) {
        assert_return(s, -EINVAL);
        assert_return(s->type == SOURCE_SIGNAL, -EDOM);
        assert_return(!event_pid_changed(s->event), -ECHILD);

        return s->signal.sig;
}

_public_ int sd_event_source_get_priority(sd_event_source *s, int64_t *priority) {
        assert_return(s, -EINVAL);
        assert_return(!event_pid_changed(s->event), -ECHILD);

        *priority = s->priority;
        return 0;
}

_public_ int sd_event_source_set_priority(sd_event_source *s, int64_t priority) {
        bool rm_inotify = false, rm_inode = false;
        struct inotify_data *new_inotify_data = NULL;
        struct inode_data *new_inode_data = NULL;
        int r;

        assert_return(s, -EINVAL);
        assert_return(s->event->state != SD_EVENT_FINISHED, -ESTALE);
        assert_return(!event_pid_changed(s->event), -ECHILD);

        if (s->priority == priority)
                return 0;

        if (s->type == SOURCE_INOTIFY) {
                struct inode_data *old_inode_data;

                assert(s->inotify.inode_data);
                old_inode_data = s->inotify.inode_data;

                /* We need the original fd to change the priority. If we don't have it we can't change the priority,
                 * anymore. Note that we close any fds when entering the next event loop iteration, i.e. for inotify
                 * events we allow priority changes only until the first following iteration. */
                if (old_inode_data->fd < 0)
                        return -EOPNOTSUPP;

                r = event_make_inotify_data(s->event, priority, &new_inotify_data);
                if (r < 0)
                        return r;
                rm_inotify = r > 0;

                r = event_make_inode_data(s->event, new_inotify_data, old_inode_data->dev, old_inode_data->ino, &new_inode_data);
                if (r < 0)
                        goto fail;
                rm_inode = r > 0;

                if (new_inode_data->fd < 0) {
                        /* Duplicate the fd for the new inode object if we don't have any yet */
                        new_inode_data->fd = fcntl(old_inode_data->fd, F_DUPFD_CLOEXEC, 3);
                        if (new_inode_data->fd < 0) {
                                r = -errno;
                                goto fail;
                        }

                        LIST_PREPEND(to_close, s->event->inode_data_to_close, new_inode_data);
                }

                /* Move the event source to the new inode data structure */
                LIST_REMOVE(inotify.by_inode_data, old_inode_data->event_sources, s);
                LIST_PREPEND(inotify.by_inode_data, new_inode_data->event_sources, s);
                s->inotify.inode_data = new_inode_data;

                /* Now create the new watch */
                r = inode_data_realize_watch(s->event, new_inode_data);
                if (r < 0) {
                        /* Move it back */
                        LIST_REMOVE(inotify.by_inode_data, new_inode_data->event_sources, s);
                        LIST_PREPEND(inotify.by_inode_data, old_inode_data->event_sources, s);
                        s->inotify.inode_data = old_inode_data;
                        goto fail;
                }

                s->priority = priority;

                event_gc_inode_data(s->event, old_inode_data);

        } else if (s->type == SOURCE_SIGNAL && s->enabled != SD_EVENT_OFF) {
                struct signal_data *old, *d;

                /* Move us from the signalfd belonging to the old
                 * priority to the signalfd of the new priority */

                assert_se(old = hashmap_get(s->event->signal_data, &s->priority));

                s->priority = priority;

                r = event_make_signal_data(s->event, s->signal.sig, &d);
                if (r < 0) {
                        s->priority = old->priority;
                        return r;
                }

                event_unmask_signal_data(s->event, old, s->signal.sig);
        } else
                s->priority = priority;

        if (s->pending)
                prioq_reshuffle(s->event->pending, s, &s->pending_index);

        if (s->prepare)
                prioq_reshuffle(s->event->prepare, s, &s->prepare_index);

        if (s->type == SOURCE_EXIT)
                prioq_reshuffle(s->event->exit, s, &s->exit.prioq_index);

        return 0;

fail:
        if (rm_inode)
                event_free_inode_data(s->event, new_inode_data);

        if (rm_inotify)
                event_free_inotify_data(s->event, new_inotify_data);

        return r;
}

_public_ int sd_event_source_get_enabled(sd_event_source *s, int *m) {
        assert_return(s, -EINVAL);
        assert_return(!event_pid_changed(s->event), -ECHILD);

        if (m)
                *m = s->enabled;
        return s->enabled != SD_EVENT_OFF;
}

_public_ int sd_event_source_set_enabled(sd_event_source *s, int m) {
        int r;

        assert_return(s, -EINVAL);
        assert_return(IN_SET(m, SD_EVENT_OFF, SD_EVENT_ON, SD_EVENT_ONESHOT), -EINVAL);
        assert_return(!event_pid_changed(s->event), -ECHILD);

        /* If we are dead anyway, we are fine with turning off
         * sources, but everything else needs to fail. */
        if (s->event->state == SD_EVENT_FINISHED)
                return m == SD_EVENT_OFF ? 0 : -ESTALE;

        if (s->enabled == m)
                return 0;

        if (m == SD_EVENT_OFF) {

                /* Unset the pending flag when this event source is disabled */
                if (!IN_SET(s->type, SOURCE_DEFER, SOURCE_EXIT)) {
                        r = source_set_pending(s, false);
                        if (r < 0)
                                return r;
                }

                switch (s->type) {

                case SOURCE_IO:
                        source_io_unregister(s);
                        s->enabled = m;
                        break;

                case SOURCE_TIME_REALTIME:
                case SOURCE_TIME_BOOTTIME:
                case SOURCE_TIME_MONOTONIC:
                case SOURCE_TIME_REALTIME_ALARM:
                case SOURCE_TIME_BOOTTIME_ALARM: {
                        struct clock_data *d;

                        s->enabled = m;
                        d = event_get_clock_data(s->event, s->type);
                        assert(d);

                        prioq_reshuffle(d->earliest, s, &s->time.earliest_index);
                        prioq_reshuffle(d->latest, s, &s->time.latest_index);
                        d->needs_rearm = true;
                        break;
                }

                case SOURCE_SIGNAL:
                        s->enabled = m;

                        event_gc_signal_data(s->event, &s->priority, s->signal.sig);
                        break;

                case SOURCE_CHILD:
                        s->enabled = m;

                        assert(s->event->n_enabled_child_sources > 0);
                        s->event->n_enabled_child_sources--;

                        if (EVENT_SOURCE_WATCH_PIDFD(s))
                                source_child_pidfd_unregister(s);
                        else
                                event_gc_signal_data(s->event, &s->priority, SIGCHLD);

                        break;

                case SOURCE_EXIT:
                        s->enabled = m;
                        prioq_reshuffle(s->event->exit, s, &s->exit.prioq_index);
                        break;

                case SOURCE_DEFER:
                case SOURCE_POST:
                case SOURCE_INOTIFY:
                        s->enabled = m;
                        break;

                default:
                        assert_not_reached("Wut? I shouldn't exist.");
                }

        } else {

                /* Unset the pending flag when this event source is enabled */
                if (s->enabled == SD_EVENT_OFF && !IN_SET(s->type, SOURCE_DEFER, SOURCE_EXIT)) {
                        r = source_set_pending(s, false);
                        if (r < 0)
                                return r;
                }

                switch (s->type) {

                case SOURCE_IO:
                        r = source_io_register(s, m, s->io.events);
                        if (r < 0)
                                return r;

                        s->enabled = m;
                        break;

                case SOURCE_TIME_REALTIME:
                case SOURCE_TIME_BOOTTIME:
                case SOURCE_TIME_MONOTONIC:
                case SOURCE_TIME_REALTIME_ALARM:
                case SOURCE_TIME_BOOTTIME_ALARM: {
                        struct clock_data *d;

                        s->enabled = m;
                        d = event_get_clock_data(s->event, s->type);
                        assert(d);

                        prioq_reshuffle(d->earliest, s, &s->time.earliest_index);
                        prioq_reshuffle(d->latest, s, &s->time.latest_index);
                        d->needs_rearm = true;
                        break;
                }

                case SOURCE_SIGNAL:

                        s->enabled = m;

                        r = event_make_signal_data(s->event, s->signal.sig, NULL);
                        if (r < 0) {
                                s->enabled = SD_EVENT_OFF;
                                event_gc_signal_data(s->event, &s->priority, s->signal.sig);
                                return r;
                        }

                        break;

                case SOURCE_CHILD:

                        if (s->enabled == SD_EVENT_OFF)
                                s->event->n_enabled_child_sources++;

                        s->enabled = m;

                        if (EVENT_SOURCE_WATCH_PIDFD(s)) {
                                /* yes, we have pidfd */

                                r = source_child_pidfd_register(s, s->enabled);
                                if (r < 0) {
                                        s->enabled = SD_EVENT_OFF;
                                        s->event->n_enabled_child_sources--;
                                        return r;
                                }
                        } else {
                                /* no pidfd, or something other to watch for than WEXITED */

                                r = event_make_signal_data(s->event, SIGCHLD, NULL);
                                if (r < 0) {
                                        s->enabled = SD_EVENT_OFF;
                                        s->event->n_enabled_child_sources--;
                                        event_gc_signal_data(s->event, &s->priority, SIGCHLD);
                                        return r;
                                }
                        }

                        break;

                case SOURCE_EXIT:
                        s->enabled = m;
                        prioq_reshuffle(s->event->exit, s, &s->exit.prioq_index);
                        break;

                case SOURCE_DEFER:
                case SOURCE_POST:
                case SOURCE_INOTIFY:
                        s->enabled = m;
                        break;

                default:
                        assert_not_reached("Wut? I shouldn't exist.");
                }
        }

        if (s->pending)
                prioq_reshuffle(s->event->pending, s, &s->pending_index);

        if (s->prepare)
                prioq_reshuffle(s->event->prepare, s, &s->prepare_index);

        return 0;
}

_public_ int sd_event_source_get_time(sd_event_source *s, uint64_t *usec) {
        assert_return(s, -EINVAL);
        assert_return(usec, -EINVAL);
        assert_return(EVENT_SOURCE_IS_TIME(s->type), -EDOM);
        assert_return(!event_pid_changed(s->event), -ECHILD);

        *usec = s->time.next;
        return 0;
}

_public_ int sd_event_source_set_time(sd_event_source *s, uint64_t usec) {
        struct clock_data *d;
        int r;

        assert_return(s, -EINVAL);
        assert_return(EVENT_SOURCE_IS_TIME(s->type), -EDOM);
        assert_return(s->event->state != SD_EVENT_FINISHED, -ESTALE);
        assert_return(!event_pid_changed(s->event), -ECHILD);

        r = source_set_pending(s, false);
        if (r < 0)
                return r;

        s->time.next = usec;

        d = event_get_clock_data(s->event, s->type);
        assert(d);

        prioq_reshuffle(d->earliest, s, &s->time.earliest_index);
        prioq_reshuffle(d->latest, s, &s->time.latest_index);
        d->needs_rearm = true;

        return 0;
}

_public_ int sd_event_source_set_time_relative(sd_event_source *s, uint64_t usec) {
        usec_t t;
        int r;

        assert_return(s, -EINVAL);
        assert_return(EVENT_SOURCE_IS_TIME(s->type), -EDOM);

        r = sd_event_now(s->event, event_source_type_to_clock(s->type), &t);
        if (r < 0)
                return r;

        if (usec >= USEC_INFINITY - t)
                return -EOVERFLOW;

        return sd_event_source_set_time(s, t + usec);
}

_public_ int sd_event_source_get_time_accuracy(sd_event_source *s, uint64_t *usec) {
        assert_return(s, -EINVAL);
        assert_return(usec, -EINVAL);
        assert_return(EVENT_SOURCE_IS_TIME(s->type), -EDOM);
        assert_return(!event_pid_changed(s->event), -ECHILD);

        *usec = s->time.accuracy;
        return 0;
}

_public_ int sd_event_source_set_time_accuracy(sd_event_source *s, uint64_t usec) {
        struct clock_data *d;
        int r;

        assert_return(s, -EINVAL);
        assert_return(usec != (uint64_t) -1, -EINVAL);
        assert_return(EVENT_SOURCE_IS_TIME(s->type), -EDOM);
        assert_return(s->event->state != SD_EVENT_FINISHED, -ESTALE);
        assert_return(!event_pid_changed(s->event), -ECHILD);

        r = source_set_pending(s, false);
        if (r < 0)
                return r;

        if (usec == 0)
                usec = DEFAULT_ACCURACY_USEC;

        s->time.accuracy = usec;

        d = event_get_clock_data(s->event, s->type);
        assert(d);

        prioq_reshuffle(d->latest, s, &s->time.latest_index);
        d->needs_rearm = true;

        return 0;
}

_public_ int sd_event_source_get_time_clock(sd_event_source *s, clockid_t *clock) {
        assert_return(s, -EINVAL);
        assert_return(clock, -EINVAL);
        assert_return(EVENT_SOURCE_IS_TIME(s->type), -EDOM);
        assert_return(!event_pid_changed(s->event), -ECHILD);

        *clock = event_source_type_to_clock(s->type);
        return 0;
}

_public_ int sd_event_source_get_child_pid(sd_event_source *s, pid_t *pid) {
        assert_return(s, -EINVAL);
        assert_return(pid, -EINVAL);
        assert_return(s->type == SOURCE_CHILD, -EDOM);
        assert_return(!event_pid_changed(s->event), -ECHILD);

        *pid = s->child.pid;
        return 0;
}

_public_ int sd_event_source_get_child_pidfd(sd_event_source *s) {
        assert_return(s, -EINVAL);
        assert_return(s->type == SOURCE_CHILD, -EDOM);
        assert_return(!event_pid_changed(s->event), -ECHILD);

        if (s->child.pidfd < 0)
                return -EOPNOTSUPP;

        return s->child.pidfd;
}

_public_ int sd_event_source_send_child_signal(sd_event_source *s, int sig, const siginfo_t *si, unsigned flags) {
        assert_return(s, -EINVAL);
        assert_return(s->type == SOURCE_CHILD, -EDOM);
        assert_return(!event_pid_changed(s->event), -ECHILD);
        assert_return(SIGNAL_VALID(sig), -EINVAL);

        /* If we already have seen indication the process exited refuse sending a signal early. This way we
         * can be sure we don't accidentally kill the wrong process on PID reuse when pidfds are not
         * available. */
        if (s->child.exited)
                return -ESRCH;

        if (s->child.pidfd >= 0) {
                siginfo_t copy;

                /* pidfd_send_signal() changes the siginfo_t argument. This is weird, let's hence copy the
                 * structure here */
                if (si)
                        copy = *si;

                if (pidfd_send_signal(s->child.pidfd, sig, si ? &copy : NULL, 0) < 0) {
                        /* Let's propagate the error only if the system call is not implemented or prohibited */
                        if (!ERRNO_IS_NOT_SUPPORTED(errno) && !ERRNO_IS_PRIVILEGE(errno))
                                return -errno;
                } else
                        return 0;
        }

        /* Flags are only supported for pidfd_send_signal(), not for rt_sigqueueinfo(), hence let's refuse
         * this here. */
        if (flags != 0)
                return -EOPNOTSUPP;

        if (si) {
                /* We use rt_sigqueueinfo() only if siginfo_t is specified. */
                siginfo_t copy = *si;

                if (rt_sigqueueinfo(s->child.pid, sig, &copy) < 0)
                        return -errno;
        } else if (kill(s->child.pid, sig) < 0)
                return -errno;

        return 0;
}

_public_ int sd_event_source_get_child_pidfd_own(sd_event_source *s) {
        assert_return(s, -EINVAL);
        assert_return(s->type == SOURCE_CHILD, -EDOM);

        if (s->child.pidfd < 0)
                return -EOPNOTSUPP;

        return s->child.pidfd_owned;
}

_public_ int sd_event_source_set_child_pidfd_own(sd_event_source *s, int own) {
        assert_return(s, -EINVAL);
        assert_return(s->type == SOURCE_CHILD, -EDOM);

        if (s->child.pidfd < 0)
                return -EOPNOTSUPP;

        s->child.pidfd_owned = own;
        return 0;
}

_public_ int sd_event_source_get_child_process_own(sd_event_source *s) {
        assert_return(s, -EINVAL);
        assert_return(s->type == SOURCE_CHILD, -EDOM);

        return s->child.process_owned;
}

_public_ int sd_event_source_set_child_process_own(sd_event_source *s, int own) {
        assert_return(s, -EINVAL);
        assert_return(s->type == SOURCE_CHILD, -EDOM);

        s->child.process_owned = own;
        return 0;
}

_public_ int sd_event_source_get_inotify_mask(sd_event_source *s, uint32_t *mask) {
        assert_return(s, -EINVAL);
        assert_return(mask, -EINVAL);
        assert_return(s->type == SOURCE_INOTIFY, -EDOM);
        assert_return(!event_pid_changed(s->event), -ECHILD);

        *mask = s->inotify.mask;
        return 0;
}

_public_ int sd_event_source_set_prepare(sd_event_source *s, sd_event_handler_t callback) {
        int r;

        assert_return(s, -EINVAL);
        assert_return(s->type != SOURCE_EXIT, -EDOM);
        assert_return(s->event->state != SD_EVENT_FINISHED, -ESTALE);
        assert_return(!event_pid_changed(s->event), -ECHILD);

        if (s->prepare == callback)
                return 0;

        if (callback && s->prepare) {
                s->prepare = callback;
                return 0;
        }

        r = prioq_ensure_allocated(&s->event->prepare, prepare_prioq_compare);
        if (r < 0)
                return r;

        s->prepare = callback;

        if (callback) {
                r = prioq_put(s->event->prepare, s, &s->prepare_index);
                if (r < 0)
                        return r;
        } else
                prioq_remove(s->event->prepare, s, &s->prepare_index);

        return 0;
}

_public_ void* sd_event_source_get_userdata(sd_event_source *s) {
        assert_return(s, NULL);

        return s->userdata;
}

_public_ void *sd_event_source_set_userdata(sd_event_source *s, void *userdata) {
        void *ret;

        assert_return(s, NULL);

        ret = s->userdata;
        s->userdata = userdata;

        return ret;
}

static usec_t sleep_between(sd_event *e, usec_t a, usec_t b) {
        usec_t c;
        assert(e);
        assert(a <= b);

        if (a <= 0)
                return 0;
        if (a >= USEC_INFINITY)
                return USEC_INFINITY;

        if (b <= a + 1)
                return a;

        initialize_perturb(e);

        /*
          Find a good time to wake up again between times a and b. We
          have two goals here:

          a) We want to wake up as seldom as possible, hence prefer
             later times over earlier times.

          b) But if we have to wake up, then let's make sure to
             dispatch as much as possible on the entire system.

          We implement this by waking up everywhere at the same time
          within any given minute if we can, synchronised via the
          perturbation value determined from the boot ID. If we can't,
          then we try to find the same spot in every 10s, then 1s and
          then 250ms step. Otherwise, we pick the last possible time
          to wake up.
        */

        c = (b / USEC_PER_MINUTE) * USEC_PER_MINUTE + e->perturb;
        if (c >= b) {
                if (_unlikely_(c < USEC_PER_MINUTE))
                        return b;

                c -= USEC_PER_MINUTE;
        }

        if (c >= a)
                return c;

        c = (b / (USEC_PER_SEC*10)) * (USEC_PER_SEC*10) + (e->perturb % (USEC_PER_SEC*10));
        if (c >= b) {
                if (_unlikely_(c < USEC_PER_SEC*10))
                        return b;

                c -= USEC_PER_SEC*10;
        }

        if (c >= a)
                return c;

        c = (b / USEC_PER_SEC) * USEC_PER_SEC + (e->perturb % USEC_PER_SEC);
        if (c >= b) {
                if (_unlikely_(c < USEC_PER_SEC))
                        return b;

                c -= USEC_PER_SEC;
        }

        if (c >= a)
                return c;

        c = (b / (USEC_PER_MSEC*250)) * (USEC_PER_MSEC*250) + (e->perturb % (USEC_PER_MSEC*250));
        if (c >= b) {
                if (_unlikely_(c < USEC_PER_MSEC*250))
                        return b;

                c -= USEC_PER_MSEC*250;
        }

        if (c >= a)
                return c;

        return b;
}

static int event_arm_timer(
                sd_event *e,
                struct clock_data *d) {

        struct itimerspec its = {};
        sd_event_source *a, *b;
        usec_t t;
        int r;

        assert(e);
        assert(d);

        if (!d->needs_rearm)
                return 0;
        else
                d->needs_rearm = false;

        a = prioq_peek(d->earliest);
        if (!a || a->enabled == SD_EVENT_OFF || a->time.next == USEC_INFINITY) {

                if (d->fd < 0)
                        return 0;

                if (d->next == USEC_INFINITY)
                        return 0;

                /* disarm */
                r = timerfd_settime(d->fd, TFD_TIMER_ABSTIME, &its, NULL);
                if (r < 0)
                        return r;

                d->next = USEC_INFINITY;
                return 0;
        }

        b = prioq_peek(d->latest);
        assert_se(b && b->enabled != SD_EVENT_OFF);

        t = sleep_between(e, a->time.next, time_event_source_latest(b));
        if (d->next == t)
                return 0;

        assert_se(d->fd >= 0);

        if (t == 0) {
                /* We don' want to disarm here, just mean some time looooong ago. */
                its.it_value.tv_sec = 0;
                its.it_value.tv_nsec = 1;
        } else
                timespec_store(&its.it_value, t);

        r = timerfd_settime(d->fd, TFD_TIMER_ABSTIME, &its, NULL);
        if (r < 0)
                return -errno;

        d->next = t;
        return 0;
}

static int process_io(sd_event *e, sd_event_source *s, uint32_t revents) {
        assert(e);
        assert(s);
        assert(s->type == SOURCE_IO);

        /* If the event source was already pending, we just OR in the
         * new revents, otherwise we reset the value. The ORing is
         * necessary to handle EPOLLONESHOT events properly where
         * readability might happen independently of writability, and
         * we need to keep track of both */

        if (s->pending)
                s->io.revents |= revents;
        else
                s->io.revents = revents;

        return source_set_pending(s, true);
}

static int flush_timer(sd_event *e, int fd, uint32_t events, usec_t *next) {
        uint64_t x;
        ssize_t ss;

        assert(e);
        assert(fd >= 0);

        assert_return(events == EPOLLIN, -EIO);

        ss = read(fd, &x, sizeof(x));
        if (ss < 0) {
                if (IN_SET(errno, EAGAIN, EINTR))
                        return 0;

                return -errno;
        }

        if (_unlikely_(ss != sizeof(x)))
                return -EIO;

        if (next)
                *next = USEC_INFINITY;

        return 0;
}

static int process_timer(
                sd_event *e,
                usec_t n,
                struct clock_data *d) {

        sd_event_source *s;
        int r;

        assert(e);
        assert(d);

        for (;;) {
                s = prioq_peek(d->earliest);
                if (!s ||
                    s->time.next > n ||
                    s->enabled == SD_EVENT_OFF ||
                    s->pending)
                        break;

                r = source_set_pending(s, true);
                if (r < 0)
                        return r;

                prioq_reshuffle(d->earliest, s, &s->time.earliest_index);
                prioq_reshuffle(d->latest, s, &s->time.latest_index);
                d->needs_rearm = true;
        }

        return 0;
}

static int process_child(sd_event *e) {
        sd_event_source *s;
        int r;

        assert(e);

        e->need_process_child = false;

        /*
           So, this is ugly. We iteratively invoke waitid() with P_PID
           + WNOHANG for each PID we wait for, instead of using
           P_ALL. This is because we only want to get child
           information of very specific child processes, and not all
           of them. We might not have processed the SIGCHLD even of a
           previous invocation and we don't want to maintain a
           unbounded *per-child* event queue, hence we really don't
           want anything flushed out of the kernel's queue that we
           don't care about. Since this is O(n) this means that if you
           have a lot of processes you probably want to handle SIGCHLD
           yourself.

           We do not reap the children here (by using WNOWAIT), this
           is only done after the event source is dispatched so that
           the callback still sees the process as a zombie.
        */

        HASHMAP_FOREACH(s, e->child_sources) {
                assert(s->type == SOURCE_CHILD);

                if (s->pending)
                        continue;

                if (s->enabled == SD_EVENT_OFF)
                        continue;

                if (s->child.exited)
                        continue;

                if (EVENT_SOURCE_WATCH_PIDFD(s)) /* There's a usable pidfd known for this event source? then don't waitid() for it here */
                        continue;

                zero(s->child.siginfo);
                r = waitid(P_PID, s->child.pid, &s->child.siginfo,
                           WNOHANG | (s->child.options & WEXITED ? WNOWAIT : 0) | s->child.options);
                if (r < 0)
                        return -errno;

                if (s->child.siginfo.si_pid != 0) {
                        bool zombie = IN_SET(s->child.siginfo.si_code, CLD_EXITED, CLD_KILLED, CLD_DUMPED);

                        if (zombie)
                                s->child.exited = true;

                        if (!zombie && (s->child.options & WEXITED)) {
                                /* If the child isn't dead then let's
                                 * immediately remove the state change
                                 * from the queue, since there's no
                                 * benefit in leaving it queued */

                                assert(s->child.options & (WSTOPPED|WCONTINUED));
                                (void) waitid(P_PID, s->child.pid, &s->child.siginfo, WNOHANG|(s->child.options & (WSTOPPED|WCONTINUED)));
                        }

                        r = source_set_pending(s, true);
                        if (r < 0)
                                return r;
                }
        }

        return 0;
}

static int process_pidfd(sd_event *e, sd_event_source *s, uint32_t revents) {
        assert(e);
        assert(s);
        assert(s->type == SOURCE_CHILD);

        if (s->pending)
                return 0;

        if (s->enabled == SD_EVENT_OFF)
                return 0;

        if (!EVENT_SOURCE_WATCH_PIDFD(s))
                return 0;

        zero(s->child.siginfo);
        if (waitid(P_PID, s->child.pid, &s->child.siginfo, WNOHANG | WNOWAIT | s->child.options) < 0)
                return -errno;

        if (s->child.siginfo.si_pid == 0)
                return 0;

        if (IN_SET(s->child.siginfo.si_code, CLD_EXITED, CLD_KILLED, CLD_DUMPED))
                s->child.exited = true;

        return source_set_pending(s, true);
}

static int process_signal(sd_event *e, struct signal_data *d, uint32_t events) {
        bool read_one = false;
        int r;

        assert(e);
        assert(d);
        assert_return(events == EPOLLIN, -EIO);

        /* If there's a signal queued on this priority and SIGCHLD is
           on this priority too, then make sure to recheck the
           children we watch. This is because we only ever dequeue
           the first signal per priority, and if we dequeue one, and
           SIGCHLD might be enqueued later we wouldn't know, but we
           might have higher priority children we care about hence we
           need to check that explicitly. */

        if (sigismember(&d->sigset, SIGCHLD))
                e->need_process_child = true;

        /* If there's already an event source pending for this
         * priority we don't read another */
        if (d->current)
                return 0;

        for (;;) {
                struct signalfd_siginfo si;
                ssize_t n;
                sd_event_source *s = NULL;

                n = read(d->fd, &si, sizeof(si));
                if (n < 0) {
                        if (IN_SET(errno, EAGAIN, EINTR))
                                return read_one;

                        return -errno;
                }

                if (_unlikely_(n != sizeof(si)))
                        return -EIO;

                assert(SIGNAL_VALID(si.ssi_signo));

                read_one = true;

                if (e->signal_sources)
                        s = e->signal_sources[si.ssi_signo];
                if (!s)
                        continue;
                if (s->pending)
                        continue;

                s->signal.siginfo = si;
                d->current = s;

                r = source_set_pending(s, true);
                if (r < 0)
                        return r;

                return 1;
        }
}

static int event_inotify_data_read(sd_event *e, struct inotify_data *d, uint32_t revents) {
        ssize_t n;

        assert(e);
        assert(d);

        assert_return(revents == EPOLLIN, -EIO);

        /* If there's already an event source pending for this priority, don't read another */
        if (d->n_pending > 0)
                return 0;

        /* Is the read buffer non-empty? If so, let's not read more */
        if (d->buffer_filled > 0)
                return 0;

        n = read(d->fd, &d->buffer, sizeof(d->buffer));
        if (n < 0) {
                if (IN_SET(errno, EAGAIN, EINTR))
                        return 0;

                return -errno;
        }

        assert(n > 0);
        d->buffer_filled = (size_t) n;
        LIST_PREPEND(buffered, e->inotify_data_buffered, d);

        return 1;
}

static void event_inotify_data_drop(sd_event *e, struct inotify_data *d, size_t sz) {
        assert(e);
        assert(d);
        assert(sz <= d->buffer_filled);

        if (sz == 0)
                return;

        /* Move the rest to the buffer to the front, in order to get things properly aligned again */
        memmove(d->buffer.raw, d->buffer.raw + sz, d->buffer_filled - sz);
        d->buffer_filled -= sz;

        if (d->buffer_filled == 0)
                LIST_REMOVE(buffered, e->inotify_data_buffered, d);
}

static int event_inotify_data_process(sd_event *e, struct inotify_data *d) {
        int r;

        assert(e);
        assert(d);

        /* If there's already an event source pending for this priority, don't read another */
        if (d->n_pending > 0)
                return 0;

        while (d->buffer_filled > 0) {
                size_t sz;

                /* Let's validate that the event structures are complete */
                if (d->buffer_filled < offsetof(struct inotify_event, name))
                        return -EIO;

                sz = offsetof(struct inotify_event, name) + d->buffer.ev.len;
                if (d->buffer_filled < sz)
                        return -EIO;

                if (d->buffer.ev.mask & IN_Q_OVERFLOW) {
                        struct inode_data *inode_data;

                        /* The queue overran, let's pass this event to all event sources connected to this inotify
                         * object */

                        HASHMAP_FOREACH(inode_data, d->inodes) {
                                sd_event_source *s;

                                LIST_FOREACH(inotify.by_inode_data, s, inode_data->event_sources) {

                                        if (s->enabled == SD_EVENT_OFF)
                                                continue;

                                        r = source_set_pending(s, true);
                                        if (r < 0)
                                                return r;
                                }
                        }
                } else {
                        struct inode_data *inode_data;
                        sd_event_source *s;

                        /* Find the inode object for this watch descriptor. If IN_IGNORED is set we also remove it from
                         * our watch descriptor table. */
                        if (d->buffer.ev.mask & IN_IGNORED) {

                                inode_data = hashmap_remove(d->wd, INT_TO_PTR(d->buffer.ev.wd));
                                if (!inode_data) {
                                        event_inotify_data_drop(e, d, sz);
                                        continue;
                                }

                                /* The watch descriptor was removed by the kernel, let's drop it here too */
                                inode_data->wd = -1;
                        } else {
                                inode_data = hashmap_get(d->wd, INT_TO_PTR(d->buffer.ev.wd));
                                if (!inode_data) {
                                        event_inotify_data_drop(e, d, sz);
                                        continue;
                                }
                        }

                        /* Trigger all event sources that are interested in these events. Also trigger all event
                         * sources if IN_IGNORED or IN_UNMOUNT is set. */
                        LIST_FOREACH(inotify.by_inode_data, s, inode_data->event_sources) {

                                if (s->enabled == SD_EVENT_OFF)
                                        continue;

                                if ((d->buffer.ev.mask & (IN_IGNORED|IN_UNMOUNT)) == 0 &&
                                    (s->inotify.mask & d->buffer.ev.mask & IN_ALL_EVENTS) == 0)
                                        continue;

                                r = source_set_pending(s, true);
                                if (r < 0)
                                        return r;
                        }
                }

                /* Something pending now? If so, let's finish, otherwise let's read more. */
                if (d->n_pending > 0)
                        return 1;
        }

        return 0;
}

static int process_inotify(sd_event *e) {
        struct inotify_data *d;
        int r, done = 0;

        assert(e);

        LIST_FOREACH(buffered, d, e->inotify_data_buffered) {
                r = event_inotify_data_process(e, d);
                if (r < 0)
                        return r;
                if (r > 0)
                        done ++;
        }

        return done;
}

static int source_dispatch(sd_event_source *s) {
        _cleanup_(sd_event_unrefp) sd_event *saved_event = NULL;
        EventSourceType saved_type;
        int r = 0;

        assert(s);
        assert(s->pending || s->type == SOURCE_EXIT);

        /* Save the event source type, here, so that we still know it after the event callback which might
         * invalidate the event. */
        saved_type = s->type;

        /* Similar, store a reference to the event loop object, so that we can still access it after the
         * callback might have invalidated/disconnected the event source. */
        saved_event = sd_event_ref(s->event);

        if (!IN_SET(s->type, SOURCE_DEFER, SOURCE_EXIT)) {
                r = source_set_pending(s, false);
                if (r < 0)
                        return r;
        }

        if (s->type != SOURCE_POST) {
                sd_event_source *z;

                /* If we execute a non-post source, let's mark all
                 * post sources as pending */

                SET_FOREACH(z, s->event->post_sources) {
                        if (z->enabled == SD_EVENT_OFF)
                                continue;

                        r = source_set_pending(z, true);
                        if (r < 0)
                                return r;
                }
        }

        if (s->enabled == SD_EVENT_ONESHOT) {
                r = sd_event_source_set_enabled(s, SD_EVENT_OFF);
                if (r < 0)
                        return r;
        }

        s->dispatching = true;

        switch (s->type) {

        case SOURCE_IO:
                r = s->io.callback(s, s->io.fd, s->io.revents, s->userdata);
                break;

        case SOURCE_TIME_REALTIME:
        case SOURCE_TIME_BOOTTIME:
        case SOURCE_TIME_MONOTONIC:
        case SOURCE_TIME_REALTIME_ALARM:
        case SOURCE_TIME_BOOTTIME_ALARM:
                r = s->time.callback(s, s->time.next, s->userdata);
                break;

        case SOURCE_SIGNAL:
                r = s->signal.callback(s, &s->signal.siginfo, s->userdata);
                break;

        case SOURCE_CHILD: {
                bool zombie;

                zombie = IN_SET(s->child.siginfo.si_code, CLD_EXITED, CLD_KILLED, CLD_DUMPED);

                r = s->child.callback(s, &s->child.siginfo, s->userdata);

                /* Now, reap the PID for good. */
                if (zombie) {
                        (void) waitid(P_PID, s->child.pid, &s->child.siginfo, WNOHANG|WEXITED);
                        s->child.waited = true;
                }

                break;
        }

        case SOURCE_DEFER:
                r = s->defer.callback(s, s->userdata);
                break;

        case SOURCE_POST:
                r = s->post.callback(s, s->userdata);
                break;

        case SOURCE_EXIT:
                r = s->exit.callback(s, s->userdata);
                break;

        case SOURCE_INOTIFY: {
                struct sd_event *e = s->event;
                struct inotify_data *d;
                size_t sz;

                assert(s->inotify.inode_data);
                assert_se(d = s->inotify.inode_data->inotify_data);

                assert(d->buffer_filled >= offsetof(struct inotify_event, name));
                sz = offsetof(struct inotify_event, name) + d->buffer.ev.len;
                assert(d->buffer_filled >= sz);

                r = s->inotify.callback(s, &d->buffer.ev, s->userdata);

                /* When no event is pending anymore on this inotify object, then let's drop the event from the
                 * buffer. */
                if (d->n_pending == 0)
                        event_inotify_data_drop(e, d, sz);

                break;
        }

        case SOURCE_WATCHDOG:
        case _SOURCE_EVENT_SOURCE_TYPE_MAX:
        case _SOURCE_EVENT_SOURCE_TYPE_INVALID:
                assert_not_reached("Wut? I shouldn't exist.");
        }

        s->dispatching = false;

        if (r < 0) {
                log_debug_errno(r, "Event source %s (type %s) returned error, %s: %m",
                                strna(s->description),
                                event_source_type_to_string(saved_type),
                                s->exit_on_failure ? "exiting" : "disabling");

                if (s->exit_on_failure)
                        (void) sd_event_exit(saved_event, r);
        }

        if (s->n_ref == 0)
                source_free(s);
        else if (r < 0)
                sd_event_source_set_enabled(s, SD_EVENT_OFF);

        return 1;
}

static int event_prepare(sd_event *e) {
        int r;

        assert(e);

        for (;;) {
                sd_event_source *s;

                s = prioq_peek(e->prepare);
                if (!s || s->prepare_iteration == e->iteration || s->enabled == SD_EVENT_OFF)
                        break;

                s->prepare_iteration = e->iteration;
                r = prioq_reshuffle(e->prepare, s, &s->prepare_index);
                if (r < 0)
                        return r;

                assert(s->prepare);

                s->dispatching = true;
                r = s->prepare(s, s->userdata);
                s->dispatching = false;

                if (r < 0) {
                        log_debug_errno(r, "Prepare callback of event source %s (type %s) returned error, %s: %m",
                                        strna(s->description),
                                        event_source_type_to_string(s->type),
                                        s->exit_on_failure ? "exiting" : "disabling");

                        if (s->exit_on_failure)
                                (void) sd_event_exit(e, r);
                }

                if (s->n_ref == 0)
                        source_free(s);
                else if (r < 0)
                        sd_event_source_set_enabled(s, SD_EVENT_OFF);
        }

        return 0;
}

static int dispatch_exit(sd_event *e) {
        sd_event_source *p;
        _cleanup_(sd_event_unrefp) sd_event *ref = NULL;
        int r;

        assert(e);

        p = prioq_peek(e->exit);
        if (!p || p->enabled == SD_EVENT_OFF) {
                e->state = SD_EVENT_FINISHED;
                return 0;
        }

        ref = sd_event_ref(e);
        e->iteration++;
        e->state = SD_EVENT_EXITING;
        r = source_dispatch(p);
        e->state = SD_EVENT_INITIAL;
        return r;
}

static sd_event_source* event_next_pending(sd_event *e) {
        sd_event_source *p;

        assert(e);

        p = prioq_peek(e->pending);
        if (!p)
                return NULL;

        if (p->enabled == SD_EVENT_OFF)
                return NULL;

        return p;
}

static int arm_watchdog(sd_event *e) {
        struct itimerspec its = {};
        usec_t t;
        int r;

        assert(e);
        assert(e->watchdog_fd >= 0);

        t = sleep_between(e,
                          e->watchdog_last + (e->watchdog_period / 2),
                          e->watchdog_last + (e->watchdog_period * 3 / 4));

        timespec_store(&its.it_value, t);

        /* Make sure we never set the watchdog to 0, which tells the
         * kernel to disable it. */
        if (its.it_value.tv_sec == 0 && its.it_value.tv_nsec == 0)
                its.it_value.tv_nsec = 1;

        r = timerfd_settime(e->watchdog_fd, TFD_TIMER_ABSTIME, &its, NULL);
        if (r < 0)
                return -errno;

        return 0;
}

static int process_watchdog(sd_event *e) {
        assert(e);

        if (!e->watchdog)
                return 0;

        /* Don't notify watchdog too often */
        if (e->watchdog_last + e->watchdog_period / 4 > e->timestamp.monotonic)
                return 0;

        sd_notify(false, "WATCHDOG=1");
        e->watchdog_last = e->timestamp.monotonic;

        return arm_watchdog(e);
}

static void event_close_inode_data_fds(sd_event *e) {
        struct inode_data *d;

        assert(e);

        /* Close the fds pointing to the inodes to watch now. We need to close them as they might otherwise pin
         * filesystems. But we can't close them right-away as we need them as long as the user still wants to make
         * adjustments to the even source, such as changing the priority (which requires us to remove and re-add a watch
         * for the inode). Hence, let's close them when entering the first iteration after they were added, as a
         * compromise. */

        while ((d = e->inode_data_to_close)) {
                assert(d->fd >= 0);
                d->fd = safe_close(d->fd);

                LIST_REMOVE(to_close, e->inode_data_to_close, d);
        }
}

_public_ int sd_event_prepare(sd_event *e) {
        int r;

        assert_return(e, -EINVAL);
        assert_return(e = event_resolve(e), -ENOPKG);
        assert_return(!event_pid_changed(e), -ECHILD);
        assert_return(e->state != SD_EVENT_FINISHED, -ESTALE);
        assert_return(e->state == SD_EVENT_INITIAL, -EBUSY);

        /* Let's check that if we are a default event loop we are executed in the correct thread. We only do
         * this check here once, since gettid() is typically not cached, and thus want to minimize
         * syscalls */
        assert_return(!e->default_event_ptr || e->tid == gettid(), -EREMOTEIO);

        if (e->exit_requested)
                goto pending;

        e->iteration++;

        e->state = SD_EVENT_PREPARING;
        r = event_prepare(e);
        e->state = SD_EVENT_INITIAL;
        if (r < 0)
                return r;

        r = event_arm_timer(e, &e->realtime);
        if (r < 0)
                return r;

        r = event_arm_timer(e, &e->boottime);
        if (r < 0)
                return r;

        r = event_arm_timer(e, &e->monotonic);
        if (r < 0)
                return r;

        r = event_arm_timer(e, &e->realtime_alarm);
        if (r < 0)
                return r;

        r = event_arm_timer(e, &e->boottime_alarm);
        if (r < 0)
                return r;

        event_close_inode_data_fds(e);

        if (event_next_pending(e) || e->need_process_child)
                goto pending;

        e->state = SD_EVENT_ARMED;

        return 0;

pending:
        e->state = SD_EVENT_ARMED;
        r = sd_event_wait(e, 0);
        if (r == 0)
                e->state = SD_EVENT_ARMED;

        return r;
}

_public_ int sd_event_wait(sd_event *e, uint64_t timeout) {
        size_t event_queue_max;
        int r, m, i;

        assert_return(e, -EINVAL);
        assert_return(e = event_resolve(e), -ENOPKG);
        assert_return(!event_pid_changed(e), -ECHILD);
        assert_return(e->state != SD_EVENT_FINISHED, -ESTALE);
        assert_return(e->state == SD_EVENT_ARMED, -EBUSY);

        if (e->exit_requested) {
                e->state = SD_EVENT_PENDING;
                return 1;
        }

        event_queue_max = MAX(e->n_sources, 1u);
        if (!GREEDY_REALLOC(e->event_queue, e->event_queue_allocated, event_queue_max))
                return -ENOMEM;

        /* If we still have inotify data buffered, then query the other fds, but don't wait on it */
        if (e->inotify_data_buffered)
                timeout = 0;

        m = epoll_wait(e->epoll_fd, e->event_queue, event_queue_max,
                       timeout == (uint64_t) -1 ? -1 : (int) DIV_ROUND_UP(timeout, USEC_PER_MSEC));
        if (m < 0) {
                if (errno == EINTR) {
                        e->state = SD_EVENT_PENDING;
                        return 1;
                }

                r = -errno;
                goto finish;
        }

        triple_timestamp_get(&e->timestamp);

        for (i = 0; i < m; i++) {

                if (e->event_queue[i].data.ptr == INT_TO_PTR(SOURCE_WATCHDOG))
                        r = flush_timer(e, e->watchdog_fd, e->event_queue[i].events, NULL);
                else {
                        WakeupType *t = e->event_queue[i].data.ptr;

                        switch (*t) {

                        case WAKEUP_EVENT_SOURCE: {
                                sd_event_source *s = e->event_queue[i].data.ptr;

                                assert(s);

                                switch (s->type) {

                                case SOURCE_IO:
                                        r = process_io(e, s, e->event_queue[i].events);
                                        break;

                                case SOURCE_CHILD:
                                        r = process_pidfd(e, s, e->event_queue[i].events);
                                        break;

                                default:
                                        assert_not_reached("Unexpected event source type");
                                }

                                break;
                        }

                        case WAKEUP_CLOCK_DATA: {
                                struct clock_data *d = e->event_queue[i].data.ptr;

                                assert(d);

                                r = flush_timer(e, d->fd, e->event_queue[i].events, &d->next);
                                break;
                        }

                        case WAKEUP_SIGNAL_DATA:
                                r = process_signal(e, e->event_queue[i].data.ptr, e->event_queue[i].events);
                                break;

                        case WAKEUP_INOTIFY_DATA:
                                r = event_inotify_data_read(e, e->event_queue[i].data.ptr, e->event_queue[i].events);
                                break;

                        default:
                                assert_not_reached("Invalid wake-up pointer");
                        }
                }
                if (r < 0)
                        goto finish;
        }

        r = process_watchdog(e);
        if (r < 0)
                goto finish;

        r = process_timer(e, e->timestamp.realtime, &e->realtime);
        if (r < 0)
                goto finish;

        r = process_timer(e, e->timestamp.boottime, &e->boottime);
        if (r < 0)
                goto finish;

        r = process_timer(e, e->timestamp.monotonic, &e->monotonic);
        if (r < 0)
                goto finish;

        r = process_timer(e, e->timestamp.realtime, &e->realtime_alarm);
        if (r < 0)
                goto finish;

        r = process_timer(e, e->timestamp.boottime, &e->boottime_alarm);
        if (r < 0)
                goto finish;

        if (e->need_process_child) {
                r = process_child(e);
                if (r < 0)
                        goto finish;
        }

        r = process_inotify(e);
        if (r < 0)
                goto finish;

        if (event_next_pending(e)) {
                e->state = SD_EVENT_PENDING;

                return 1;
        }

        r = 0;

finish:
        e->state = SD_EVENT_INITIAL;

        return r;
}

_public_ int sd_event_dispatch(sd_event *e) {
        sd_event_source *p;
        int r;

        assert_return(e, -EINVAL);
        assert_return(e = event_resolve(e), -ENOPKG);
        assert_return(!event_pid_changed(e), -ECHILD);
        assert_return(e->state != SD_EVENT_FINISHED, -ESTALE);
        assert_return(e->state == SD_EVENT_PENDING, -EBUSY);

        if (e->exit_requested)
                return dispatch_exit(e);

        p = event_next_pending(e);
        if (p) {
                _cleanup_(sd_event_unrefp) sd_event *ref = NULL;

                ref = sd_event_ref(e);
                e->state = SD_EVENT_RUNNING;
                r = source_dispatch(p);
                e->state = SD_EVENT_INITIAL;
                return r;
        }

        e->state = SD_EVENT_INITIAL;

        return 1;
}

static void event_log_delays(sd_event *e) {
        char b[ELEMENTSOF(e->delays) * DECIMAL_STR_MAX(unsigned) + 1], *p;
        size_t l, i;

        p = b;
        l = sizeof(b);
        for (i = 0; i < ELEMENTSOF(e->delays); i++) {
                l = strpcpyf(&p, l, "%u ", e->delays[i]);
                e->delays[i] = 0;
        }
        log_debug("Event loop iterations: %s", b);
}

_public_ int sd_event_run(sd_event *e, uint64_t timeout) {
        int r;

        assert_return(e, -EINVAL);
        assert_return(e = event_resolve(e), -ENOPKG);
        assert_return(!event_pid_changed(e), -ECHILD);
        assert_return(e->state != SD_EVENT_FINISHED, -ESTALE);
        assert_return(e->state == SD_EVENT_INITIAL, -EBUSY);

        if (e->profile_delays && e->last_run) {
                usec_t this_run;
                unsigned l;

                this_run = now(CLOCK_MONOTONIC);

                l = u64log2(this_run - e->last_run);
                assert(l < sizeof(e->delays));
                e->delays[l]++;

                if (this_run - e->last_log >= 5*USEC_PER_SEC) {
                        event_log_delays(e);
                        e->last_log = this_run;
                }
        }

        r = sd_event_prepare(e);
        if (r == 0)
                /* There was nothing? Then wait... */
                r = sd_event_wait(e, timeout);

        if (e->profile_delays)
                e->last_run = now(CLOCK_MONOTONIC);

        if (r > 0) {
                /* There's something now, then let's dispatch it */
                r = sd_event_dispatch(e);
                if (r < 0)
                        return r;

                return 1;
        }

        return r;
}

_public_ int sd_event_loop(sd_event *e) {
        _cleanup_(sd_event_unrefp) sd_event *ref = NULL;
        int r;

        assert_return(e, -EINVAL);
        assert_return(e = event_resolve(e), -ENOPKG);
        assert_return(!event_pid_changed(e), -ECHILD);
        assert_return(e->state == SD_EVENT_INITIAL, -EBUSY);

        ref = sd_event_ref(e);

        while (e->state != SD_EVENT_FINISHED) {
                r = sd_event_run(e, (uint64_t) -1);
                if (r < 0)
                        return r;
        }

        return e->exit_code;
}

_public_ int sd_event_get_fd(sd_event *e) {

        assert_return(e, -EINVAL);
        assert_return(e = event_resolve(e), -ENOPKG);
        assert_return(!event_pid_changed(e), -ECHILD);

        return e->epoll_fd;
}

_public_ int sd_event_get_state(sd_event *e) {
        assert_return(e, -EINVAL);
        assert_return(e = event_resolve(e), -ENOPKG);
        assert_return(!event_pid_changed(e), -ECHILD);

        return e->state;
}

_public_ int sd_event_get_exit_code(sd_event *e, int *code) {
        assert_return(e, -EINVAL);
        assert_return(e = event_resolve(e), -ENOPKG);
        assert_return(code, -EINVAL);
        assert_return(!event_pid_changed(e), -ECHILD);

        if (!e->exit_requested)
                return -ENODATA;

        *code = e->exit_code;
        return 0;
}

_public_ int sd_event_exit(sd_event *e, int code) {
        assert_return(e, -EINVAL);
        assert_return(e = event_resolve(e), -ENOPKG);
        assert_return(e->state != SD_EVENT_FINISHED, -ESTALE);
        assert_return(!event_pid_changed(e), -ECHILD);

        e->exit_requested = true;
        e->exit_code = code;

        return 0;
}

_public_ int sd_event_now(sd_event *e, clockid_t clock, uint64_t *usec) {
        assert_return(e, -EINVAL);
        assert_return(e = event_resolve(e), -ENOPKG);
        assert_return(usec, -EINVAL);
        assert_return(!event_pid_changed(e), -ECHILD);

        if (!TRIPLE_TIMESTAMP_HAS_CLOCK(clock))
                return -EOPNOTSUPP;

        /* Generate a clean error in case CLOCK_BOOTTIME is not available. Note that don't use clock_supported() here,
         * for a reason: there are systems where CLOCK_BOOTTIME is supported, but CLOCK_BOOTTIME_ALARM is not, but for
         * the purpose of getting the time this doesn't matter. */
        if (IN_SET(clock, CLOCK_BOOTTIME, CLOCK_BOOTTIME_ALARM) && !clock_boottime_supported())
                return -EOPNOTSUPP;

        if (!triple_timestamp_is_set(&e->timestamp)) {
                /* Implicitly fall back to now() if we never ran
                 * before and thus have no cached time. */
                *usec = now(clock);
                return 1;
        }

        *usec = triple_timestamp_by_clock(&e->timestamp, clock);
        return 0;
}

_public_ int sd_event_default(sd_event **ret) {
        sd_event *e = NULL;
        int r;

        if (!ret)
                return !!default_event;

        if (default_event) {
                *ret = sd_event_ref(default_event);
                return 0;
        }

        r = sd_event_new(&e);
        if (r < 0)
                return r;

        e->default_event_ptr = &default_event;
        e->tid = gettid();
        default_event = e;

        *ret = e;
        return 1;
}

#if 0 /* NM_IGNORED */
_public_ int sd_event_get_tid(sd_event *e, pid_t *tid) {
        assert_return(e, -EINVAL);
        assert_return(e = event_resolve(e), -ENOPKG);
        assert_return(tid, -EINVAL);
        assert_return(!event_pid_changed(e), -ECHILD);

        if (e->tid != 0) {
                *tid = e->tid;
                return 0;
        }

        return -ENXIO;
}

_public_ int sd_event_set_watchdog(sd_event *e, int b) {
        int r;

        assert_return(e, -EINVAL);
        assert_return(e = event_resolve(e), -ENOPKG);
        assert_return(!event_pid_changed(e), -ECHILD);

        if (e->watchdog == !!b)
                return e->watchdog;

        if (b) {
                r = sd_watchdog_enabled(false, &e->watchdog_period);
                if (r <= 0)
                        return r;

                /* Issue first ping immediately */
                sd_notify(false, "WATCHDOG=1");
                e->watchdog_last = now(CLOCK_MONOTONIC);

                e->watchdog_fd = timerfd_create(CLOCK_MONOTONIC, TFD_NONBLOCK|TFD_CLOEXEC);
                if (e->watchdog_fd < 0)
                        return -errno;

                r = arm_watchdog(e);
                if (r < 0)
                        goto fail;

                struct epoll_event ev = {
                        .events = EPOLLIN,
                        .data.ptr = INT_TO_PTR(SOURCE_WATCHDOG),
                };

                r = epoll_ctl(e->epoll_fd, EPOLL_CTL_ADD, e->watchdog_fd, &ev);
                if (r < 0) {
                        r = -errno;
                        goto fail;
                }

        } else {
                if (e->watchdog_fd >= 0) {
                        (void) epoll_ctl(e->epoll_fd, EPOLL_CTL_DEL, e->watchdog_fd, NULL);
                        e->watchdog_fd = safe_close(e->watchdog_fd);
                }
        }

        e->watchdog = !!b;
        return e->watchdog;

fail:
        e->watchdog_fd = safe_close(e->watchdog_fd);
        return r;
}

_public_ int sd_event_get_watchdog(sd_event *e) {
        assert_return(e, -EINVAL);
        assert_return(e = event_resolve(e), -ENOPKG);
        assert_return(!event_pid_changed(e), -ECHILD);

        return e->watchdog;
}

_public_ int sd_event_get_iteration(sd_event *e, uint64_t *ret) {
        assert_return(e, -EINVAL);
        assert_return(e = event_resolve(e), -ENOPKG);
        assert_return(!event_pid_changed(e), -ECHILD);

        *ret = e->iteration;
        return 0;
}

_public_ int sd_event_source_set_destroy_callback(sd_event_source *s, sd_event_destroy_t callback) {
        assert_return(s, -EINVAL);

        s->destroy_callback = callback;
        return 0;
}

_public_ int sd_event_source_get_destroy_callback(sd_event_source *s, sd_event_destroy_t *ret) {
        assert_return(s, -EINVAL);

        if (ret)
                *ret = s->destroy_callback;

        return !!s->destroy_callback;
}

_public_ int sd_event_source_get_floating(sd_event_source *s) {
        assert_return(s, -EINVAL);

        return s->floating;
}

_public_ int sd_event_source_set_floating(sd_event_source *s, int b) {
        assert_return(s, -EINVAL);

        if (s->floating == !!b)
                return 0;

        if (!s->event) /* Already disconnected */
                return -ESTALE;

        s->floating = b;

        if (b) {
                sd_event_source_ref(s);
                sd_event_unref(s->event);
        } else {
                sd_event_ref(s->event);
                sd_event_source_unref(s);
        }

        return 1;
}
<<<<<<< HEAD
#endif /* NM_IGNORED */
=======

_public_ int sd_event_source_get_exit_on_failure(sd_event_source *s) {
        assert_return(s, -EINVAL);
        assert_return(s->type != SOURCE_EXIT, -EDOM);

        return s->exit_on_failure;
}

_public_ int sd_event_source_set_exit_on_failure(sd_event_source *s, int b) {
        assert_return(s, -EINVAL);
        assert_return(s->type != SOURCE_EXIT, -EDOM);

        if (s->exit_on_failure == !!b)
                return 0;

        s->exit_on_failure = b;
        return 1;
}
>>>>>>> 8258ff91
<|MERGE_RESOLUTION|>--- conflicted
+++ resolved
@@ -4032,9 +4032,6 @@
 
         return 1;
 }
-<<<<<<< HEAD
-#endif /* NM_IGNORED */
-=======
 
 _public_ int sd_event_source_get_exit_on_failure(sd_event_source *s) {
         assert_return(s, -EINVAL);
@@ -4053,4 +4050,4 @@
         s->exit_on_failure = b;
         return 1;
 }
->>>>>>> 8258ff91
+#endif /* NM_IGNORED */