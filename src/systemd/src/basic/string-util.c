--- conflicted
+++ resolved
@@ -442,9 +442,7 @@
         return false;
 }
 
-<<<<<<< HEAD
 #if 0 /* NM_IGNORED */
-=======
 static int write_ellipsis(char *buf, bool unicode) {
         if (unicode || is_locale_utf8()) {
                 buf[0] = 0xe2; /* tri-dot ellipsis: … */
@@ -459,7 +457,6 @@
         return 3;
 }
 
->>>>>>> 353810cc
 static char *ascii_ellipsize_mem(const char *s, size_t old_length, size_t new_length, unsigned percent) {
         size_t x, need_space, suffix_len;
         char *t;
