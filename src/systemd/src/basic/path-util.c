/*-*- Mode: C; c-basic-offset: 8; indent-tabs-mode: nil -*-*/

/***
  This file is part of systemd.

  Copyright 2010-2012 Lennart Poettering

  systemd is free software; you can redistribute it and/or modify it
  under the terms of the GNU Lesser General Public License as published by
  the Free Software Foundation; either version 2.1 of the License, or
  (at your option) any later version.

  systemd is distributed in the hope that it will be useful, but
  WITHOUT ANY WARRANTY; without even the implied warranty of
  MERCHANTABILITY or FITNESS FOR A PARTICULAR PURPOSE. See the GNU
  Lesser General Public License for more details.

  You should have received a copy of the GNU Lesser General Public License
  along with systemd; If not, see <http://www.gnu.org/licenses/>.
***/

<<<<<<< HEAD
#include "nm-sd-adapt.h"

#if 0 /* NM_IGNORED */
#include <string.h>
#include <unistd.h>
=======
>>>>>>> aa9d0d14
#include <errno.h>
#include <fcntl.h>
#include <stdio.h>
#include <stdlib.h>
#include <string.h>
#include <sys/statvfs.h>
#include <unistd.h>

/* When we include libgen.h because we need dirname() we immediately
 * undefine basename() since libgen.h defines it as a macro to the
 * POSIX version which is really broken. We prefer GNU basename(). */
#include <libgen.h>
#undef basename

#include "alloc-util.h"
#include "fd-util.h"
#include "fileio.h"
#include "fs-util.h"
#include "log.h"
<<<<<<< HEAD
#include "strv.h"
#endif /* NM_IGNORED */
#include "path-util.h"
#if 0 /* NM_IGNORED */
=======
#include "macro.h"
>>>>>>> aa9d0d14
#include "missing.h"
#include "parse-util.h"
#include "path-util.h"
#include "stat-util.h"
#include "string-util.h"
#include "strv.h"
#include "util.h"

bool path_is_absolute(const char *p) {
        return p[0] == '/';
}

bool is_path(const char *p) {
        return !!strchr(p, '/');
}

int path_split_and_make_absolute(const char *p, char ***ret) {
        char **l;
        int r;

        assert(p);
        assert(ret);

        l = strv_split(p, ":");
        if (!l)
                return -ENOMEM;

        r = path_strv_make_absolute_cwd(l);
        if (r < 0) {
                strv_free(l);
                return r;
        }

        *ret = l;
        return r;
}

char *path_make_absolute(const char *p, const char *prefix) {
        assert(p);

        /* Makes every item in the list an absolute path by prepending
         * the prefix, if specified and necessary */

        if (path_is_absolute(p) || !prefix)
                return strdup(p);

        return strjoin(prefix, "/", p, NULL);
}

int path_make_absolute_cwd(const char *p, char **ret) {
        char *c;

        assert(p);
        assert(ret);

        /* Similar to path_make_absolute(), but prefixes with the
         * current working directory. */

        if (path_is_absolute(p))
                c = strdup(p);
        else {
                _cleanup_free_ char *cwd = NULL;

                cwd = get_current_dir_name();
                if (!cwd)
                        return -errno;

                c = strjoin(cwd, "/", p, NULL);
        }
        if (!c)
                return -ENOMEM;

        *ret = c;
        return 0;
}

int path_make_relative(const char *from_dir, const char *to_path, char **_r) {
        char *r, *p;
        unsigned n_parents;

        assert(from_dir);
        assert(to_path);
        assert(_r);

        /* Strips the common part, and adds ".." elements as necessary. */

        if (!path_is_absolute(from_dir))
                return -EINVAL;

        if (!path_is_absolute(to_path))
                return -EINVAL;

        /* Skip the common part. */
        for (;;) {
                size_t a;
                size_t b;

                from_dir += strspn(from_dir, "/");
                to_path += strspn(to_path, "/");

                if (!*from_dir) {
                        if (!*to_path)
                                /* from_dir equals to_path. */
                                r = strdup(".");
                        else
                                /* from_dir is a parent directory of to_path. */
                                r = strdup(to_path);

                        if (!r)
                                return -ENOMEM;

                        path_kill_slashes(r);

                        *_r = r;
                        return 0;
                }

                if (!*to_path)
                        break;

                a = strcspn(from_dir, "/");
                b = strcspn(to_path, "/");

                if (a != b)
                        break;

                if (memcmp(from_dir, to_path, a) != 0)
                        break;

                from_dir += a;
                to_path += b;
        }

        /* If we're here, then "from_dir" has one or more elements that need to
         * be replaced with "..". */

        /* Count the number of necessary ".." elements. */
        for (n_parents = 0;;) {
                from_dir += strspn(from_dir, "/");

                if (!*from_dir)
                        break;

                from_dir += strcspn(from_dir, "/");
                n_parents++;
        }

        r = malloc(n_parents * 3 + strlen(to_path) + 1);
        if (!r)
                return -ENOMEM;

        for (p = r; n_parents > 0; n_parents--, p += 3)
                memcpy(p, "../", 3);

        strcpy(p, to_path);
        path_kill_slashes(r);

        *_r = r;
        return 0;
}

int path_strv_make_absolute_cwd(char **l) {
        char **s;
        int r;

        /* Goes through every item in the string list and makes it
         * absolute. This works in place and won't rollback any
         * changes on failure. */

        STRV_FOREACH(s, l) {
                char *t;

                r = path_make_absolute_cwd(*s, &t);
                if (r < 0)
                        return r;

                free(*s);
                *s = t;
        }

        return 0;
}

char **path_strv_resolve(char **l, const char *prefix) {
        char **s;
        unsigned k = 0;
        bool enomem = false;

        if (strv_isempty(l))
                return l;

        /* Goes through every item in the string list and canonicalize
         * the path. This works in place and won't rollback any
         * changes on failure. */

        STRV_FOREACH(s, l) {
                char *t, *u;
                _cleanup_free_ char *orig = NULL;

                if (!path_is_absolute(*s)) {
                        free(*s);
                        continue;
                }

                if (prefix) {
                        orig = *s;
                        t = strappend(prefix, orig);
                        if (!t) {
                                enomem = true;
                                continue;
                        }
                } else
                        t = *s;

                errno = 0;
                u = canonicalize_file_name(t);
                if (!u) {
                        if (errno == ENOENT) {
                                if (prefix) {
                                        u = orig;
                                        orig = NULL;
                                        free(t);
                                } else
                                        u = t;
                        } else {
                                free(t);
                                if (errno == ENOMEM || errno == 0)
                                        enomem = true;

                                continue;
                        }
                } else if (prefix) {
                        char *x;

                        free(t);
                        x = path_startswith(u, prefix);
                        if (x) {
                                /* restore the slash if it was lost */
                                if (!startswith(x, "/"))
                                        *(--x) = '/';

                                t = strdup(x);
                                free(u);
                                if (!t) {
                                        enomem = true;
                                        continue;
                                }
                                u = t;
                        } else {
                                /* canonicalized path goes outside of
                                 * prefix, keep the original path instead */
                                free(u);
                                u = orig;
                                orig = NULL;
                        }
                } else
                        free(t);

                l[k++] = u;
        }

        l[k] = NULL;

        if (enomem)
                return NULL;

        return l;
}

char **path_strv_resolve_uniq(char **l, const char *prefix) {

        if (strv_isempty(l))
                return l;

        if (!path_strv_resolve(l, prefix))
                return NULL;

        return strv_uniq(l);
}
#endif /* NM_IGNORED */

char *path_kill_slashes(char *path) {
        char *f, *t;
        bool slash = false;

        /* Removes redundant inner and trailing slashes. Modifies the
         * passed string in-place.
         *
         * ///foo///bar/ becomes /foo/bar
         */

        for (f = path, t = path; *f; f++) {

                if (*f == '/') {
                        slash = true;
                        continue;
                }

                if (slash) {
                        slash = false;
                        *(t++) = '/';
                }

                *(t++) = *f;
        }

        /* Special rule, if we are talking of the root directory, a
        trailing slash is good */

        if (t == path && slash)
                *(t++) = '/';

        *t = 0;
        return path;
}

#if 0 /* NM_IGNORED */
char* path_startswith(const char *path, const char *prefix) {
        assert(path);
        assert(prefix);

        if ((path[0] == '/') != (prefix[0] == '/'))
                return NULL;

        for (;;) {
                size_t a, b;

                path += strspn(path, "/");
                prefix += strspn(prefix, "/");

                if (*prefix == 0)
                        return (char*) path;

                if (*path == 0)
                        return NULL;

                a = strcspn(path, "/");
                b = strcspn(prefix, "/");

                if (a != b)
                        return NULL;

                if (memcmp(path, prefix, a) != 0)
                        return NULL;

                path += a;
                prefix += b;
        }
}

int path_compare(const char *a, const char *b) {
        int d;

        assert(a);
        assert(b);

        /* A relative path and an abolute path must not compare as equal.
         * Which one is sorted before the other does not really matter.
         * Here a relative path is ordered before an absolute path. */
        d = (a[0] == '/') - (b[0] == '/');
        if (d != 0)
                return d;

        for (;;) {
                size_t j, k;

                a += strspn(a, "/");
                b += strspn(b, "/");

                if (*a == 0 && *b == 0)
                        return 0;

                /* Order prefixes first: "/foo" before "/foo/bar" */
                if (*a == 0)
                        return -1;
                if (*b == 0)
                        return 1;

                j = strcspn(a, "/");
                k = strcspn(b, "/");

                /* Alphabetical sort: "/foo/aaa" before "/foo/b" */
                d = memcmp(a, b, MIN(j, k));
                if (d != 0)
                        return (d > 0) - (d < 0); /* sign of d */

                /* Sort "/foo/a" before "/foo/aaa" */
                d = (j > k) - (j < k);  /* sign of (j - k) */
                if (d != 0)
                        return d;

                a += j;
                b += k;
        }
}

bool path_equal(const char *a, const char *b) {
        return path_compare(a, b) == 0;
}

bool path_equal_or_files_same(const char *a, const char *b) {
        return path_equal(a, b) || files_same(a, b) > 0;
}

char* path_join(const char *root, const char *path, const char *rest) {
        assert(path);

        if (!isempty(root))
                return strjoin(root, endswith(root, "/") ? "" : "/",
                               path[0] == '/' ? path+1 : path,
                               rest ? (endswith(path, "/") ? "" : "/") : NULL,
                               rest && rest[0] == '/' ? rest+1 : rest,
                               NULL);
        else
                return strjoin(path,
                               rest ? (endswith(path, "/") ? "" : "/") : NULL,
                               rest && rest[0] == '/' ? rest+1 : rest,
                               NULL);
}

int find_binary(const char *name, char **ret) {
        int last_error, r;
        const char *p;

        assert(name);

        if (is_path(name)) {
                if (access(name, X_OK) < 0)
                        return -errno;

                if (ret) {
                        r = path_make_absolute_cwd(name, ret);
                        if (r < 0)
                                return r;
                }

                return 0;
        }

        /**
         * Plain getenv, not secure_getenv, because we want
         * to actually allow the user to pick the binary.
         */
        p = getenv("PATH");
        if (!p)
                p = DEFAULT_PATH;

        last_error = -ENOENT;

        for (;;) {
                _cleanup_free_ char *j = NULL, *element = NULL;

                r = extract_first_word(&p, &element, ":", EXTRACT_RELAX|EXTRACT_DONT_COALESCE_SEPARATORS);
                if (r < 0)
                        return r;
                if (r == 0)
                        break;

                if (!path_is_absolute(element))
                        continue;

                j = strjoin(element, "/", name, NULL);
                if (!j)
                        return -ENOMEM;

                if (access(j, X_OK) >= 0) {
                        /* Found it! */

                        if (ret) {
                                *ret = path_kill_slashes(j);
                                j = NULL;
                        }

                        return 0;
                }

                last_error = -errno;
        }

        return last_error;
}

bool paths_check_timestamp(const char* const* paths, usec_t *timestamp, bool update) {
        bool changed = false;
        const char* const* i;

        assert(timestamp);

        if (paths == NULL)
                return false;

        STRV_FOREACH(i, paths) {
                struct stat stats;
                usec_t u;

                if (stat(*i, &stats) < 0)
                        continue;

                u = timespec_load(&stats.st_mtim);

                /* first check */
                if (*timestamp >= u)
                        continue;

                log_debug("timestamp of '%s' changed", *i);

                /* update timestamp */
                if (update) {
                        *timestamp = u;
                        changed = true;
                } else
                        return true;
        }

        return changed;
}

static int binary_is_good(const char *binary) {
        _cleanup_free_ char *p = NULL, *d = NULL;
        int r;

        r = find_binary(binary, &p);
        if (r == -ENOENT)
                return 0;
        if (r < 0)
                return r;

        /* An fsck that is linked to /bin/true is a non-existent
         * fsck */

        r = readlink_malloc(p, &d);
        if (r == -EINVAL) /* not a symlink */
                return 1;
        if (r < 0)
                return r;

        return !path_equal(d, "true") &&
               !path_equal(d, "/bin/true") &&
               !path_equal(d, "/usr/bin/true") &&
               !path_equal(d, "/dev/null");
}

int fsck_exists(const char *fstype) {
        const char *checker;

        assert(fstype);

        if (streq(fstype, "auto"))
                return -EINVAL;

        checker = strjoina("fsck.", fstype);
        return binary_is_good(checker);
}

int mkfs_exists(const char *fstype) {
        const char *mkfs;

        assert(fstype);

        if (streq(fstype, "auto"))
                return -EINVAL;

        mkfs = strjoina("mkfs.", fstype);
        return binary_is_good(mkfs);
}

char *prefix_root(const char *root, const char *path) {
        char *n, *p;
        size_t l;

        /* If root is passed, prefixes path with it. Otherwise returns
         * it as is. */

        assert(path);

        /* First, drop duplicate prefixing slashes from the path */
        while (path[0] == '/' && path[1] == '/')
                path++;

        if (isempty(root) || path_equal(root, "/"))
                return strdup(path);

        l = strlen(root) + 1 + strlen(path) + 1;

        n = new(char, l);
        if (!n)
                return NULL;

        p = stpcpy(n, root);

        while (p > n && p[-1] == '/')
                p--;

        if (path[0] != '/')
                *(p++) = '/';

        strcpy(p, path);
        return n;
}
<<<<<<< HEAD
#endif /* NM_IGNORED */
=======

int parse_path_argument_and_warn(const char *path, bool suppress_root, char **arg) {
        char *p;
        int r;

        /*
         * This function is intended to be used in command line
         * parsers, to handle paths that are passed in. It makes the
         * path absolute, and reduces it to NULL if omitted or
         * root (the latter optionally).
         *
         * NOTE THAT THIS WILL FREE THE PREVIOUS ARGUMENT POINTER ON
         * SUCCESS! Hence, do not pass in uninitialized pointers.
         */

        if (isempty(path)) {
                *arg = mfree(*arg);
                return 0;
        }

        r = path_make_absolute_cwd(path, &p);
        if (r < 0)
                return log_error_errno(r, "Failed to parse path \"%s\" and make it absolute: %m", path);

        path_kill_slashes(p);
        if (suppress_root && path_equal(p, "/"))
                p = mfree(p);

        free(*arg);
        *arg = p;
        return 0;
}

char* dirname_malloc(const char *path) {
        char *d, *dir, *dir2;

        assert(path);

        d = strdup(path);
        if (!d)
                return NULL;

        dir = dirname(d);
        assert(dir);

        if (dir == d)
                return d;

        dir2 = strdup(dir);
        free(d);

        return dir2;
}

bool filename_is_valid(const char *p) {
        const char *e;

        if (isempty(p))
                return false;

        if (streq(p, "."))
                return false;

        if (streq(p, ".."))
                return false;

        e = strchrnul(p, '/');
        if (*e != 0)
                return false;

        if (e - p > FILENAME_MAX)
                return false;

        return true;
}

bool path_is_safe(const char *p) {

        if (isempty(p))
                return false;

        if (streq(p, "..") || startswith(p, "../") || endswith(p, "/..") || strstr(p, "/../"))
                return false;

        if (strlen(p)+1 > PATH_MAX)
                return false;

        /* The following two checks are not really dangerous, but hey, they still are confusing */
        if (streq(p, ".") || startswith(p, "./") || endswith(p, "/.") || strstr(p, "/./"))
                return false;

        if (strstr(p, "//"))
                return false;

        return true;
}

char *file_in_same_dir(const char *path, const char *filename) {
        char *e, *ret;
        size_t k;

        assert(path);
        assert(filename);

        /* This removes the last component of path and appends
         * filename, unless the latter is absolute anyway or the
         * former isn't */

        if (path_is_absolute(filename))
                return strdup(filename);

        e = strrchr(path, '/');
        if (!e)
                return strdup(filename);

        k = strlen(filename);
        ret = new(char, (e + 1 - path) + k + 1);
        if (!ret)
                return NULL;

        memcpy(mempcpy(ret, path, e + 1 - path), filename, k + 1);
        return ret;
}

bool hidden_file_allow_backup(const char *filename) {
        assert(filename);

        return
                filename[0] == '.' ||
                streq(filename, "lost+found") ||
                streq(filename, "aquota.user") ||
                streq(filename, "aquota.group") ||
                endswith(filename, ".rpmnew") ||
                endswith(filename, ".rpmsave") ||
                endswith(filename, ".rpmorig") ||
                endswith(filename, ".dpkg-old") ||
                endswith(filename, ".dpkg-new") ||
                endswith(filename, ".dpkg-tmp") ||
                endswith(filename, ".dpkg-dist") ||
                endswith(filename, ".dpkg-bak") ||
                endswith(filename, ".dpkg-backup") ||
                endswith(filename, ".dpkg-remove") ||
                endswith(filename, ".swp");
}

bool hidden_file(const char *filename) {
        assert(filename);

        if (endswith(filename, "~"))
                return true;

        return hidden_file_allow_backup(filename);
}

bool is_device_path(const char *path) {

        /* Returns true on paths that refer to a device, either in
         * sysfs or in /dev */

        return
                path_startswith(path, "/dev/") ||
                path_startswith(path, "/sys/");
}
>>>>>>> aa9d0d14
<|MERGE_RESOLUTION|>--- conflicted
+++ resolved
@@ -19,14 +19,8 @@
   along with systemd; If not, see <http://www.gnu.org/licenses/>.
 ***/
 
-<<<<<<< HEAD
 #include "nm-sd-adapt.h"
 
-#if 0 /* NM_IGNORED */
-#include <string.h>
-#include <unistd.h>
-=======
->>>>>>> aa9d0d14
 #include <errno.h>
 #include <fcntl.h>
 #include <stdio.h>
@@ -42,26 +36,26 @@
 #undef basename
 
 #include "alloc-util.h"
+#if 0 /* NM_IGNORED */
 #include "fd-util.h"
 #include "fileio.h"
 #include "fs-util.h"
 #include "log.h"
-<<<<<<< HEAD
-#include "strv.h"
+#include "macro.h"
+#include "missing.h"
+#include "parse-util.h"
 #endif /* NM_IGNORED */
 #include "path-util.h"
 #if 0 /* NM_IGNORED */
-=======
-#include "macro.h"
->>>>>>> aa9d0d14
-#include "missing.h"
-#include "parse-util.h"
-#include "path-util.h"
 #include "stat-util.h"
+#endif /* NM_IGNORED */
 #include "string-util.h"
+#if 0 /* NM_IGNORED */
 #include "strv.h"
+#endif /* NM_IGNORED */
 #include "util.h"
 
+#if 0 /* NM_IGNORED */
 bool path_is_absolute(const char *p) {
         return p[0] == '/';
 }
@@ -653,9 +647,6 @@
         strcpy(p, path);
         return n;
 }
-<<<<<<< HEAD
-#endif /* NM_IGNORED */
-=======
 
 int parse_path_argument_and_warn(const char *path, bool suppress_root, char **arg) {
         char *p;
@@ -709,6 +700,7 @@
 
         return dir2;
 }
+#endif /* NM_IGNORED */
 
 bool filename_is_valid(const char *p) {
         const char *e;
@@ -732,6 +724,7 @@
         return true;
 }
 
+#if 0 /* NM_IGNORED */
 bool path_is_safe(const char *p) {
 
         if (isempty(p))
@@ -819,4 +812,4 @@
                 path_startswith(path, "/dev/") ||
                 path_startswith(path, "/sys/");
 }
->>>>>>> aa9d0d14
+#endif /* NM_IGNORED */