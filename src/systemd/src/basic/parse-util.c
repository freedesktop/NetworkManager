--- conflicted
+++ resolved
@@ -536,34 +536,7 @@
         return 0;
 }
 
-<<<<<<< HEAD
 #if 0 /* NM_IGNORED */
-int safe_atoux16(const char *s, uint16_t *ret) {
-        char *x = NULL;
-        unsigned long l;
-
-        assert(s);
-        assert(ret);
-
-        s += strspn(s, WHITESPACE);
-
-        errno = 0;
-        l = strtoul(s, &x, 16);
-        if (errno > 0)
-                return -errno;
-        if (!x || x == s || *x != 0)
-                return -EINVAL;
-        if (s[0] == '-')
-                return -ERANGE;
-        if ((unsigned long) (uint16_t) l != l)
-                return -ERANGE;
-
-        *ret = (uint16_t) l;
-        return 0;
-}
-
-=======
->>>>>>> 14098cbc
 int safe_atod(const char *s, double *ret_d) {
         _cleanup_(freelocalep) locale_t loc = (locale_t) 0;
         char *x = NULL;
