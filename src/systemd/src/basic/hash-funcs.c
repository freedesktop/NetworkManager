/* SPDX-License-Identifier: LGPL-2.1+ */

#include "nm-sd-adapt.h"

#include <string.h>

#include "hash-funcs.h"
#include "path-util.h"

void string_hash_func(const char *p, struct siphash *state) {
        siphash24_compress(p, strlen(p) + 1, state);
}

<<<<<<< HEAD
#if 0 /* NM_IGNORED */
int string_compare_func(const void *a, const void *b) {
        return strcmp(a, b);
}

const struct hash_ops string_hash_ops = {
        .hash = string_hash_func,
        .compare = string_compare_func
};
=======
DEFINE_HASH_OPS(string_hash_ops, char, string_hash_func, string_compare_func);
>>>>>>> c2dbe4b5

void path_hash_func(const char *q, struct siphash *state) {
        size_t n;

        assert(q);
        assert(state);

        /* Calculates a hash for a path in a way this duplicate inner slashes don't make a differences, and also
         * whether there's a trailing slash or not. This fits well with the semantics of path_compare(), which does
         * similar checks and also doesn't care for trailing slashes. Note that relative and absolute paths (i.e. those
         * which begin in a slash or not) will hash differently though. */

        n = strspn(q, "/");
        if (n > 0) { /* Eat up initial slashes, and add one "/" to the hash for all of them */
                siphash24_compress(q, 1, state);
                q += n;
        }

        for (;;) {
                /* Determine length of next component */
                n = strcspn(q, "/");
                if (n == 0) /* Reached the end? */
                        break;

                /* Add this component to the hash and skip over it */
                siphash24_compress(q, n, state);
                q += n;

                /* How many slashes follow this component? */
                n = strspn(q, "/");
                if (q[n] == 0) /* Is this a trailing slash? If so, we are at the end, and don't care about the slashes anymore */
                        break;

                /* We are not add the end yet. Hash exactly one slash for all of the ones we just encountered. */
                siphash24_compress(q, 1, state);
                q += n;
        }
}

int path_compare_func(const char *a, const char *b) {
        return path_compare(a, b);
}

<<<<<<< HEAD
const struct hash_ops path_hash_ops = {
        .hash = path_hash_func,
        .compare = path_compare_func
};
#endif /* NM_IGNORED */
=======
DEFINE_HASH_OPS(path_hash_ops, char, path_hash_func, path_compare_func);
>>>>>>> c2dbe4b5

void trivial_hash_func(const void *p, struct siphash *state) {
        siphash24_compress(&p, sizeof(p), state);
}

int trivial_compare_func(const void *a, const void *b) {
        return CMP(a, b);
}

const struct hash_ops trivial_hash_ops = {
        .hash = trivial_hash_func,
        .compare = trivial_compare_func,
};

void uint64_hash_func(const uint64_t *p, struct siphash *state) {
        siphash24_compress(p, sizeof(uint64_t), state);
}

int uint64_compare_func(const uint64_t *a, const uint64_t *b) {
        return CMP(*a, *b);
}

DEFINE_HASH_OPS(uint64_hash_ops, uint64_t, uint64_hash_func, uint64_compare_func);

#if 0 /* NM_IGNORED */
#if SIZEOF_DEV_T != 8
void devt_hash_func(const dev_t *p, struct siphash *state) {
        siphash24_compress(p, sizeof(dev_t), state);
}

int devt_compare_func(const dev_t *a, const dev_t *b) {
        return CMP(*a, *b);
}

<<<<<<< HEAD
const struct hash_ops devt_hash_ops = {
        .hash = devt_hash_func,
        .compare = devt_compare_func
};
#endif
#endif /* NM_IGNORED */
=======
DEFINE_HASH_OPS(devt_hash_ops, dev_t, devt_hash_func, devt_compare_func);
#endif
>>>>>>> c2dbe4b5
<|MERGE_RESOLUTION|>--- conflicted
+++ resolved
@@ -11,19 +11,8 @@
         siphash24_compress(p, strlen(p) + 1, state);
 }
 
-<<<<<<< HEAD
 #if 0 /* NM_IGNORED */
-int string_compare_func(const void *a, const void *b) {
-        return strcmp(a, b);
-}
-
-const struct hash_ops string_hash_ops = {
-        .hash = string_hash_func,
-        .compare = string_compare_func
-};
-=======
 DEFINE_HASH_OPS(string_hash_ops, char, string_hash_func, string_compare_func);
->>>>>>> c2dbe4b5
 
 void path_hash_func(const char *q, struct siphash *state) {
         size_t n;
@@ -67,15 +56,8 @@
         return path_compare(a, b);
 }
 
-<<<<<<< HEAD
-const struct hash_ops path_hash_ops = {
-        .hash = path_hash_func,
-        .compare = path_compare_func
-};
+DEFINE_HASH_OPS(path_hash_ops, char, path_hash_func, path_compare_func);
 #endif /* NM_IGNORED */
-=======
-DEFINE_HASH_OPS(path_hash_ops, char, path_hash_func, path_compare_func);
->>>>>>> c2dbe4b5
 
 void trivial_hash_func(const void *p, struct siphash *state) {
         siphash24_compress(&p, sizeof(p), state);
@@ -110,14 +92,6 @@
         return CMP(*a, *b);
 }
 
-<<<<<<< HEAD
-const struct hash_ops devt_hash_ops = {
-        .hash = devt_hash_func,
-        .compare = devt_compare_func
-};
-#endif
-#endif /* NM_IGNORED */
-=======
 DEFINE_HASH_OPS(devt_hash_ops, dev_t, devt_hash_func, devt_compare_func);
 #endif
->>>>>>> c2dbe4b5
+#endif /* NM_IGNORED */