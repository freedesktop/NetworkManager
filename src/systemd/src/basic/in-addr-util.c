--- conflicted
+++ resolved
@@ -623,12 +623,5 @@
         return memcmp(&x->address, &y->address, FAMILY_ADDRESS_SIZE(x->family));
 }
 
-<<<<<<< HEAD
-const struct hash_ops in_addr_data_hash_ops = {
-        .hash = in_addr_data_hash_func,
-        .compare = in_addr_data_compare_func,
-};
-#endif /* NM_IGNORED */
-=======
 DEFINE_HASH_OPS(in_addr_data_hash_ops, struct in_addr_data, in_addr_data_hash_func, in_addr_data_compare_func);
->>>>>>> c2dbe4b5
+#endif /* NM_IGNORED */