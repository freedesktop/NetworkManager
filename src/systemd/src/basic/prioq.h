/*-*- Mode: C; c-basic-offset: 8; indent-tabs-mode: nil -*-*/

#pragma once

/***
  This file is part of systemd.

  Copyright 2013 Lennart Poettering

  systemd is free software; you can redistribute it and/or modify it
  under the terms of the GNU Lesser General Public License as published by
  the Free Software Foundation; either version 2.1 of the License, or
  (at your option) any later version.

  systemd is distributed in the hope that it will be useful, but
  WITHOUT ANY WARRANTY; without even the implied warranty of
  MERCHANTABILITY or FITNESS FOR A PARTICULAR PURPOSE. See the GNU
  Lesser General Public License for more details.

  You should have received a copy of the GNU Lesser General Public License
  along with systemd; If not, see <http://www.gnu.org/licenses/>.
***/

<<<<<<< HEAD
#include "nm-sd-adapt.h"
=======
#include <stdbool.h>
>>>>>>> 606ad7e6

#include "hashmap.h"
#include "macro.h"

typedef struct Prioq Prioq;

#define PRIOQ_IDX_NULL ((unsigned) -1)

Prioq *prioq_new(compare_func_t compare);
Prioq *prioq_free(Prioq *q);
int prioq_ensure_allocated(Prioq **q, compare_func_t compare_func);

int prioq_put(Prioq *q, void *data, unsigned *idx);
int prioq_remove(Prioq *q, void *data, unsigned *idx);
int prioq_reshuffle(Prioq *q, void *data, unsigned *idx);

void *prioq_peek(Prioq *q) _pure_;
void *prioq_pop(Prioq *q);

unsigned prioq_size(Prioq *q) _pure_;
bool prioq_isempty(Prioq *q) _pure_;<|MERGE_RESOLUTION|>--- conflicted
+++ resolved
@@ -21,11 +21,9 @@
   along with systemd; If not, see <http://www.gnu.org/licenses/>.
 ***/
 
-<<<<<<< HEAD
 #include "nm-sd-adapt.h"
-=======
+
 #include <stdbool.h>
->>>>>>> 606ad7e6
 
 #include "hashmap.h"
 #include "macro.h"
