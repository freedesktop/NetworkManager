--- conflicted
+++ resolved
@@ -26,17 +26,6 @@
 #include <sys/ioctl.h>
 #include <linux/if_infiniband.h>
 
-<<<<<<< HEAD
-#if 0 /* NM_IGNORED */
-#include "udev.h"
-#include "udev-util.h"
-#endif /* NM_IGNORED */
-#include "util.h"
-#include "random-util.h"
-
-#include "network-internal.h"
-=======
->>>>>>> aa9d0d14
 #include "sd-dhcp6-client.h"
 
 #include "alloc-util.h"
@@ -1312,4 +1301,4 @@
         client = NULL;
 
         return 0;
-}
+}