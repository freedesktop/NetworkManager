/* -*- Mode: C; tab-width: 4; indent-tabs-mode: t; c-basic-offset: 4 -*- */
/* NetworkManager -- Network link manager
 *
 * This program is free software; you can redistribute it and/or modify
 * it under the terms of the GNU General Public License as published by
 * the Free Software Foundation; either version 2 of the License, or
 * (at your option) any later version.
 *
 * This program is distributed in the hope that it will be useful,
 * but WITHOUT ANY WARRANTY; without even the implied warranty of
 * MERCHANTABILITY or FITNESS FOR A PARTICULAR PURPOSE.  See the
 * GNU General Public License for more details.
 *
 * You should have received a copy of the GNU General Public License along
 * with this program; if not, write to the Free Software Foundation, Inc.,
 * 51 Franklin Street, Fifth Floor, Boston, MA 02110-1301 USA.
 *
 * Copyright (C) 2005 - 2011 Red Hat, Inc.
 * Copyright (C) 2006 - 2008 Novell, Inc.
 */

#include <glib.h>
#include <string.h>
#include <sys/socket.h>
#include <netinet/in.h>
#include <arpa/inet.h>
#include <errno.h>
#include <stdlib.h>

#include "NetworkManager.h"
#include "NetworkManagerVPN.h"
#include "nm-vpn-connection.h"
#include "nm-device-interface.h"
#include "nm-setting-connection.h"
#include "nm-setting-vpn.h"
#include "nm-setting-ip4-config.h"
#include "nm-dbus-manager.h"
#include "nm-system.h"
#include "nm-logging.h"
#include "nm-utils.h"
#include "nm-vpn-plugin-bindings.h"
#include "nm-marshal.h"
#include "nm-active-connection.h"
#include "nm-properties-changed-signal.h"
#include "nm-dbus-glib-types.h"
#include "NetworkManagerUtils.h"
#include "nm-dns-manager.h"
#include "nm-netlink-monitor.h"
#include "nm-glib-compat.h"
#include "settings/nm-settings-connection.h"
#include "compat/nm-compat-vpn-connection.h"

#include "nm-vpn-connection-glue.h"

G_DEFINE_TYPE (NMVPNConnection, nm_vpn_connection, NM_TYPE_VPN_CONNECTION_BASE)

typedef enum {
	/* Only system secrets */
	SECRETS_REQ_SYSTEM = 0,
	/* All existing secrets including agent secrets */
	SECRETS_REQ_EXISTING = 1,
	/* New secrets required; ask an agent */
	SECRETS_REQ_NEW = 2,
	/* Placeholder for bounds checking */
	SECRETS_REQ_LAST
} SecretsReq;

typedef struct {
	gboolean disposed;

	NMConnection *connection;

	gboolean user_requested;
	gulong user_uid;
	DBusGProxy *user_proxy;
	guint32 secrets_id;
	SecretsReq secrets_idx;
	char *username;

	NMDevice *parent_dev;
	gulong device_monitor;
	gulong device_ip4;

	NMVPNConnectionState vpn_state;
	NMVPNConnectionStateReason failure_reason;
	DBusGProxy *proxy;
	guint ipconfig_timeout;
	NMIP4Config *ip4_config;
	guint32 ip4_internal_gw;
	char *ip_iface;
	char *banner;

	struct rtnl_route *gw_route;

	NMCompatVpnConnection *compat;
} NMVPNConnectionPrivate;

#define NM_VPN_CONNECTION_GET_PRIVATE(o) (G_TYPE_INSTANCE_GET_PRIVATE ((o), NM_TYPE_VPN_CONNECTION, NMVPNConnectionPrivate))

enum {
	PROPERTIES_CHANGED,
	VPN_STATE_CHANGED,

	LAST_SIGNAL
};

static guint signals[LAST_SIGNAL] = { 0 };

enum {
	PROP_0,
	PROP_VPN_STATE,
	PROP_BANNER,

	LAST_PROP
};

static void get_secrets (NMVPNConnection *self, SecretsReq secrets_idx);

static void
nm_vpn_connection_set_vpn_state (NMVPNConnection *connection,
                                 NMVPNConnectionState vpn_state,
                                 NMVPNConnectionStateReason reason)
{
	NMVPNConnectionPrivate *priv;
	NMVPNConnectionState old_vpn_state;
	char *ip_iface;

	g_return_if_fail (NM_IS_VPN_CONNECTION (connection));

	priv = NM_VPN_CONNECTION_GET_PRIVATE (connection);

	if (vpn_state == priv->vpn_state)
		return;

	old_vpn_state = priv->vpn_state;
	priv->vpn_state = vpn_state;

	/* Update active connection base class state */
	nm_vpn_connection_base_set_state (NM_VPN_CONNECTION_BASE (connection), vpn_state);

	/* Save ip_iface since when the VPN goes down it may get freed
	 * before we're done with it.
	 */
	ip_iface = g_strdup (priv->ip_iface);

	/* The connection gets destroyed by the VPN manager when it enters the
	 * disconnected/failed state, but we need to keep it around for a bit
	 * to send out signals and handle the dispatcher.  So ref it.
	 */
	g_object_ref (connection);

	g_signal_emit (connection, signals[VPN_STATE_CHANGED], 0, vpn_state, reason);
	g_object_notify (G_OBJECT (connection), NM_VPN_CONNECTION_VPN_STATE);

	/* Call dispatcher after the event gets processed internally */
	switch (vpn_state) {
	case NM_VPN_CONNECTION_STATE_ACTIVATED:
		nm_utils_call_dispatcher ("vpn-up",
		                          priv->connection,
		                          priv->parent_dev,
		                          ip_iface,
		                          priv->ip4_config,
		                          NULL);
		break;
	case NM_VPN_CONNECTION_STATE_FAILED:
	case NM_VPN_CONNECTION_STATE_DISCONNECTED:
		if (old_vpn_state == NM_VPN_CONNECTION_STATE_ACTIVATED) {
			nm_utils_call_dispatcher ("vpn-down",
			                          priv->connection,
			                          priv->parent_dev,
			                          ip_iface,
			                          NULL,
			                          NULL);
		}
		break;
	default:
		break;
	}

	g_free (ip_iface);
	g_object_unref (connection);
}

static void
device_state_changed (NMDevice *device,
                      NMDeviceState new_state,
                      NMDeviceState old_state,
                      NMDeviceStateReason reason,
                      gpointer user_data)
{
	NMVPNConnection *connection = NM_VPN_CONNECTION (user_data);

	if (new_state <= NM_DEVICE_STATE_DISCONNECTED) {
		nm_vpn_connection_set_vpn_state (connection,
		                                 NM_VPN_CONNECTION_STATE_DISCONNECTED,
		                                 NM_VPN_CONNECTION_STATE_REASON_DEVICE_DISCONNECTED);
	} else if (new_state == NM_DEVICE_STATE_FAILED) {
		nm_vpn_connection_set_vpn_state (connection,
		                                 NM_VPN_CONNECTION_STATE_FAILED,
		                                 NM_VPN_CONNECTION_STATE_REASON_DEVICE_DISCONNECTED);
	}
}

static void
device_ip4_config_changed (NMDevice *device,
                           GParamSpec *pspec,
                           gpointer user_data)
{
	NMVPNConnection *vpn = NM_VPN_CONNECTION (user_data);
	NMVPNConnectionPrivate *priv = NM_VPN_CONNECTION_GET_PRIVATE (vpn);

	if (   (priv->vpn_state != NM_VPN_CONNECTION_STATE_ACTIVATED)
	    || !nm_device_get_ip4_config (device))
		return;

	if (priv->gw_route)
		rtnl_route_put (priv->gw_route);

	/* Re-add the VPN gateway route */
	priv->gw_route = nm_system_add_ip4_vpn_gateway_route (priv->parent_dev, priv->ip4_config);
}

NMVPNConnection *
nm_vpn_connection_new (NMConnection *connection,
                       NMDevice *parent_device,
                       gboolean user_requested,
                       gulong user_uid)
{
	NMVPNConnection *self;
	NMVPNConnectionPrivate *priv;
	NMDBusManager *dbus_mgr;

	g_return_val_if_fail (NM_IS_CONNECTION (connection), NULL);
	g_return_val_if_fail (NM_IS_DEVICE (parent_device), NULL);

	self = (NMVPNConnection *) g_object_new (NM_TYPE_VPN_CONNECTION, NULL);
	if (!self)
		return NULL;

	priv = NM_VPN_CONNECTION_GET_PRIVATE (self);

	priv->user_requested = user_requested;
	priv->user_uid = user_uid;
	priv->connection = g_object_ref (connection);
	priv->parent_dev = g_object_ref (parent_device);

	priv->device_monitor = g_signal_connect (parent_device, "state-changed",
									 G_CALLBACK (device_state_changed),
									 self);

	priv->device_ip4 = g_signal_connect (parent_device, "notify::" NM_DEVICE_INTERFACE_IP4_CONFIG,
	                                     G_CALLBACK (device_ip4_config_changed),
	                                     self);

	nm_vpn_connection_base_export (NM_VPN_CONNECTION_BASE (self), connection);

	dbus_mgr = nm_dbus_manager_get ();
	priv->compat = nm_compat_vpn_connection_new (self, nm_dbus_manager_get_connection (dbus_mgr));
	g_object_unref (dbus_mgr);

	return self;
}

static const char *
nm_vpn_connection_get_service (NMVPNConnection *connection)
{
	NMVPNConnectionPrivate *priv = NM_VPN_CONNECTION_GET_PRIVATE (connection);
	NMSettingVPN *setting;

	setting = (NMSettingVPN *) nm_connection_get_setting (priv->connection, NM_TYPE_SETTING_VPN);
	return nm_setting_vpn_get_service_type (setting);
}

static void
plugin_failed (DBusGProxy *proxy,
			   NMVPNPluginFailure plugin_failure,
			   gpointer user_data)
{
	NMVPNConnectionPrivate *priv = NM_VPN_CONNECTION_GET_PRIVATE (user_data);

	nm_log_warn (LOGD_VPN, "VPN plugin failed: %d", plugin_failure);

	switch (plugin_failure) {
	case NM_VPN_PLUGIN_FAILURE_LOGIN_FAILED:
		priv->failure_reason = NM_VPN_CONNECTION_STATE_REASON_LOGIN_FAILED;
		break;
	case NM_VPN_PLUGIN_FAILURE_BAD_IP_CONFIG:
		priv->failure_reason = NM_VPN_CONNECTION_STATE_REASON_IP_CONFIG_INVALID;
		break;
	default:
		priv->failure_reason = NM_VPN_CONNECTION_STATE_REASON_UNKNOWN;
	}
}

static void
plugin_state_changed (DBusGProxy *proxy,
                      NMVPNServiceState state,
                      gpointer user_data)
{
	NMVPNConnection *connection = NM_VPN_CONNECTION (user_data);
	NMVPNConnectionPrivate *priv = NM_VPN_CONNECTION_GET_PRIVATE (connection);

	nm_log_info (LOGD_VPN, "VPN plugin state changed: %d", state);

	if (state == NM_VPN_SERVICE_STATE_STOPPED) {
		/* Clear connection secrets to ensure secrets get requested each time the
		 * connection is activated.
		 */
		nm_connection_clear_secrets (priv->connection);

		switch (nm_vpn_connection_get_vpn_state (connection)) {
		case NM_VPN_CONNECTION_STATE_PREPARE:
		case NM_VPN_CONNECTION_STATE_NEED_AUTH:
		case NM_VPN_CONNECTION_STATE_CONNECT:
		case NM_VPN_CONNECTION_STATE_IP_CONFIG_GET:
		case NM_VPN_CONNECTION_STATE_ACTIVATED:
			nm_log_info (LOGD_VPN, "VPN plugin state change reason: %d", priv->failure_reason);
			nm_vpn_connection_set_vpn_state (connection,
			                                 NM_VPN_CONNECTION_STATE_FAILED,
											 priv->failure_reason);

			/* Reset the failure reason */
			priv->failure_reason = NM_VPN_CONNECTION_STATE_REASON_UNKNOWN;
			break;
		default:
			break;
		}
	}
}

static const char *
ip_address_to_string (guint32 numeric)
{
	struct in_addr temp_addr;
	static char buf[INET_ADDRSTRLEN + 1];

	memset (&buf, '\0', sizeof (buf));
	temp_addr.s_addr = numeric;

	if (inet_ntop (AF_INET, &temp_addr, buf, INET_ADDRSTRLEN)) {
		return buf;
	} else {
		nm_log_warn (LOGD_VPN, "error converting IP4 address 0x%X",
		             ntohl (temp_addr.s_addr));
		return NULL;
	}
}

static void
print_vpn_config (NMIP4Config *config,
                  guint32 internal_gw,
                  const char *ip_iface,
                  const char *banner)
{
	NMIP4Address *addr;
	char *dns_domain = NULL;
	guint32 num, i;

	g_return_if_fail (config != NULL);

	addr = nm_ip4_config_get_address (config, 0);

	nm_log_info (LOGD_VPN, "VPN Gateway: %s", ip_address_to_string (nm_ip4_address_get_gateway (addr)));
	if (internal_gw)
		nm_log_info (LOGD_VPN, "Internal Gateway: %s", ip_address_to_string (internal_gw));
	nm_log_info (LOGD_VPN, "Tunnel Device: %s", ip_iface);
	nm_log_info (LOGD_VPN, "Internal IP4 Address: %s", ip_address_to_string (nm_ip4_address_get_address (addr)));
	nm_log_info (LOGD_VPN, "Internal IP4 Prefix: %d", nm_ip4_address_get_prefix (addr));
	nm_log_info (LOGD_VPN, "Internal IP4 Point-to-Point Address: %s",
	             ip_address_to_string (nm_ip4_config_get_ptp_address (config)));
	nm_log_info (LOGD_VPN, "Maximum Segment Size (MSS): %d", nm_ip4_config_get_mss (config));

	num = nm_ip4_config_get_num_routes (config);
	for (i = 0; i < num; i++) {
		NMIP4Route *route;

		route = nm_ip4_config_get_route (config, i);
		nm_log_info (LOGD_VPN, "Static Route: %s/%d   Next Hop: %s",
		             ip_address_to_string (nm_ip4_route_get_dest (route)),
		             nm_ip4_route_get_prefix (route),
		             ip_address_to_string (nm_ip4_route_get_next_hop (route)));
	}

	nm_log_info (LOGD_VPN, "Forbid Default Route: %s",
	             nm_ip4_config_get_never_default (config) ? "yes" : "no");

	num = nm_ip4_config_get_num_nameservers (config);
	for (i = 0; i < num; i++) {
		nm_log_info (LOGD_VPN, "Internal IP4 DNS: %s",
		             ip_address_to_string (nm_ip4_config_get_nameserver (config, i)));
	}

	if (nm_ip4_config_get_num_domains (config) > 0)
		dns_domain = (char *) nm_ip4_config_get_domain (config, 0);

	nm_log_info (LOGD_VPN, "DNS Domain: '%s'", dns_domain ? dns_domain : "(none)");

	if (banner && strlen (banner)) {
		nm_log_info (LOGD_VPN, "Login Banner:");
		nm_log_info (LOGD_VPN, "-----------------------------------------");
		nm_log_info (LOGD_VPN, "%s", banner);
		nm_log_info (LOGD_VPN, "-----------------------------------------");
	}
}

static void
nm_vpn_connection_ip4_config_get (DBusGProxy *proxy,
                                  GHashTable *config_hash,
                                  gpointer user_data)
{
	NMVPNConnection *connection = NM_VPN_CONNECTION (user_data);
	NMVPNConnectionPrivate *priv = NM_VPN_CONNECTION_GET_PRIVATE (connection);
	NMSettingIP4Config *s_ip4;
	NMIP4Address *addr;
	NMIP4Config *config;
	GValue *val;
	int i;
	guint32 vpn_ext_gw = 0;

	nm_log_info (LOGD_VPN, "VPN connection '%s' (IP Config Get) reply received.",
	             nm_vpn_connection_get_name (connection));

	g_source_remove (priv->ipconfig_timeout);
	priv->ipconfig_timeout = 0;

	config = nm_ip4_config_new ();

	val = (GValue *) g_hash_table_lookup (config_hash, NM_VPN_PLUGIN_IP4_CONFIG_TUNDEV);
	if (val)
		priv->ip_iface = g_strdup (g_value_get_string (val));
	else {
		nm_log_err (LOGD_VPN, "invalid or missing tunnel device received!");
		goto error;
	}

	addr = nm_ip4_address_new ();
	nm_ip4_address_set_prefix (addr, 24); /* default to class C */

	/* Internal address of the VPN subnet's gateway */
	val = (GValue *) g_hash_table_lookup (config_hash, NM_VPN_PLUGIN_IP4_CONFIG_INT_GATEWAY);
	if (val)
		priv->ip4_internal_gw = g_value_get_uint (val);

	/* External world-visible address of the VPN server */
	val = (GValue *) g_hash_table_lookup (config_hash, NM_VPN_PLUGIN_IP4_CONFIG_EXT_GATEWAY);
	if (val) {
		nm_ip4_address_set_gateway (addr, g_value_get_uint (val));
		vpn_ext_gw = g_value_get_uint (val);
	}

	val = (GValue *) g_hash_table_lookup (config_hash, NM_VPN_PLUGIN_IP4_CONFIG_ADDRESS);
	if (val)
		nm_ip4_address_set_address (addr, g_value_get_uint (val));

	val = (GValue *) g_hash_table_lookup (config_hash, NM_VPN_PLUGIN_IP4_CONFIG_PTP);
	if (val)
		nm_ip4_config_set_ptp_address (config, g_value_get_uint (val));

	val = (GValue *) g_hash_table_lookup (config_hash, NM_VPN_PLUGIN_IP4_CONFIG_PREFIX);
	if (val)
		nm_ip4_address_set_prefix (addr, g_value_get_uint (val));

	if (nm_ip4_address_get_address (addr) && nm_ip4_address_get_prefix (addr)) {
		nm_ip4_config_take_address (config, addr);
	} else {
		nm_log_err (LOGD_VPN, "invalid IP4 config received!");
		nm_ip4_address_unref (addr);
		goto error;
	}

	val = (GValue *) g_hash_table_lookup (config_hash, NM_VPN_PLUGIN_IP4_CONFIG_DNS);
	if (val) {
		GArray *dns = (GArray *) g_value_get_boxed (val);

		for (i = 0; i < dns->len; i++)
			nm_ip4_config_add_nameserver (config, g_array_index (dns, guint, i));
	}

	val = (GValue *) g_hash_table_lookup (config_hash, NM_VPN_PLUGIN_IP4_CONFIG_NBNS);
	if (val) {
		GArray *nbns = (GArray *) g_value_get_boxed (val);

		for (i = 0; i < nbns->len; i++)
			nm_ip4_config_add_wins (config, g_array_index (nbns, guint, i));
	}

	val = (GValue *) g_hash_table_lookup (config_hash, NM_VPN_PLUGIN_IP4_CONFIG_MSS);
	if (val)
		nm_ip4_config_set_mss (config, g_value_get_uint (val));

	val = (GValue *) g_hash_table_lookup (config_hash, NM_VPN_PLUGIN_IP4_CONFIG_MTU);
	if (val)
		nm_ip4_config_set_mtu (config, g_value_get_uint (val));

	val = (GValue *) g_hash_table_lookup (config_hash, NM_VPN_PLUGIN_IP4_CONFIG_DOMAIN);
	if (val)
		nm_ip4_config_add_domain (config, g_value_get_string (val));

	val = (GValue *) g_hash_table_lookup (config_hash, NM_VPN_PLUGIN_IP4_CONFIG_BANNER);
	if (val) {
		g_free (priv->banner);
		priv->banner = g_strdup (g_value_get_string (val));
	}

	val = (GValue *) g_hash_table_lookup (config_hash, NM_VPN_PLUGIN_IP4_CONFIG_ROUTES);
	if (val) {
		GSList *routes;
		GSList *iter;

		routes = nm_utils_ip4_routes_from_gvalue (val);
		for (iter = routes; iter; iter = iter->next) {
			NMIP4Route *route = iter->data;

			/* Ignore host routes to the VPN gateway since NM adds one itself
			 * below.  Since NM knows more about the routing situation than
			 * the VPN server, we want to use the NM created route instead of
			 * whatever the server provides.
			 */
			if (   vpn_ext_gw
			    && nm_ip4_route_get_dest (route) == vpn_ext_gw
			    && nm_ip4_route_get_prefix (route) == 32)
				continue;

			/* Otherwise accept the VPN-provided route */
			nm_ip4_config_take_route (config, route);
		}

		g_slist_free (routes);
	}

	val = (GValue *) g_hash_table_lookup (config_hash, NM_VPN_PLUGIN_IP4_CONFIG_NEVER_DEFAULT);
	if (val && G_VALUE_HOLDS_BOOLEAN (val))
		nm_ip4_config_set_never_default (config, g_value_get_boolean (val));

	print_vpn_config (config, priv->ip4_internal_gw, priv->ip_iface, priv->banner);

	/* Merge in user overrides from the NMConnection's IPv4 setting */
	s_ip4 = NM_SETTING_IP4_CONFIG (nm_connection_get_setting (priv->connection, NM_TYPE_SETTING_IP4_CONFIG));
	nm_utils_merge_ip4_config (config, s_ip4);

	nm_system_device_set_up_down_with_iface (priv->ip_iface, TRUE, NULL);

	if (nm_system_apply_ip4_config (priv->ip_iface, config, 0, NM_IP4_COMPARE_FLAG_ALL)) {
		NMDnsManager *dns_mgr;

		/* Add any explicit route to the VPN gateway through the parent device */
		priv->gw_route = nm_system_add_ip4_vpn_gateway_route (priv->parent_dev, config);

		/* Add the VPN to DNS */
		dns_mgr = nm_dns_manager_get (NULL);
		nm_dns_manager_add_ip4_config (dns_mgr, priv->ip_iface, config, NM_DNS_IP_CONFIG_TYPE_VPN);
		g_object_unref (dns_mgr);

		priv->ip4_config = config;

		nm_log_info (LOGD_VPN, "VPN connection '%s' (IP Config Get) complete.",
		             nm_vpn_connection_get_name (connection));
		nm_vpn_connection_set_vpn_state (connection,
		                                 NM_VPN_CONNECTION_STATE_ACTIVATED,
		                                 NM_VPN_CONNECTION_STATE_REASON_NONE);
		return;
	}

error:
	nm_log_warn (LOGD_VPN, "VPN connection '%s' did not receive valid IP config information.",
	             nm_vpn_connection_get_name (connection));
	nm_vpn_connection_set_vpn_state (connection,
	                                 NM_VPN_CONNECTION_STATE_FAILED,
	                                 NM_VPN_CONNECTION_STATE_REASON_IP_CONFIG_INVALID);
	g_object_unref (config);
}

static gboolean
nm_vpn_connection_ip_config_timeout (gpointer user_data)
{
	NMVPNConnection *connection = NM_VPN_CONNECTION (user_data);
	NMVPNConnectionPrivate *priv = NM_VPN_CONNECTION_GET_PRIVATE (connection);

	priv->ipconfig_timeout = 0;

	/* If the activation request's state is still IP_CONFIG_GET and we're
	 * in this timeout, cancel activation because it's taken too long.
	 */
	if (nm_vpn_connection_get_vpn_state (connection) == NM_VPN_CONNECTION_STATE_IP_CONFIG_GET) {
		nm_log_warn (LOGD_VPN, "VPN connection '%s' (IP Config Get) timeout exceeded.",
		             nm_vpn_connection_get_name (connection));
		nm_vpn_connection_set_vpn_state (connection,
		                                 NM_VPN_CONNECTION_STATE_FAILED,
		                                 NM_VPN_CONNECTION_STATE_REASON_CONNECT_TIMEOUT);
	}

	return FALSE;
}

static void
nm_vpn_connection_connect_cb (DBusGProxy *proxy, GError *err, gpointer user_data)
{
	NMVPNConnection *connection = NM_VPN_CONNECTION (user_data);
	NMVPNConnectionPrivate *priv = NM_VPN_CONNECTION_GET_PRIVATE (connection);

	nm_log_info (LOGD_VPN, "VPN connection '%s' (Connect) reply received.",
	             nm_vpn_connection_get_name (connection));

	if (err) {
		nm_log_warn (LOGD_VPN, "VPN connection '%s' failed to connect: '%s'.", 
		             nm_vpn_connection_get_name (connection), err->message);
		nm_vpn_connection_set_vpn_state (connection,
		                                 NM_VPN_CONNECTION_STATE_FAILED,
		                                 NM_VPN_CONNECTION_STATE_REASON_SERVICE_START_FAILED);
	} else {
		nm_vpn_connection_set_vpn_state (connection,
		                                 NM_VPN_CONNECTION_STATE_IP_CONFIG_GET,
		                                 NM_VPN_CONNECTION_STATE_REASON_NONE);
		
		/* 40 second timeout waiting for IP config signal from VPN service */
		priv->ipconfig_timeout = g_timeout_add_seconds (40, nm_vpn_connection_ip_config_timeout, connection);
	}
}

/* Add a username to a hashed connection */
static GHashTable *
_hash_with_username (NMConnection *connection, const char *username)
{
	NMConnection *dup;
	NMSetting *s_vpn;
	GHashTable *hash;
	const char *existing;

	/* Shortcut if we weren't given a username or if there already was one in
	 * the VPN setting; don't bother duplicating the connection and everything.
	 */
	s_vpn = nm_connection_get_setting (connection, NM_TYPE_SETTING_VPN);
	g_assert (s_vpn);
	existing = nm_setting_vpn_get_user_name (NM_SETTING_VPN (s_vpn));
	if (username == NULL || existing)
		return nm_connection_to_hash (connection, NM_SETTING_HASH_FLAG_ALL);

	dup = nm_connection_duplicate (connection);
	g_assert (dup);
	s_vpn = nm_connection_get_setting (dup, NM_TYPE_SETTING_VPN);
	g_assert (s_vpn);
	g_object_set (s_vpn, NM_SETTING_VPN_USER_NAME, username, NULL);
	hash = nm_connection_to_hash (dup, NM_SETTING_HASH_FLAG_ALL);
	g_object_unref (dup);
	return hash;
}

static void
really_activate (NMVPNConnection *connection, const char *username)
{
	NMVPNConnectionPrivate *priv;
	GHashTable *hash;

	g_return_if_fail (NM_IS_VPN_CONNECTION (connection));
	g_return_if_fail (nm_vpn_connection_get_vpn_state (connection) == NM_VPN_CONNECTION_STATE_NEED_AUTH);

	priv = NM_VPN_CONNECTION_GET_PRIVATE (connection);

	/* Ip4Config signal */
	dbus_g_object_register_marshaller (g_cclosure_marshal_VOID__BOXED,
								G_TYPE_NONE, G_TYPE_VALUE, G_TYPE_INVALID);
	dbus_g_proxy_add_signal (priv->proxy, "Ip4Config",
						DBUS_TYPE_G_MAP_OF_VARIANT,
						G_TYPE_INVALID);
	dbus_g_proxy_connect_signal (priv->proxy, "Ip4Config",
						    G_CALLBACK (nm_vpn_connection_ip4_config_get),
						    connection, NULL);

	hash = _hash_with_username (priv->connection, username);
	org_freedesktop_NetworkManager_VPN_Plugin_connect_async (priv->proxy,
	                                                         hash,
	                                                         nm_vpn_connection_connect_cb,
	                                                         connection);
	g_hash_table_destroy (hash);

	nm_vpn_connection_set_vpn_state (connection,
	                                 NM_VPN_CONNECTION_STATE_CONNECT,
	                                 NM_VPN_CONNECTION_STATE_REASON_NONE);
}

void
nm_vpn_connection_activate (NMVPNConnection *connection)
{
	NMVPNConnectionPrivate *priv;
	NMDBusManager *dbus_mgr;

	g_return_if_fail (NM_IS_VPN_CONNECTION (connection));
	g_return_if_fail (nm_vpn_connection_get_vpn_state (connection) == NM_VPN_CONNECTION_STATE_PREPARE);

	priv = NM_VPN_CONNECTION_GET_PRIVATE (connection);

	dbus_mgr = nm_dbus_manager_get ();
	priv->proxy = dbus_g_proxy_new_for_name (nm_dbus_manager_get_connection (dbus_mgr),
	                                         nm_vpn_connection_get_service (connection),
	                                         NM_VPN_DBUS_PLUGIN_PATH,
	                                         NM_VPN_DBUS_PLUGIN_INTERFACE);
	g_object_unref (dbus_mgr);

	dbus_g_proxy_add_signal (priv->proxy, "Failure", G_TYPE_UINT, G_TYPE_INVALID);
	dbus_g_proxy_connect_signal (priv->proxy, "Failure",
								 G_CALLBACK (plugin_failed),
								 connection, NULL);

	/* StateChanged signal */
	dbus_g_proxy_add_signal (priv->proxy, "StateChanged", G_TYPE_UINT, G_TYPE_INVALID);
	dbus_g_proxy_connect_signal (priv->proxy, "StateChanged",
	                             G_CALLBACK (plugin_state_changed),
	                             connection, NULL);

	nm_vpn_connection_set_vpn_state (connection,
	                                 NM_VPN_CONNECTION_STATE_NEED_AUTH,
	                                 NM_VPN_CONNECTION_STATE_REASON_NONE);
}

const char *
nm_vpn_connection_get_active_connection_path (NMVPNConnection *connection)
{
	g_return_val_if_fail (NM_IS_VPN_CONNECTION (connection), NULL);

	return nm_vpn_connection_base_get_ac_path (NM_VPN_CONNECTION_BASE (connection));
}

const char *
nm_vpn_connection_get_name (NMVPNConnection *connection)
{
	NMVPNConnectionPrivate *priv;
	NMSettingConnection *setting;

	g_return_val_if_fail (NM_IS_VPN_CONNECTION (connection), NULL);

	priv = NM_VPN_CONNECTION_GET_PRIVATE (connection);
	setting = (NMSettingConnection *) nm_connection_get_setting (priv->connection, NM_TYPE_SETTING_CONNECTION);

	return nm_setting_connection_get_id (setting);
}

NMConnection *
nm_vpn_connection_get_connection (NMVPNConnection *connection)
{
	g_return_val_if_fail (NM_IS_VPN_CONNECTION (connection), NULL);

	return NM_VPN_CONNECTION_GET_PRIVATE (connection)->connection;
}

NMVPNConnectionState
nm_vpn_connection_get_vpn_state (NMVPNConnection *connection)
{
	g_return_val_if_fail (NM_IS_VPN_CONNECTION (connection), NM_VPN_CONNECTION_STATE_UNKNOWN);

	return NM_VPN_CONNECTION_GET_PRIVATE (connection)->vpn_state;
}

const char *
nm_vpn_connection_get_banner (NMVPNConnection *connection)
{
	g_return_val_if_fail (NM_IS_VPN_CONNECTION (connection), NULL);

	return NM_VPN_CONNECTION_GET_PRIVATE (connection)->banner;
}

NMIP4Config *
nm_vpn_connection_get_ip4_config (NMVPNConnection *connection)
{
	g_return_val_if_fail (NM_IS_VPN_CONNECTION (connection), NULL);

	return NM_VPN_CONNECTION_GET_PRIVATE (connection)->ip4_config;
}

const char *
nm_vpn_connection_get_ip_iface (NMVPNConnection *connection)
{
	g_return_val_if_fail (NM_IS_VPN_CONNECTION (connection), NULL);

	return NM_VPN_CONNECTION_GET_PRIVATE (connection)->ip_iface;
}

NMDevice *
nm_vpn_connection_get_parent_device (NMVPNConnection *connection)
{
	g_return_val_if_fail (NM_IS_VPN_CONNECTION (connection), NULL);

	return NM_VPN_CONNECTION_GET_PRIVATE (connection)->parent_dev;
}

guint32
nm_vpn_connection_get_ip4_internal_gateway (NMVPNConnection *connection)
{
	g_return_val_if_fail (NM_IS_VPN_CONNECTION (connection), 0);

	return NM_VPN_CONNECTION_GET_PRIVATE (connection)->ip4_internal_gw;
}

void
nm_vpn_connection_fail (NMVPNConnection *connection,
                        NMVPNConnectionStateReason reason)
{
	g_return_if_fail (NM_IS_VPN_CONNECTION (connection));

	nm_vpn_connection_set_vpn_state (connection,
	                                 NM_VPN_CONNECTION_STATE_FAILED,
	                                 reason);
}

void
nm_vpn_connection_disconnect (NMVPNConnection *connection,
                              NMVPNConnectionStateReason reason)
{
	g_return_if_fail (NM_IS_VPN_CONNECTION (connection));

	nm_vpn_connection_set_vpn_state (connection,
	                                 NM_VPN_CONNECTION_STATE_DISCONNECTED,
	                                 reason);
}

gpointer
nm_vpn_connection_get_compat (NMVPNConnection *connection)
{
	return NM_VPN_CONNECTION_GET_PRIVATE (connection)->compat;
}

/******************************************************************************/

static void
<<<<<<< HEAD
user_get_secrets_cb (DBusGProxy *proxy,
                     DBusGProxyCall *call,
                     gpointer user_data)
{
	NMVPNConnection *self = NM_VPN_CONNECTION (user_data);
	NMVPNConnectionPrivate *priv = NM_VPN_CONNECTION_GET_PRIVATE (self);
	GHashTable *settings = NULL;
	GError *error = NULL;

	nm_log_dbg (LOGD_SETTINGS, "VPN user secrets request reply");

	if (dbus_g_proxy_end_call (proxy, call, &error,
	                           DBUS_TYPE_G_MAP_OF_MAP_OF_VARIANT, &settings,
	                           G_TYPE_INVALID)) {
		nm_log_dbg (LOGD_SETTINGS, "got user connection secrets size %d", g_hash_table_size (settings));
		nm_connection_update_secrets (priv->connection, NM_SETTING_VPN_SETTING_NAME, settings, &error);

#if 0
		if (g_hash_table_lookup (settings, info->setting_name)) {
			GHashTableIter iter;
			const char *setting_name = NULL;
			GHashTable *setting = NULL;
			g_hash_table_iter_init (&iter, settings);
			while (g_hash_table_iter_next (&iter, (gpointer) &setting_name, (gpointer) &setting)) {
				GHashTableIter setting_iter;
				const char *key = NULL;
				GValue *val = NULL;

				g_hash_table_iter_init (&setting_iter, setting);
				while (g_hash_table_iter_next (&setting_iter, (gpointer) &key, (gpointer) &val))
					g_message ("   %s => %s", key, g_strdup_value_contents (val));
			}
		} else {
			GHashTableIter iter;
			const char *key = NULL;
			GValue *val = NULL;

			g_hash_table_iter_init (&iter, settings);
			while (g_hash_table_iter_next (&iter, (gpointer) &key, (gpointer) &val))
				g_message ("   %s => %s", key, g_strdup_value_contents (val));
		}
#endif
		g_hash_table_destroy (settings);
	} else {
		nm_log_warn (LOGD_SETTINGS, "failed to get user VPN secrets: %s", error->message);
	}

	priv->secrets_id = 0;
	g_object_unref (priv->user_proxy);

	if (error)
		nm_vpn_connection_fail (self, NM_VPN_CONNECTION_STATE_REASON_NO_SECRETS);
	else
		really_activate (self, NULL);

	g_clear_error (&error);
}

static guint32
user_get_secrets (NMVPNConnection *self, const char *setting_name)
{
	NMVPNConnectionPrivate *priv = NM_VPN_CONNECTION_GET_PRIVATE (self);
	NMDBusManager *dbus_mgr;
	DBusGConnection *bus;
	GPtrArray *hints;
	static guint32 counter = 3000000000u;

	/* User connection */
	dbus_mgr = nm_dbus_manager_get ();
	bus = nm_dbus_manager_get_connection (dbus_mgr);
	priv->user_proxy = dbus_g_proxy_new_for_name (bus,
	                                              "org.freedesktop.NetworkManagerUserSettings",
	                                              nm_connection_get_path (priv->connection),
	                                              NM_DBUS_IFACE_SETTINGS_CONNECTION_SECRETS);
	g_object_unref (dbus_mgr);

	if (!priv->user_proxy) {
		nm_log_warn (LOGD_SETTINGS, "could not create user VPN secrets proxy");
		return 0;
	}

	hints = g_ptr_array_sized_new (0);
	dbus_g_proxy_begin_call_with_timeout (priv->user_proxy, "GetSecrets",
	                                      user_get_secrets_cb,
	                                      self,
	                                      NULL,
	                                      120000,
	                                      G_TYPE_STRING, setting_name,
	                                      DBUS_TYPE_G_ARRAY_OF_STRING, hints,
	                                      G_TYPE_BOOLEAN, FALSE,
	                                      G_TYPE_INVALID);
	nm_log_dbg (LOGD_SETTINGS, "new user VPN secrets request");
	g_ptr_array_free (hints, TRUE);

	return counter++;
}

static void
vpn_secrets_cb (NMSettingsConnection *connection,
                guint32 call_id,
                const char *agent_username,
                const char *setting_name,
                GError *error,
                gpointer user_data)
{
	NMVPNConnection *self = NM_VPN_CONNECTION (user_data);
	NMVPNConnectionPrivate *priv = NM_VPN_CONNECTION_GET_PRIVATE (self);

	g_return_if_fail (NM_CONNECTION (connection) == priv->connection);
	g_return_if_fail (call_id == priv->secrets_id);

	priv->secrets_id = 0;

	if (error)
		nm_vpn_connection_fail (self, NM_VPN_CONNECTION_STATE_REASON_NO_SECRETS);
	else
		really_activate (self, agent_username);
}

static void
connection_need_secrets_cb  (DBusGProxy *proxy,
                             char *setting_name,
                             GError *error,
                             gpointer user_data)
=======
plugin_need_secrets_cb  (DBusGProxy *proxy,
                         char *setting_name,
                         GError *error,
                         gpointer user_data)
>>>>>>> 69f76d32
{
	NMVPNConnection *self = NM_VPN_CONNECTION (user_data);
	NMVPNConnectionPrivate *priv = NM_VPN_CONNECTION_GET_PRIVATE (self);

	if (error) {
		nm_log_err (LOGD_VPN, "(%s/%s) plugin NeedSecrets request #%d failed: %s %s",
		            nm_connection_get_uuid (priv->connection),
		            nm_connection_get_id (priv->connection),
		            priv->secrets_idx + 1,
		            g_quark_to_string (error->domain),
		            error->message);
		nm_vpn_connection_fail (self, NM_VPN_CONNECTION_STATE_REASON_NO_SECRETS);
		return;
	}

	if (setting_name && strlen (setting_name)) {
		/* More secrets required */
		nm_log_dbg (LOGD_VPN, "(%s/%s) service indicated additional secrets required",
		            nm_connection_get_uuid (priv->connection),
		            nm_connection_get_id (priv->connection));

		get_secrets (self, priv->secrets_idx + 1);
		return;
	}

	nm_log_dbg (LOGD_VPN, "(%s/%s) service indicated no additional secrets required",
	            nm_connection_get_uuid (priv->connection),
	            nm_connection_get_id (priv->connection));

<<<<<<< HEAD
	if (NM_IS_SETTINGS_CONNECTION (priv->connection)) {
		priv->secrets_id = nm_settings_connection_get_secrets (NM_SETTINGS_CONNECTION (priv->connection),
			                                                   priv->user_requested,
			                                                   priv->user_uid,
			                                                   setting_name,
			                                                   NM_SETTINGS_GET_SECRETS_FLAG_ALLOW_INTERACTION,
			                                                   NULL,
			                                                   vpn_secrets_cb,
			                                                   self,
			                                                   &local);
	} else
		priv->secrets_id = user_get_secrets (self, setting_name);

	if (!priv->secrets_id) {
		if (local)
			nm_log_err (LOGD_VPN, "failed to get secrets: (%d) %s", local->code, local->message);
		nm_vpn_connection_fail (self, NM_VPN_CONNECTION_STATE_REASON_NO_SECRETS);
		g_clear_error (&local);
	}
=======
	/* No secrets required; we can start the VPN */
	really_activate (self, priv->username);
>>>>>>> 69f76d32
}

static void
get_secrets_cb (NMSettingsConnection *connection,
                guint32 call_id,
                const char *agent_username,
                const char *setting_name,
                GError *error,
                gpointer user_data)
{
	NMVPNConnection *self = NM_VPN_CONNECTION (user_data);
	NMVPNConnectionPrivate *priv = NM_VPN_CONNECTION_GET_PRIVATE (self);
	GHashTable *hash;

	g_return_if_fail (NM_CONNECTION (connection) == priv->connection);
	g_return_if_fail (call_id == priv->secrets_id);

	priv->secrets_id = 0;

	if (error) {
		nm_log_err (LOGD_VPN, "Failed to request VPN secrets #%d: (%d) %s",
		            priv->secrets_idx + 1, error->code, error->message);
		nm_vpn_connection_fail (self, NM_VPN_CONNECTION_STATE_REASON_NO_SECRETS);
	} else {
		nm_log_dbg (LOGD_VPN, "(%s/%s) asking service if additional secrets are required",
		            nm_connection_get_uuid (priv->connection),
		            nm_connection_get_id (priv->connection));

		/* Cache the username for later */
		if (agent_username) {
			g_free (priv->username);
			priv->username = g_strdup (agent_username);
		}

		/* Ask the VPN service if more secrets are required */
		hash = _hash_with_username (priv->connection, priv->username);
		org_freedesktop_NetworkManager_VPN_Plugin_need_secrets_async (priv->proxy,
		                                                              hash,
		                                                              plugin_need_secrets_cb,
		                                                              self);
		g_hash_table_destroy (hash);
	}
}

static void
get_secrets (NMVPNConnection *self, SecretsReq secrets_idx)
{
	NMVPNConnectionPrivate *priv = NM_VPN_CONNECTION_GET_PRIVATE (self);
	NMSettingsGetSecretsFlags flags = NM_SETTINGS_GET_SECRETS_FLAG_NONE;
	GError *error = NULL;
	gboolean filter_by_uid = priv->user_requested;

	g_return_if_fail (secrets_idx < SECRETS_REQ_LAST);
	priv->secrets_idx = secrets_idx;

	nm_log_dbg (LOGD_VPN, "(%s/%s) requesting VPN secrets pass #%d",
	            nm_connection_get_uuid (priv->connection),
	            nm_connection_get_id (priv->connection),
	            priv->secrets_idx + 1);

	switch (priv->secrets_idx) {
	case SECRETS_REQ_SYSTEM:
		flags = NM_SETTINGS_GET_SECRETS_FLAG_ONLY_SYSTEM;
		filter_by_uid = FALSE;
		break;
	case SECRETS_REQ_EXISTING:
		flags = NM_SETTINGS_GET_SECRETS_FLAG_NONE;
		break;
	case SECRETS_REQ_NEW:
		flags = NM_SETTINGS_GET_SECRETS_FLAG_ALLOW_INTERACTION;
		break;
	default:
		g_assert_not_reached ();
	}

	priv->secrets_id = nm_settings_connection_get_secrets (NM_SETTINGS_CONNECTION (priv->connection),
	                                                       filter_by_uid,
	                                                       priv->user_uid,
	                                                       NM_SETTING_VPN_SETTING_NAME,
	                                                       flags,
	                                                       NULL,
	                                                       get_secrets_cb,
	                                                       self,
	                                                       &error);
	if (!priv->secrets_id) {
		if (error) {
			nm_log_err (LOGD_VPN, "failed to request VPN secrets #%d: (%d) %s",
			            priv->secrets_idx + 1, error->code, error->message);
		}
		nm_vpn_connection_fail (self, NM_VPN_CONNECTION_STATE_REASON_NO_SECRETS);
		g_clear_error (&error);
	}
}

static void
vpn_cleanup (NMVPNConnection *connection)
{
	NMVPNConnectionPrivate *priv = NM_VPN_CONNECTION_GET_PRIVATE (connection);

	if (priv->ip_iface) {
		nm_system_device_set_up_down_with_iface (priv->ip_iface, FALSE, NULL);
		/* FIXME: use AF_UNSPEC here when we have IPv6 support */
		nm_system_device_flush_routes_with_iface (priv->ip_iface, AF_INET);
		nm_system_device_flush_addresses_with_iface (priv->ip_iface);
	}

	if (priv->ip4_config) {
		NMIP4Config *parent_config;
		NMDnsManager *dns_mgr;

		/* Remove attributes of the VPN's IP4 Config */
		dns_mgr = nm_dns_manager_get (NULL);
		nm_dns_manager_remove_ip4_config (dns_mgr, priv->ip_iface, priv->ip4_config);
		g_object_unref (dns_mgr);

		/* Remove any previously added VPN gateway host route */
		if (priv->gw_route)
			rtnl_route_del (nm_netlink_get_default_handle (), priv->gw_route, 0);

		/* Reset routes and addresses of the currently active device */
		parent_config = nm_device_get_ip4_config (priv->parent_dev);
		if (parent_config) {
			if (!nm_system_apply_ip4_config (nm_device_get_ip_iface (priv->parent_dev),
			                                 nm_device_get_ip4_config (priv->parent_dev),
			                                 nm_device_get_priority (priv->parent_dev),
			                                 NM_IP4_COMPARE_FLAG_ADDRESSES | NM_IP4_COMPARE_FLAG_ROUTES)) {
				nm_log_err (LOGD_VPN, "failed to re-apply VPN parent device addresses and routes.");
			}
		}
	}

	if (priv->gw_route) {
		rtnl_route_put (priv->gw_route);
		priv->gw_route = NULL;
	}

	g_free (priv->banner);
	priv->banner = NULL;

	g_free (priv->ip_iface);
	priv->ip_iface = NULL;

	/* Clear out connection secrets to ensure that the settings service
	 * gets asked for them next time the connection is activated.
	 */
	if (priv->connection)
		nm_connection_clear_secrets (priv->connection);
}

static void
connection_state_changed (NMVPNConnection *self,
                          NMVPNConnectionState state,
                          NMVPNConnectionStateReason reason)
{
	NMVPNConnectionPrivate *priv = NM_VPN_CONNECTION_GET_PRIVATE (self);

	/* Clear any in-progress secrets request */
	if (priv->secrets_id) {
		if (NM_IS_SETTINGS_CONNECTION (priv->connection))
			nm_settings_connection_cancel_secrets (NM_SETTINGS_CONNECTION (priv->connection), priv->secrets_id);
		priv->secrets_id = 0;
	}
<<<<<<< HEAD
	if (priv->user_proxy) {
		g_object_unref (priv->user_proxy);
		priv->user_proxy = NULL;
	}

	switch (state) {
	case NM_VPN_CONNECTION_STATE_NEED_AUTH:
		if (NM_IS_SETTINGS_CONNECTION (priv->connection))
			get_existing_secrets (self);
		else {
			/* Don't bother with existing secrets if it's user settings */
			existing_secrets_cb ((NMSettingsConnection *) priv->connection,
			                     0, NULL, NM_SETTING_VPN_SETTING_NAME, NULL, self);
		}
=======
	priv->secrets_idx = SECRETS_REQ_SYSTEM;

	switch (state) {
	case NM_VPN_CONNECTION_STATE_NEED_AUTH:
		/* Kick off the secrets requests; first we get existing system secrets
		 * and ask the plugin if these are sufficient, next we get all existing
		 * secrets from system and from user agents and ask the plugin again,
		 * and last we ask the user for new secrets if required.
		 */
		get_secrets (self, SECRETS_REQ_SYSTEM);
>>>>>>> 69f76d32
		break;
	case NM_VPN_CONNECTION_STATE_ACTIVATED:
		/* Secrets no longer needed now that we're connected */
		nm_connection_clear_secrets (priv->connection);
		break;
	case NM_VPN_CONNECTION_STATE_DISCONNECTED:
	case NM_VPN_CONNECTION_STATE_FAILED:
		if (priv->proxy) {
			GError *err = NULL;

			org_freedesktop_NetworkManager_VPN_Plugin_disconnect (priv->proxy, &err);
			if (err) {
				nm_log_warn (LOGD_VPN, "error disconnecting VPN: %s", err->message);
				g_error_free (err);
			}

			g_object_unref (priv->proxy);
			priv->proxy = NULL;
		}
		vpn_cleanup (self);
		break;
	default:
		break;
	}
}

static void
nm_vpn_connection_init (NMVPNConnection *self)
{
	NM_VPN_CONNECTION_GET_PRIVATE (self)->vpn_state = NM_VPN_CONNECTION_STATE_PREPARE;
}

static void
dispose (GObject *object)
{
	NMVPNConnectionPrivate *priv = NM_VPN_CONNECTION_GET_PRIVATE (object);

	if (priv->disposed) {
		G_OBJECT_CLASS (nm_vpn_connection_parent_class)->dispose (object);
		return;
	}
	priv->disposed = TRUE;

	if (priv->gw_route)
		rtnl_route_put (priv->gw_route);

	if (priv->device_ip4)
		g_signal_handler_disconnect (priv->parent_dev, priv->device_ip4);

	if (priv->device_monitor)
		g_signal_handler_disconnect (priv->parent_dev, priv->device_monitor);

	g_object_unref (priv->parent_dev);

	if (priv->ip4_config)
		g_object_unref (priv->ip4_config);

	if (priv->ipconfig_timeout)
		g_source_remove (priv->ipconfig_timeout);

	if (priv->proxy)
		g_object_unref (priv->proxy);

	if (priv->secrets_id && NM_IS_SETTINGS_CONNECTION (priv->connection)) {
		nm_settings_connection_cancel_secrets (NM_SETTINGS_CONNECTION (priv->connection),
		                                       priv->secrets_id);
	}

	if (priv->user_proxy) {
		/* User secrets call gets cleaned up when proxy is unrefed */
		g_object_unref (priv->user_proxy);
	}

	g_object_unref (priv->connection);
	g_object_unref (priv->compat);
	g_free (priv->username);

	G_OBJECT_CLASS (nm_vpn_connection_parent_class)->dispose (object);
}

static void
finalize (GObject *object)
{
	NMVPNConnectionPrivate *priv = NM_VPN_CONNECTION_GET_PRIVATE (object);

	g_free (priv->banner);
	g_free (priv->ip_iface);

	G_OBJECT_CLASS (nm_vpn_connection_parent_class)->finalize (object);
}

static void
get_property (GObject *object, guint prop_id,
		    GValue *value, GParamSpec *pspec)
{
	NMVPNConnectionPrivate *priv = NM_VPN_CONNECTION_GET_PRIVATE (object);

	switch (prop_id) {
	case PROP_VPN_STATE:
		g_value_set_uint (value, priv->vpn_state);
		break;
	case PROP_BANNER:
		g_value_set_string (value, priv->banner ? priv->banner : "");
		break;
	default:
		G_OBJECT_WARN_INVALID_PROPERTY_ID (object, prop_id, pspec);
		break;
	}
}

static void
nm_vpn_connection_class_init (NMVPNConnectionClass *connection_class)
{
	GObjectClass *object_class = G_OBJECT_CLASS (connection_class);

	g_type_class_add_private (connection_class, sizeof (NMVPNConnectionPrivate));

	/* virtual methods */
	connection_class->vpn_state_changed = connection_state_changed;
	object_class->get_property = get_property;
	object_class->dispose = dispose;
	object_class->finalize = finalize;

	/* properties */
	g_object_class_install_property (object_class, PROP_VPN_STATE,
		g_param_spec_uint (NM_VPN_CONNECTION_VPN_STATE,
		                   "VpnState",
		                   "Current VPN state",
		                   NM_VPN_CONNECTION_STATE_UNKNOWN,
		                   NM_VPN_CONNECTION_STATE_DISCONNECTED,
		                   NM_VPN_CONNECTION_STATE_UNKNOWN,
		                   G_PARAM_READABLE));

	g_object_class_install_property (object_class, PROP_BANNER,
		g_param_spec_string (NM_VPN_CONNECTION_BANNER,
		                     "Banner",
		                     "Login Banner",
		                     NULL,
		                     G_PARAM_READABLE));

	/* signals */
	signals[VPN_STATE_CHANGED] =
		g_signal_new ("vpn-state-changed",
				    G_OBJECT_CLASS_TYPE (object_class),
				    G_SIGNAL_RUN_FIRST,
				    G_STRUCT_OFFSET (NMVPNConnectionClass, vpn_state_changed),
				    NULL, NULL,
				    _nm_marshal_VOID__UINT_UINT,
				    G_TYPE_NONE, 2,
				    G_TYPE_UINT, G_TYPE_UINT);

	signals[PROPERTIES_CHANGED] = 
		nm_properties_changed_signal_new (object_class,
								    G_STRUCT_OFFSET (NMVPNConnectionClass, properties_changed));

	dbus_g_object_type_install_info (G_TYPE_FROM_CLASS (object_class),
									 &dbus_glib_nm_vpn_connection_object_info);
}
<|MERGE_RESOLUTION|>--- conflicted
+++ resolved
@@ -821,7 +821,6 @@
 /******************************************************************************/
 
 static void
-<<<<<<< HEAD
 user_get_secrets_cb (DBusGProxy *proxy,
                      DBusGProxyCall *call,
                      gpointer user_data)
@@ -831,12 +830,18 @@
 	GHashTable *settings = NULL;
 	GError *error = NULL;
 
-	nm_log_dbg (LOGD_SETTINGS, "VPN user secrets request reply");
+	nm_log_dbg (LOGD_VPN, "(%s/%s) VPN user secrets reply",
+	            nm_connection_get_uuid (priv->connection),
+	            nm_connection_get_id (priv->connection));
 
 	if (dbus_g_proxy_end_call (proxy, call, &error,
 	                           DBUS_TYPE_G_MAP_OF_MAP_OF_VARIANT, &settings,
 	                           G_TYPE_INVALID)) {
-		nm_log_dbg (LOGD_SETTINGS, "got user connection secrets size %d", g_hash_table_size (settings));
+		nm_log_dbg (LOGD_VPN, "(%s/%s) got user VPN secrets size %d",
+			        nm_connection_get_uuid (priv->connection),
+			        nm_connection_get_id (priv->connection),
+			        g_hash_table_size (settings));
+
 		nm_connection_update_secrets (priv->connection, NM_SETTING_VPN_SETTING_NAME, settings, &error);
 
 #if 0
@@ -866,7 +871,10 @@
 #endif
 		g_hash_table_destroy (settings);
 	} else {
-		nm_log_warn (LOGD_SETTINGS, "failed to get user VPN secrets: %s", error->message);
+		nm_log_warn (LOGD_VPN, "(%s/%s) failed to get VPN user secrets: %s",
+				     nm_connection_get_uuid (priv->connection),
+				     nm_connection_get_id (priv->connection),
+				     error ? error->message : "(none)");
 	}
 
 	priv->secrets_id = 0;
@@ -880,8 +888,8 @@
 	g_clear_error (&error);
 }
 
-static guint32
-user_get_secrets (NMVPNConnection *self, const char *setting_name)
+static void
+get_user_secrets (NMVPNConnection *self)
 {
 	NMVPNConnectionPrivate *priv = NM_VPN_CONNECTION_GET_PRIVATE (self);
 	NMDBusManager *dbus_mgr;
@@ -900,8 +908,12 @@
 
 	if (!priv->user_proxy) {
 		nm_log_warn (LOGD_SETTINGS, "could not create user VPN secrets proxy");
-		return 0;
-	}
+		return;
+	}
+
+	nm_log_dbg (LOGD_VPN, "(%s/%s) requesting VPN user secrets",
+	            nm_connection_get_uuid (priv->connection),
+	            nm_connection_get_id (priv->connection));
 
 	hints = g_ptr_array_sized_new (0);
 	dbus_g_proxy_begin_call_with_timeout (priv->user_proxy, "GetSecrets",
@@ -909,49 +921,21 @@
 	                                      self,
 	                                      NULL,
 	                                      120000,
-	                                      G_TYPE_STRING, setting_name,
+	                                      G_TYPE_STRING, NM_SETTING_VPN_SETTING_NAME,
 	                                      DBUS_TYPE_G_ARRAY_OF_STRING, hints,
 	                                      G_TYPE_BOOLEAN, FALSE,
 	                                      G_TYPE_INVALID);
 	nm_log_dbg (LOGD_SETTINGS, "new user VPN secrets request");
 	g_ptr_array_free (hints, TRUE);
 
-	return counter++;
-}
-
-static void
-vpn_secrets_cb (NMSettingsConnection *connection,
-                guint32 call_id,
-                const char *agent_username,
-                const char *setting_name,
-                GError *error,
-                gpointer user_data)
-{
-	NMVPNConnection *self = NM_VPN_CONNECTION (user_data);
-	NMVPNConnectionPrivate *priv = NM_VPN_CONNECTION_GET_PRIVATE (self);
-
-	g_return_if_fail (NM_CONNECTION (connection) == priv->connection);
-	g_return_if_fail (call_id == priv->secrets_id);
-
-	priv->secrets_id = 0;
-
-	if (error)
-		nm_vpn_connection_fail (self, NM_VPN_CONNECTION_STATE_REASON_NO_SECRETS);
-	else
-		really_activate (self, agent_username);
-}
-
-static void
-connection_need_secrets_cb  (DBusGProxy *proxy,
-                             char *setting_name,
-                             GError *error,
-                             gpointer user_data)
-=======
+	priv->secrets_id = counter++;
+}
+
+static void
 plugin_need_secrets_cb  (DBusGProxy *proxy,
                          char *setting_name,
                          GError *error,
                          gpointer user_data)
->>>>>>> 69f76d32
 {
 	NMVPNConnection *self = NM_VPN_CONNECTION (user_data);
 	NMVPNConnectionPrivate *priv = NM_VPN_CONNECTION_GET_PRIVATE (self);
@@ -981,30 +965,8 @@
 	            nm_connection_get_uuid (priv->connection),
 	            nm_connection_get_id (priv->connection));
 
-<<<<<<< HEAD
-	if (NM_IS_SETTINGS_CONNECTION (priv->connection)) {
-		priv->secrets_id = nm_settings_connection_get_secrets (NM_SETTINGS_CONNECTION (priv->connection),
-			                                                   priv->user_requested,
-			                                                   priv->user_uid,
-			                                                   setting_name,
-			                                                   NM_SETTINGS_GET_SECRETS_FLAG_ALLOW_INTERACTION,
-			                                                   NULL,
-			                                                   vpn_secrets_cb,
-			                                                   self,
-			                                                   &local);
-	} else
-		priv->secrets_id = user_get_secrets (self, setting_name);
-
-	if (!priv->secrets_id) {
-		if (local)
-			nm_log_err (LOGD_VPN, "failed to get secrets: (%d) %s", local->code, local->message);
-		nm_vpn_connection_fail (self, NM_VPN_CONNECTION_STATE_REASON_NO_SECRETS);
-		g_clear_error (&local);
-	}
-=======
 	/* No secrets required; we can start the VPN */
 	really_activate (self, priv->username);
->>>>>>> 69f76d32
 }
 
 static void
@@ -1167,22 +1129,12 @@
 			nm_settings_connection_cancel_secrets (NM_SETTINGS_CONNECTION (priv->connection), priv->secrets_id);
 		priv->secrets_id = 0;
 	}
-<<<<<<< HEAD
+
 	if (priv->user_proxy) {
 		g_object_unref (priv->user_proxy);
 		priv->user_proxy = NULL;
 	}
 
-	switch (state) {
-	case NM_VPN_CONNECTION_STATE_NEED_AUTH:
-		if (NM_IS_SETTINGS_CONNECTION (priv->connection))
-			get_existing_secrets (self);
-		else {
-			/* Don't bother with existing secrets if it's user settings */
-			existing_secrets_cb ((NMSettingsConnection *) priv->connection,
-			                     0, NULL, NM_SETTING_VPN_SETTING_NAME, NULL, self);
-		}
-=======
 	priv->secrets_idx = SECRETS_REQ_SYSTEM;
 
 	switch (state) {
@@ -1192,8 +1144,12 @@
 		 * secrets from system and from user agents and ask the plugin again,
 		 * and last we ask the user for new secrets if required.
 		 */
-		get_secrets (self, SECRETS_REQ_SYSTEM);
->>>>>>> 69f76d32
+		if (NM_IS_SETTINGS_CONNECTION (priv->connection))
+			get_secrets (self, SECRETS_REQ_SYSTEM);
+		else {
+			/* Don't bother with existing secrets if it's user settings */
+			get_user_secrets (self);
+		}
 		break;
 	case NM_VPN_CONNECTION_STATE_ACTIVATED:
 		/* Secrets no longer needed now that we're connected */
