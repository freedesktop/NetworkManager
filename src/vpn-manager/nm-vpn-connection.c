/* -*- Mode: C; tab-width: 4; indent-tabs-mode: t; c-basic-offset: 4 -*- */
/* NetworkManager -- Network link manager
 *
 * This program is free software; you can redistribute it and/or modify
 * it under the terms of the GNU General Public License as published by
 * the Free Software Foundation; either version 2 of the License, or
 * (at your option) any later version.
 *
 * This program is distributed in the hope that it will be useful,
 * but WITHOUT ANY WARRANTY; without even the implied warranty of
 * MERCHANTABILITY or FITNESS FOR A PARTICULAR PURPOSE.  See the
 * GNU General Public License for more details.
 *
 * You should have received a copy of the GNU General Public License along
 * with this program; if not, write to the Free Software Foundation, Inc.,
 * 51 Franklin Street, Fifth Floor, Boston, MA 02110-1301 USA.
 *
 * Copyright (C) 2005 - 2010 Red Hat, Inc.
 * Copyright (C) 2006 - 2008 Novell, Inc.
 */

#include <glib.h>
#include <string.h>
#include <sys/socket.h>
#include <netinet/in.h>
#include <arpa/inet.h>
#include <errno.h>
#include <stdlib.h>

#include "NetworkManager.h"
#include "NetworkManagerVPN.h"
#include "nm-vpn-connection.h"
#include "nm-device-interface.h"
#include "nm-setting-connection.h"
#include "nm-setting-vpn.h"
#include "nm-setting-ip4-config.h"
#include "nm-dbus-manager.h"
#include "nm-system.h"
#include "nm-logging.h"
#include "nm-utils.h"
#include "nm-vpn-plugin-bindings.h"
#include "nm-marshal.h"
#include "nm-active-connection.h"
#include "nm-properties-changed-signal.h"
#include "nm-dbus-glib-types.h"
#include "NetworkManagerUtils.h"
#include "nm-dns-manager.h"
#include "nm-netlink-monitor.h"
#include "nm-glib-compat.h"

#include "nm-vpn-connection-glue.h"

<<<<<<< HEAD
G_DEFINE_TYPE (NMVPNConnection, nm_vpn_connection, G_TYPE_OBJECT)
=======
static void secrets_provider_interface_init (NMSecretsProviderInterface *sp_interface_class);

G_DEFINE_TYPE_EXTENDED (NMVPNConnection, nm_vpn_connection, NM_TYPE_VPN_CONNECTION_BASE, 0,
                        G_IMPLEMENT_INTERFACE (NM_TYPE_SECRETS_PROVIDER_INTERFACE,
                                               secrets_provider_interface_init))
>>>>>>> bc6fc7b9

typedef struct {
	gboolean disposed;

	NMConnection *connection;

	NMActRequest *act_request;
<<<<<<< HEAD
	char *ac_path;
	guint32 secrets_id;
=======
>>>>>>> bc6fc7b9

	NMDevice *parent_dev;
	gulong device_monitor;
	gulong device_ip4;

	NMVPNConnectionState vpn_state;
	NMVPNConnectionStateReason failure_reason;
	DBusGProxy *proxy;
	guint ipconfig_timeout;
	NMIP4Config *ip4_config;
	guint32 ip4_internal_gw;
	char *ip_iface;
	char *banner;

	struct rtnl_route *gw_route;
} NMVPNConnectionPrivate;

#define NM_VPN_CONNECTION_GET_PRIVATE(o) (G_TYPE_INSTANCE_GET_PRIVATE ((o), NM_TYPE_VPN_CONNECTION, NMVPNConnectionPrivate))

enum {
	PROPERTIES_CHANGED,
	VPN_STATE_CHANGED,

	LAST_SIGNAL
};

static guint signals[LAST_SIGNAL] = { 0 };

enum {
	PROP_0,
<<<<<<< HEAD
	PROP_CONNECTION,
	PROP_SPECIFIC_OBJECT,
	PROP_DEVICES,
	PROP_STATE,
	PROP_DEFAULT,
	PROP_DEFAULT6,
	PROP_VPN,
=======
>>>>>>> bc6fc7b9
	PROP_VPN_STATE,
	PROP_BANNER,

	LAST_PROP
};

static void
nm_vpn_connection_set_vpn_state (NMVPNConnection *connection,
                                 NMVPNConnectionState vpn_state,
                                 NMVPNConnectionStateReason reason)
{
	NMVPNConnectionPrivate *priv;
	NMVPNConnectionState old_vpn_state;
	char *ip_iface;

	g_return_if_fail (NM_IS_VPN_CONNECTION (connection));

	priv = NM_VPN_CONNECTION_GET_PRIVATE (connection);

	if (vpn_state == priv->vpn_state)
		return;

	old_vpn_state = priv->vpn_state;
	priv->vpn_state = vpn_state;

	/* Update active connection base class state */
	nm_vpn_connection_base_set_state (NM_VPN_CONNECTION_BASE (connection), vpn_state);

	/* Save ip_iface since when the VPN goes down it may get freed
	 * before we're done with it.
	 */
	ip_iface = g_strdup (priv->ip_iface);

	/* The connection gets destroyed by the VPN manager when it enters the
	 * disconnected/failed state, but we need to keep it around for a bit
	 * to send out signals and handle the dispatcher.  So ref it.
	 */
	g_object_ref (connection);

	g_signal_emit (connection, signals[VPN_STATE_CHANGED], 0, vpn_state, reason);
	g_object_notify (G_OBJECT (connection), NM_VPN_CONNECTION_VPN_STATE);

	/* Call dispatcher after the event gets processed internally */
	switch (vpn_state) {
	case NM_VPN_CONNECTION_STATE_ACTIVATED:
		nm_utils_call_dispatcher ("vpn-up",
		                          priv->connection,
		                          priv->parent_dev,
		                          ip_iface);
		break;
	case NM_VPN_CONNECTION_STATE_FAILED:
	case NM_VPN_CONNECTION_STATE_DISCONNECTED:
		if (old_vpn_state == NM_VPN_CONNECTION_STATE_ACTIVATED) {
			nm_utils_call_dispatcher ("vpn-down",
			                          priv->connection,
			                          priv->parent_dev,
			                          ip_iface);
		}
		break;
	default:
		break;
	}

	g_free (ip_iface);
	g_object_unref (connection);
}

static void
device_state_changed (NMDevice *device,
                      NMDeviceState new_state,
                      NMDeviceState old_state,
                      NMDeviceStateReason reason,
                      gpointer user_data)
{
	NMVPNConnection *connection = NM_VPN_CONNECTION (user_data);

	if (new_state <= NM_DEVICE_STATE_DISCONNECTED) {
		nm_vpn_connection_set_vpn_state (connection,
		                                 NM_VPN_CONNECTION_STATE_DISCONNECTED,
		                                 NM_VPN_CONNECTION_STATE_REASON_DEVICE_DISCONNECTED);
	} else if (new_state == NM_DEVICE_STATE_FAILED) {
		nm_vpn_connection_set_vpn_state (connection,
		                                 NM_VPN_CONNECTION_STATE_FAILED,
		                                 NM_VPN_CONNECTION_STATE_REASON_DEVICE_DISCONNECTED);
	}
}

static void
device_ip4_config_changed (NMDevice *device,
                           GParamSpec *pspec,
                           gpointer user_data)
{
	NMVPNConnection *vpn = NM_VPN_CONNECTION (user_data);
	NMVPNConnectionPrivate *priv = NM_VPN_CONNECTION_GET_PRIVATE (vpn);

	if (   (priv->vpn_state != NM_VPN_CONNECTION_STATE_ACTIVATED)
	    || !nm_device_get_ip4_config (device))
		return;

	if (priv->gw_route)
		rtnl_route_put (priv->gw_route);

	/* Re-add the VPN gateway route */
	priv->gw_route = nm_system_add_ip4_vpn_gateway_route (priv->parent_dev, priv->ip4_config);
}

NMVPNConnection *
nm_vpn_connection_new (NMConnection *connection,
                       NMActRequest *act_request,
                       NMDevice *parent_device)
{
	NMVPNConnection *self;
	NMVPNConnectionPrivate *priv;

	g_return_val_if_fail (NM_IS_CONNECTION (connection), NULL);
	g_return_val_if_fail (NM_IS_ACT_REQUEST (act_request), NULL);
	g_return_val_if_fail (NM_IS_DEVICE (parent_device), NULL);

	self = (NMVPNConnection *) g_object_new (NM_TYPE_VPN_CONNECTION, NULL);
	if (!self)
		return NULL;

	priv = NM_VPN_CONNECTION_GET_PRIVATE (self);

	priv->connection = g_object_ref (connection);
	priv->parent_dev = g_object_ref (parent_device);
	priv->act_request = g_object_ref (act_request);

	priv->device_monitor = g_signal_connect (parent_device, "state-changed",
									 G_CALLBACK (device_state_changed),
									 self);

	priv->device_ip4 = g_signal_connect (parent_device, "notify::" NM_DEVICE_INTERFACE_IP4_CONFIG,
	                                     G_CALLBACK (device_ip4_config_changed),
	                                     self);

	nm_vpn_connection_base_export (NM_VPN_CONNECTION_BASE (self), connection);

	return self;
}

static const char *
nm_vpn_connection_get_service (NMVPNConnection *connection)
{
	NMVPNConnectionPrivate *priv = NM_VPN_CONNECTION_GET_PRIVATE (connection);
	NMSettingVPN *setting;

	setting = (NMSettingVPN *) nm_connection_get_setting (priv->connection, NM_TYPE_SETTING_VPN);
	return nm_setting_vpn_get_service_type (setting);
}

static void
plugin_failed (DBusGProxy *proxy,
			   NMVPNPluginFailure plugin_failure,
			   gpointer user_data)
{
	NMVPNConnectionPrivate *priv = NM_VPN_CONNECTION_GET_PRIVATE (user_data);

	nm_log_warn (LOGD_VPN, "VPN plugin failed: %d", plugin_failure);

	switch (plugin_failure) {
	case NM_VPN_PLUGIN_FAILURE_LOGIN_FAILED:
		priv->failure_reason = NM_VPN_CONNECTION_STATE_REASON_LOGIN_FAILED;
		break;
	case NM_VPN_PLUGIN_FAILURE_BAD_IP_CONFIG:
		priv->failure_reason = NM_VPN_CONNECTION_STATE_REASON_IP_CONFIG_INVALID;
		break;
	default:
		priv->failure_reason = NM_VPN_CONNECTION_STATE_REASON_UNKNOWN;
	}
}

static void
plugin_state_changed (DBusGProxy *proxy,
                      NMVPNServiceState state,
                      gpointer user_data)
{
	NMVPNConnection *connection = NM_VPN_CONNECTION (user_data);
	NMVPNConnectionPrivate *priv = NM_VPN_CONNECTION_GET_PRIVATE (connection);

	nm_log_info (LOGD_VPN, "VPN plugin state changed: %d", state);

	if (state == NM_VPN_SERVICE_STATE_STOPPED) {
		/* Clear connection secrets to ensure secrets get requested each time the
		 * connection is activated.
		 */
		nm_connection_clear_secrets (priv->connection);

		switch (nm_vpn_connection_get_vpn_state (connection)) {
		case NM_VPN_CONNECTION_STATE_PREPARE:
		case NM_VPN_CONNECTION_STATE_NEED_AUTH:
		case NM_VPN_CONNECTION_STATE_CONNECT:
		case NM_VPN_CONNECTION_STATE_IP_CONFIG_GET:
		case NM_VPN_CONNECTION_STATE_ACTIVATED:
			nm_log_info (LOGD_VPN, "VPN plugin state change reason: %d", priv->failure_reason);
			nm_vpn_connection_set_vpn_state (connection,
			                                 NM_VPN_CONNECTION_STATE_FAILED,
											 priv->failure_reason);

			/* Reset the failure reason */
			priv->failure_reason = NM_VPN_CONNECTION_STATE_REASON_UNKNOWN;
			break;
		default:
			break;
		}
	}
}

static const char *
ip_address_to_string (guint32 numeric)
{
	struct in_addr temp_addr;
	static char buf[INET_ADDRSTRLEN + 1];

	memset (&buf, '\0', sizeof (buf));
	temp_addr.s_addr = numeric;

	if (inet_ntop (AF_INET, &temp_addr, buf, INET_ADDRSTRLEN)) {
		return buf;
	} else {
		nm_log_warn (LOGD_VPN, "error converting IP4 address 0x%X",
		             ntohl (temp_addr.s_addr));
		return NULL;
	}
}

static void
print_vpn_config (NMIP4Config *config,
                  guint32 internal_gw,
                  const char *ip_iface,
                  const char *banner)
{
	NMIP4Address *addr;
	char *dns_domain = NULL;
	guint32 num, i;

	g_return_if_fail (config != NULL);

	addr = nm_ip4_config_get_address (config, 0);

	nm_log_info (LOGD_VPN, "VPN Gateway: %s", ip_address_to_string (nm_ip4_address_get_gateway (addr)));
	if (internal_gw)
		nm_log_info (LOGD_VPN, "Internal Gateway: %s", ip_address_to_string (internal_gw));
	nm_log_info (LOGD_VPN, "Tunnel Device: %s", ip_iface);
	nm_log_info (LOGD_VPN, "Internal IP4 Address: %s", ip_address_to_string (nm_ip4_address_get_address (addr)));
	nm_log_info (LOGD_VPN, "Internal IP4 Prefix: %d", nm_ip4_address_get_prefix (addr));
	nm_log_info (LOGD_VPN, "Internal IP4 Point-to-Point Address: %s",
	             ip_address_to_string (nm_ip4_config_get_ptp_address (config)));
	nm_log_info (LOGD_VPN, "Maximum Segment Size (MSS): %d", nm_ip4_config_get_mss (config));

	num = nm_ip4_config_get_num_routes (config);
	for (i = 0; i < num; i++) {
		NMIP4Route *route;

		route = nm_ip4_config_get_route (config, i);
		nm_log_info (LOGD_VPN, "Static Route: %s/%d   Next Hop: %s",
		             ip_address_to_string (nm_ip4_route_get_dest (route)),
		             nm_ip4_route_get_prefix (route),
		             ip_address_to_string (nm_ip4_route_get_next_hop (route)));
	}

	nm_log_info (LOGD_VPN, "Forbid Default Route: %s",
	             nm_ip4_config_get_never_default (config) ? "yes" : "no");

	num = nm_ip4_config_get_num_nameservers (config);
	for (i = 0; i < num; i++) {
		nm_log_info (LOGD_VPN, "Internal IP4 DNS: %s",
		             ip_address_to_string (nm_ip4_config_get_nameserver (config, i)));
	}

	if (nm_ip4_config_get_num_domains (config) > 0)
		dns_domain = (char *) nm_ip4_config_get_domain (config, 0);

	nm_log_info (LOGD_VPN, "DNS Domain: '%s'", dns_domain ? dns_domain : "(none)");

	if (banner && strlen (banner)) {
		nm_log_info (LOGD_VPN, "Login Banner:");
		nm_log_info (LOGD_VPN, "-----------------------------------------");
		nm_log_info (LOGD_VPN, "%s", banner);
		nm_log_info (LOGD_VPN, "-----------------------------------------");
	}
}

static void
nm_vpn_connection_ip4_config_get (DBusGProxy *proxy,
                                  GHashTable *config_hash,
                                  gpointer user_data)
{
	NMVPNConnection *connection = NM_VPN_CONNECTION (user_data);
	NMVPNConnectionPrivate *priv = NM_VPN_CONNECTION_GET_PRIVATE (connection);
	NMSettingIP4Config *s_ip4;
	NMIP4Address *addr;
	NMIP4Config *config;
	GValue *val;
	int i;
	guint32 vpn_ext_gw = 0;

	nm_log_info (LOGD_VPN, "VPN connection '%s' (IP Config Get) reply received.",
	             nm_vpn_connection_get_name (connection));

	g_source_remove (priv->ipconfig_timeout);
	priv->ipconfig_timeout = 0;

	config = nm_ip4_config_new ();

	val = (GValue *) g_hash_table_lookup (config_hash, NM_VPN_PLUGIN_IP4_CONFIG_TUNDEV);
	if (val)
		priv->ip_iface = g_strdup (g_value_get_string (val));
	else {
		nm_log_err (LOGD_VPN, "invalid or missing tunnel device received!");
		goto error;
	}

	addr = nm_ip4_address_new ();
	nm_ip4_address_set_prefix (addr, 24); /* default to class C */

	/* Internal address of the VPN subnet's gateway */
	val = (GValue *) g_hash_table_lookup (config_hash, NM_VPN_PLUGIN_IP4_CONFIG_INT_GATEWAY);
	if (val)
		priv->ip4_internal_gw = g_value_get_uint (val);

	/* External world-visible address of the VPN server */
	val = (GValue *) g_hash_table_lookup (config_hash, NM_VPN_PLUGIN_IP4_CONFIG_EXT_GATEWAY);
	if (val) {
		nm_ip4_address_set_gateway (addr, g_value_get_uint (val));
		vpn_ext_gw = g_value_get_uint (val);
	}

	val = (GValue *) g_hash_table_lookup (config_hash, NM_VPN_PLUGIN_IP4_CONFIG_ADDRESS);
	if (val)
		nm_ip4_address_set_address (addr, g_value_get_uint (val));

	val = (GValue *) g_hash_table_lookup (config_hash, NM_VPN_PLUGIN_IP4_CONFIG_PTP);
	if (val)
		nm_ip4_config_set_ptp_address (config, g_value_get_uint (val));

	val = (GValue *) g_hash_table_lookup (config_hash, NM_VPN_PLUGIN_IP4_CONFIG_PREFIX);
	if (val)
		nm_ip4_address_set_prefix (addr, g_value_get_uint (val));

	if (nm_ip4_address_get_address (addr) && nm_ip4_address_get_prefix (addr)) {
		nm_ip4_config_take_address (config, addr);
	} else {
		nm_log_err (LOGD_VPN, "invalid IP4 config received!");
		nm_ip4_address_unref (addr);
		goto error;
	}

	val = (GValue *) g_hash_table_lookup (config_hash, NM_VPN_PLUGIN_IP4_CONFIG_DNS);
	if (val) {
		GArray *dns = (GArray *) g_value_get_boxed (val);

		for (i = 0; i < dns->len; i++)
			nm_ip4_config_add_nameserver (config, g_array_index (dns, guint, i));
	}

	val = (GValue *) g_hash_table_lookup (config_hash, NM_VPN_PLUGIN_IP4_CONFIG_NBNS);
	if (val) {
		GArray *nbns = (GArray *) g_value_get_boxed (val);

		for (i = 0; i < nbns->len; i++)
			nm_ip4_config_add_wins (config, g_array_index (nbns, guint, i));
	}

	val = (GValue *) g_hash_table_lookup (config_hash, NM_VPN_PLUGIN_IP4_CONFIG_MSS);
	if (val)
		nm_ip4_config_set_mss (config, g_value_get_uint (val));

	val = (GValue *) g_hash_table_lookup (config_hash, NM_VPN_PLUGIN_IP4_CONFIG_MTU);
	if (val)
		nm_ip4_config_set_mtu (config, g_value_get_uint (val));

	val = (GValue *) g_hash_table_lookup (config_hash, NM_VPN_PLUGIN_IP4_CONFIG_DOMAIN);
	if (val)
		nm_ip4_config_add_domain (config, g_value_get_string (val));

	val = (GValue *) g_hash_table_lookup (config_hash, NM_VPN_PLUGIN_IP4_CONFIG_BANNER);
	if (val) {
		if (priv->banner)
			g_free (priv->banner);
		priv->banner = g_strdup (g_value_get_string (val));
	}

	val = (GValue *) g_hash_table_lookup (config_hash, NM_VPN_PLUGIN_IP4_CONFIG_ROUTES);
	if (val) {
		GSList *routes;
		GSList *iter;

		routes = nm_utils_ip4_routes_from_gvalue (val);
		for (iter = routes; iter; iter = iter->next) {
			NMIP4Route *route = iter->data;

			/* Ignore host routes to the VPN gateway since NM adds one itself
			 * below.  Since NM knows more about the routing situation than
			 * the VPN server, we want to use the NM created route instead of
			 * whatever the server provides.
			 */
			if (   vpn_ext_gw
			    && nm_ip4_route_get_dest (route) == vpn_ext_gw
			    && nm_ip4_route_get_prefix (route) == 32)
				continue;

			/* Otherwise accept the VPN-provided route */
			nm_ip4_config_take_route (config, route);
		}

		g_slist_free (routes);
	}

	val = (GValue *) g_hash_table_lookup (config_hash, NM_VPN_PLUGIN_IP4_CONFIG_NEVER_DEFAULT);
	if (val && G_VALUE_HOLDS_BOOLEAN (val))
		nm_ip4_config_set_never_default (config, g_value_get_boolean (val));

	print_vpn_config (config, priv->ip4_internal_gw, priv->ip_iface, priv->banner);

	/* Merge in user overrides from the NMConnection's IPv4 setting */
	s_ip4 = NM_SETTING_IP4_CONFIG (nm_connection_get_setting (priv->connection, NM_TYPE_SETTING_IP4_CONFIG));
	nm_utils_merge_ip4_config (config, s_ip4);

	nm_system_device_set_up_down_with_iface (priv->ip_iface, TRUE, NULL);

	if (nm_system_apply_ip4_config (priv->ip_iface, config, 0, NM_IP4_COMPARE_FLAG_ALL)) {
		NMDnsManager *dns_mgr;

		/* Add any explicit route to the VPN gateway through the parent device */
		priv->gw_route = nm_system_add_ip4_vpn_gateway_route (priv->parent_dev, config);

		/* Add the VPN to DNS */
		dns_mgr = nm_dns_manager_get (NULL);
		nm_dns_manager_add_ip4_config (dns_mgr, priv->ip_iface, config, NM_DNS_IP_CONFIG_TYPE_VPN);
		g_object_unref (dns_mgr);

		priv->ip4_config = config;

		nm_log_info (LOGD_VPN, "VPN connection '%s' (IP Config Get) complete.",
		             nm_vpn_connection_get_name (connection));
		nm_vpn_connection_set_vpn_state (connection,
		                                 NM_VPN_CONNECTION_STATE_ACTIVATED,
		                                 NM_VPN_CONNECTION_STATE_REASON_NONE);
		return;
	}

error:
	nm_log_warn (LOGD_VPN, "VPN connection '%s' did not receive valid IP config information.",
	             nm_vpn_connection_get_name (connection));
	nm_vpn_connection_set_vpn_state (connection,
	                                 NM_VPN_CONNECTION_STATE_FAILED,
	                                 NM_VPN_CONNECTION_STATE_REASON_IP_CONFIG_INVALID);
	g_object_unref (config);
}

static gboolean
nm_vpn_connection_ip_config_timeout (gpointer user_data)
{
	NMVPNConnection *connection = NM_VPN_CONNECTION (user_data);
	NMVPNConnectionPrivate *priv = NM_VPN_CONNECTION_GET_PRIVATE (connection);

	priv->ipconfig_timeout = 0;

	/* If the activation request's state is still IP_CONFIG_GET and we're
	 * in this timeout, cancel activation because it's taken too long.
	 */
	if (nm_vpn_connection_get_vpn_state (connection) == NM_VPN_CONNECTION_STATE_IP_CONFIG_GET) {
		nm_log_warn (LOGD_VPN, "VPN connection '%s' (IP Config Get) timeout exceeded.",
		             nm_vpn_connection_get_name (connection));
		nm_vpn_connection_set_vpn_state (connection,
		                                 NM_VPN_CONNECTION_STATE_FAILED,
		                                 NM_VPN_CONNECTION_STATE_REASON_CONNECT_TIMEOUT);
	}

	return FALSE;
}

static void
nm_vpn_connection_connect_cb (DBusGProxy *proxy, GError *err, gpointer user_data)
{
	NMVPNConnection *connection = NM_VPN_CONNECTION (user_data);
	NMVPNConnectionPrivate *priv = NM_VPN_CONNECTION_GET_PRIVATE (connection);

	nm_log_info (LOGD_VPN, "VPN connection '%s' (Connect) reply received.",
	             nm_vpn_connection_get_name (connection));

	if (err) {
		nm_log_warn (LOGD_VPN, "VPN connection '%s' failed to connect: '%s'.", 
		             nm_vpn_connection_get_name (connection), err->message);
		nm_vpn_connection_set_vpn_state (connection,
		                                 NM_VPN_CONNECTION_STATE_FAILED,
		                                 NM_VPN_CONNECTION_STATE_REASON_SERVICE_START_FAILED);
	} else {
		nm_vpn_connection_set_vpn_state (connection,
		                                 NM_VPN_CONNECTION_STATE_IP_CONFIG_GET,
		                                 NM_VPN_CONNECTION_STATE_REASON_NONE);
		
		/* 40 second timeout waiting for IP config signal from VPN service */
		priv->ipconfig_timeout = g_timeout_add_seconds (40, nm_vpn_connection_ip_config_timeout, connection);
	}
}

static void
really_activate (NMVPNConnection *connection)
{
	NMVPNConnectionPrivate *priv;

	g_return_if_fail (NM_IS_VPN_CONNECTION (connection));
	g_return_if_fail (nm_vpn_connection_get_vpn_state (connection) == NM_VPN_CONNECTION_STATE_NEED_AUTH);

	priv = NM_VPN_CONNECTION_GET_PRIVATE (connection);

	/* Ip4Config signal */
	dbus_g_object_register_marshaller (g_cclosure_marshal_VOID__BOXED,
								G_TYPE_NONE, G_TYPE_VALUE, G_TYPE_INVALID);
	dbus_g_proxy_add_signal (priv->proxy, "Ip4Config",
						DBUS_TYPE_G_MAP_OF_VARIANT,
						G_TYPE_INVALID);
	dbus_g_proxy_connect_signal (priv->proxy, "Ip4Config",
						    G_CALLBACK (nm_vpn_connection_ip4_config_get),
						    connection, NULL);

	org_freedesktop_NetworkManager_VPN_Plugin_connect_async (priv->proxy,
												  nm_connection_to_hash (priv->connection),
												  nm_vpn_connection_connect_cb,
												  connection);

	nm_vpn_connection_set_vpn_state (connection,
	                                 NM_VPN_CONNECTION_STATE_CONNECT,
	                                 NM_VPN_CONNECTION_STATE_REASON_NONE);
}

void
nm_vpn_connection_activate (NMVPNConnection *connection)
{
	NMVPNConnectionPrivate *priv;
	NMDBusManager *dbus_mgr;

	g_return_if_fail (NM_IS_VPN_CONNECTION (connection));
	g_return_if_fail (nm_vpn_connection_get_vpn_state (connection) == NM_VPN_CONNECTION_STATE_PREPARE);

	priv = NM_VPN_CONNECTION_GET_PRIVATE (connection);

	dbus_mgr = nm_dbus_manager_get ();
	priv->proxy = dbus_g_proxy_new_for_name (nm_dbus_manager_get_connection (dbus_mgr),
	                                         nm_vpn_connection_get_service (connection),
	                                         NM_VPN_DBUS_PLUGIN_PATH,
	                                         NM_VPN_DBUS_PLUGIN_INTERFACE);
	g_object_unref (dbus_mgr);

	dbus_g_proxy_add_signal (priv->proxy, "Failure", G_TYPE_UINT, G_TYPE_INVALID);
	dbus_g_proxy_connect_signal (priv->proxy, "Failure",
								 G_CALLBACK (plugin_failed),
								 connection, NULL);

	/* StateChanged signal */
	dbus_g_proxy_add_signal (priv->proxy, "StateChanged", G_TYPE_UINT, G_TYPE_INVALID);
	dbus_g_proxy_connect_signal (priv->proxy, "StateChanged",
	                             G_CALLBACK (plugin_state_changed),
	                             connection, NULL);

	nm_vpn_connection_set_vpn_state (connection,
	                                 NM_VPN_CONNECTION_STATE_NEED_AUTH,
	                                 NM_VPN_CONNECTION_STATE_REASON_NONE);
}

const char *
nm_vpn_connection_get_active_connection_path (NMVPNConnection *connection)
{
	g_return_val_if_fail (NM_IS_VPN_CONNECTION (connection), NULL);

	return nm_vpn_connection_base_get_ac_path (NM_VPN_CONNECTION_BASE (connection));
}

const char *
nm_vpn_connection_get_name (NMVPNConnection *connection)
{
	NMVPNConnectionPrivate *priv;
	NMSettingConnection *setting;

	g_return_val_if_fail (NM_IS_VPN_CONNECTION (connection), NULL);

	priv = NM_VPN_CONNECTION_GET_PRIVATE (connection);
	setting = (NMSettingConnection *) nm_connection_get_setting (priv->connection, NM_TYPE_SETTING_CONNECTION);

	return nm_setting_connection_get_id (setting);
}

NMConnection *
nm_vpn_connection_get_connection (NMVPNConnection *connection)
{
	g_return_val_if_fail (NM_IS_VPN_CONNECTION (connection), NULL);

	return NM_VPN_CONNECTION_GET_PRIVATE (connection)->connection;
}

NMVPNConnectionState
nm_vpn_connection_get_vpn_state (NMVPNConnection *connection)
{
	g_return_val_if_fail (NM_IS_VPN_CONNECTION (connection), NM_VPN_CONNECTION_STATE_UNKNOWN);

	return NM_VPN_CONNECTION_GET_PRIVATE (connection)->vpn_state;
}

const char *
nm_vpn_connection_get_banner (NMVPNConnection *connection)
{
	g_return_val_if_fail (NM_IS_VPN_CONNECTION (connection), NULL);

	return NM_VPN_CONNECTION_GET_PRIVATE (connection)->banner;
}

NMIP4Config *
nm_vpn_connection_get_ip4_config (NMVPNConnection *connection)
{
	g_return_val_if_fail (NM_IS_VPN_CONNECTION (connection), NULL);

	return NM_VPN_CONNECTION_GET_PRIVATE (connection)->ip4_config;
}

const char *
nm_vpn_connection_get_ip_iface (NMVPNConnection *connection)
{
	g_return_val_if_fail (NM_IS_VPN_CONNECTION (connection), NULL);

	return NM_VPN_CONNECTION_GET_PRIVATE (connection)->ip_iface;
}

NMDevice *
nm_vpn_connection_get_parent_device (NMVPNConnection *connection)
{
	g_return_val_if_fail (NM_IS_VPN_CONNECTION (connection), NULL);

	return NM_VPN_CONNECTION_GET_PRIVATE (connection)->parent_dev;
}

guint32
nm_vpn_connection_get_ip4_internal_gateway (NMVPNConnection *connection)
{
	g_return_val_if_fail (NM_IS_VPN_CONNECTION (connection), 0);

	return NM_VPN_CONNECTION_GET_PRIVATE (connection)->ip4_internal_gw;
}

void
nm_vpn_connection_fail (NMVPNConnection *connection,
                        NMVPNConnectionStateReason reason)
{
	g_return_if_fail (NM_IS_VPN_CONNECTION (connection));

	nm_vpn_connection_set_vpn_state (connection,
	                                 NM_VPN_CONNECTION_STATE_FAILED,
	                                 reason);
}

void
nm_vpn_connection_disconnect (NMVPNConnection *connection,
                              NMVPNConnectionStateReason reason)
{
	g_return_if_fail (NM_IS_VPN_CONNECTION (connection));

	nm_vpn_connection_set_vpn_state (connection,
	                                 NM_VPN_CONNECTION_STATE_DISCONNECTED,
	                                 reason);
}

/******************************************************************************/

static void
cancel_get_secrets (NMVPNConnection *self)
{
	NMVPNConnectionPrivate *priv = NM_VPN_CONNECTION_GET_PRIVATE (self);

	if (priv->secrets_id) {
		nm_act_request_cancel_secrets (priv->act_request, priv->secrets_id);
		priv->secrets_id = 0;
	}
}

static void
vpn_secrets_cb (NMActRequest *req,
                guint32 call_id,
                NMConnection *connection,
                GError *error,
                gpointer user_data)
{
	NMVPNConnection *self = NM_VPN_CONNECTION (user_data);
	NMVPNConnectionPrivate *priv = NM_VPN_CONNECTION_GET_PRIVATE (self);

	g_return_if_fail (req == priv->act_request);
	g_return_if_fail (call_id == priv->secrets_id);

	priv->secrets_id = 0;

	if (error)
		nm_vpn_connection_fail (self, NM_VPN_CONNECTION_STATE_REASON_NO_SECRETS);
	else
		really_activate (self);
}

static void
connection_need_secrets_cb  (DBusGProxy *proxy,
                             char *setting_name,
                             GError *error,
                             gpointer user_data)
{
	NMVPNConnection *self = NM_VPN_CONNECTION (user_data);
	NMVPNConnectionPrivate *priv = NM_VPN_CONNECTION_GET_PRIVATE (self);

	if (error) {
		nm_log_err (LOGD_VPN, "NeedSecrets failed: %s %s",
		            g_quark_to_string (error->domain),
		            error->message);
		nm_vpn_connection_fail (self, NM_VPN_CONNECTION_STATE_REASON_NO_SECRETS);
		return;
	}

	if (!setting_name || !strlen (setting_name)) {
		/* No secrets required */
		really_activate (self);
		return;
	}

	priv->secrets_id = nm_act_request_get_secrets (priv->act_request,
	                                               priv->connection,
	                                               setting_name,
	                                               NM_SECRET_AGENT_GET_SECRETS_FLAG_ALLOW_INTERACTION,
	                                               NULL,
	                                               vpn_secrets_cb,
	                                               self);
	if (!priv->secrets_id)
		nm_vpn_connection_fail (self, NM_VPN_CONNECTION_STATE_REASON_NO_SECRETS);
}

static void
call_need_secrets (NMVPNConnection *vpn_connection)
{
	NMVPNConnectionPrivate *priv;
	GHashTable *settings;

	priv = NM_VPN_CONNECTION_GET_PRIVATE (vpn_connection);
	settings = nm_connection_to_hash (priv->connection);
	org_freedesktop_NetworkManager_VPN_Plugin_need_secrets_async (priv->proxy,
	                         settings,
	                         connection_need_secrets_cb,
	                         vpn_connection);
	g_hash_table_destroy (settings);
}

static void
vpn_cleanup (NMVPNConnection *connection)
{
	NMVPNConnectionPrivate *priv = NM_VPN_CONNECTION_GET_PRIVATE (connection);

	if (priv->ip_iface) {
		nm_system_device_set_up_down_with_iface (priv->ip_iface, FALSE, NULL);
		/* FIXME: use AF_UNSPEC here when we have IPv6 support */
		nm_system_device_flush_routes_with_iface (priv->ip_iface, AF_INET);
		nm_system_device_flush_addresses_with_iface (priv->ip_iface);
	}

	if (priv->ip4_config) {
		NMIP4Config *parent_config;
		NMDnsManager *dns_mgr;

		/* Remove attributes of the VPN's IP4 Config */
		dns_mgr = nm_dns_manager_get (NULL);
		nm_dns_manager_remove_ip4_config (dns_mgr, priv->ip_iface, priv->ip4_config);
		g_object_unref (dns_mgr);

		/* Remove any previously added VPN gateway host route */
		if (priv->gw_route)
			rtnl_route_del (nm_netlink_get_default_handle (), priv->gw_route, 0);

		/* Reset routes and addresses of the currently active device */
		parent_config = nm_device_get_ip4_config (priv->parent_dev);
		if (parent_config) {
			if (!nm_system_apply_ip4_config (nm_device_get_ip_iface (priv->parent_dev),
			                                 nm_device_get_ip4_config (priv->parent_dev),
			                                 nm_device_get_priority (priv->parent_dev),
			                                 NM_IP4_COMPARE_FLAG_ADDRESSES | NM_IP4_COMPARE_FLAG_ROUTES)) {
				nm_log_err (LOGD_VPN, "failed to re-apply VPN parent device addresses and routes.");
			}
		}
	}

	if (priv->gw_route) {
		rtnl_route_put (priv->gw_route);
		priv->gw_route = NULL;
	}

	if (priv->banner) {
		g_free (priv->banner);
		priv->banner = NULL;
	}

	if (priv->ip_iface) {
		g_free (priv->ip_iface);
		priv->ip_iface = NULL;
	}

	/* Clear out connection secrets to ensure that the settings service
	 * gets asked for them next time the connection is activated.
	 */
	if (priv->connection)
		nm_connection_clear_secrets (priv->connection);
}

static void
connection_state_changed (NMVPNConnection *self,
                          NMVPNConnectionState state,
                          NMVPNConnectionStateReason reason)
{
	NMVPNConnectionPrivate *priv = NM_VPN_CONNECTION_GET_PRIVATE (self);

	cancel_get_secrets (self);

	switch (state) {
	case NM_VPN_CONNECTION_STATE_NEED_AUTH:
		call_need_secrets (self);
		break;
	case NM_VPN_CONNECTION_STATE_DISCONNECTED:
	case NM_VPN_CONNECTION_STATE_FAILED:
		if (priv->proxy) {
			GError *err = NULL;

			org_freedesktop_NetworkManager_VPN_Plugin_disconnect (priv->proxy, &err);
			if (err) {
				nm_log_warn (LOGD_VPN, "error disconnecting VPN: %s", err->message);
				g_error_free (err);
			}

			g_object_unref (priv->proxy);
			priv->proxy = NULL;
		}
		vpn_cleanup (self);
		break;
	default:
		break;
	}
}

static void
nm_vpn_connection_init (NMVPNConnection *self)
{
	NM_VPN_CONNECTION_GET_PRIVATE (self)->vpn_state = NM_VPN_CONNECTION_STATE_PREPARE;
}

static void
dispose (GObject *object)
{
	NMVPNConnectionPrivate *priv = NM_VPN_CONNECTION_GET_PRIVATE (object);

	if (priv->disposed) {
		G_OBJECT_CLASS (nm_vpn_connection_parent_class)->dispose (object);
		return;
	}
	priv->disposed = TRUE;

	if (priv->gw_route)
		rtnl_route_put (priv->gw_route);

	if (priv->device_ip4)
		g_signal_handler_disconnect (priv->parent_dev, priv->device_ip4);

	if (priv->device_monitor)
		g_signal_handler_disconnect (priv->parent_dev, priv->device_monitor);

	g_object_unref (priv->parent_dev);

	if (priv->ip4_config)
		g_object_unref (priv->ip4_config);

	if (priv->ipconfig_timeout)
		g_source_remove (priv->ipconfig_timeout);

	if (priv->proxy)
		g_object_unref (priv->proxy);

	if (priv->secrets_id)
		nm_act_request_cancel_secrets (priv->act_request, priv->secrets_id);

	g_object_unref (priv->act_request);
	g_object_unref (priv->connection);

	G_OBJECT_CLASS (nm_vpn_connection_parent_class)->dispose (object);
}

static void
finalize (GObject *object)
{
	NMVPNConnectionPrivate *priv = NM_VPN_CONNECTION_GET_PRIVATE (object);

	g_free (priv->banner);
	g_free (priv->ip_iface);

	G_OBJECT_CLASS (nm_vpn_connection_parent_class)->finalize (object);
}

static void
get_property (GObject *object, guint prop_id,
		    GValue *value, GParamSpec *pspec)
{
	NMVPNConnectionPrivate *priv = NM_VPN_CONNECTION_GET_PRIVATE (object);

	switch (prop_id) {
<<<<<<< HEAD
	case PROP_CONNECTION:
		g_value_set_boxed (value, nm_connection_get_path (priv->connection));
		break;
	case PROP_SPECIFIC_OBJECT:
		g_value_set_boxed (value, nm_act_request_get_active_connection_path (priv->act_request));
		break;
	case PROP_DEVICES:
		g_value_take_boxed (value, g_ptr_array_new ());
		break;
	case PROP_STATE:
		g_value_set_uint (value, priv->state);
		break;
	case PROP_DEFAULT:
		g_value_set_boolean (value, priv->is_default);
		break;
	case PROP_DEFAULT6:
		g_value_set_boolean (value, priv->is_default6);
		break;
	case PROP_VPN:
		g_value_set_boolean (value, TRUE);
		break;
=======
>>>>>>> bc6fc7b9
	case PROP_VPN_STATE:
		g_value_set_uint (value, priv->vpn_state);
		break;
	case PROP_BANNER:
		g_value_set_string (value, priv->banner ? priv->banner : "");
		break;
	default:
		G_OBJECT_WARN_INVALID_PROPERTY_ID (object, prop_id, pspec);
		break;
	}
}

static void
nm_vpn_connection_class_init (NMVPNConnectionClass *connection_class)
{
	GObjectClass *object_class = G_OBJECT_CLASS (connection_class);

	g_type_class_add_private (connection_class, sizeof (NMVPNConnectionPrivate));

	/* virtual methods */
	connection_class->vpn_state_changed = connection_state_changed;
	object_class->get_property = get_property;
	object_class->dispose = dispose;
	object_class->finalize = finalize;

	/* properties */
<<<<<<< HEAD
	g_object_class_install_property
		(object_class, PROP_CONNECTION,
		 g_param_spec_boxed (NM_ACTIVE_CONNECTION_CONNECTION,
							  "Connection",
							  "Connection",
							  DBUS_TYPE_G_OBJECT_PATH,
							  G_PARAM_READABLE));
	g_object_class_install_property
		(object_class, PROP_SPECIFIC_OBJECT,
		 g_param_spec_boxed (NM_ACTIVE_CONNECTION_SPECIFIC_OBJECT,
							  "Specific object",
							  "Specific object",
							  DBUS_TYPE_G_OBJECT_PATH,
							  G_PARAM_READABLE));
	g_object_class_install_property
		(object_class, PROP_DEVICES,
		 g_param_spec_boxed (NM_ACTIVE_CONNECTION_DEVICES,
							  "Devices",
							  "Devices",
							  DBUS_TYPE_G_ARRAY_OF_OBJECT_PATH,
							  G_PARAM_READABLE));
	g_object_class_install_property
		(object_class, PROP_STATE,
		 g_param_spec_uint (NM_ACTIVE_CONNECTION_STATE,
							  "State",
							  "State",
							  NM_ACTIVE_CONNECTION_STATE_UNKNOWN,
							  NM_ACTIVE_CONNECTION_STATE_ACTIVATED,
							  NM_ACTIVE_CONNECTION_STATE_UNKNOWN,
							  G_PARAM_READABLE));
	g_object_class_install_property
		(object_class, PROP_DEFAULT,
		 g_param_spec_boolean (NM_ACTIVE_CONNECTION_DEFAULT,
							   "Default",
							   "Is the default IPv4 active connection",
							   FALSE,
							   G_PARAM_READABLE));
	g_object_class_install_property
		(object_class, PROP_DEFAULT6,
		 g_param_spec_boolean (NM_ACTIVE_CONNECTION_DEFAULT6,
							   "Default6",
							   "Is the default IPv6 active connection",
							   FALSE,
							   G_PARAM_READABLE));
	g_object_class_install_property
		(object_class, PROP_VPN,
		 g_param_spec_boolean (NM_ACTIVE_CONNECTION_VPN,
							   "VPN",
							   "Is a VPN connection",
							   TRUE,
							   G_PARAM_READABLE));

	g_object_class_install_property
		(object_class, PROP_VPN_STATE,
		 g_param_spec_uint (NM_VPN_CONNECTION_VPN_STATE,
						"VpnState",
						"Current VPN state",
						NM_VPN_CONNECTION_STATE_UNKNOWN,
						NM_VPN_CONNECTION_STATE_DISCONNECTED,
						NM_VPN_CONNECTION_STATE_UNKNOWN,
						G_PARAM_READABLE));

	g_object_class_install_property
		(object_class, PROP_BANNER,
		 g_param_spec_string (NM_VPN_CONNECTION_BANNER,
						  "Banner",
						  "Login Banner",
						  NULL,
						  G_PARAM_READABLE));
=======
	g_object_class_install_property (object_class, PROP_VPN_STATE,
		g_param_spec_uint (NM_VPN_CONNECTION_VPN_STATE,
		                   "VpnState",
		                   "Current VPN state",
		                   NM_VPN_CONNECTION_STATE_UNKNOWN,
		                   NM_VPN_CONNECTION_STATE_DISCONNECTED,
		                   NM_VPN_CONNECTION_STATE_UNKNOWN,
		                   G_PARAM_READABLE));

	g_object_class_install_property (object_class, PROP_BANNER,
		g_param_spec_string (NM_VPN_CONNECTION_BANNER,
		                     "Banner",
		                     "Login Banner",
		                     NULL,
		                     G_PARAM_READABLE));
>>>>>>> bc6fc7b9

	/* signals */
	signals[VPN_STATE_CHANGED] =
		g_signal_new ("vpn-state-changed",
				    G_OBJECT_CLASS_TYPE (object_class),
				    G_SIGNAL_RUN_FIRST,
				    G_STRUCT_OFFSET (NMVPNConnectionClass, vpn_state_changed),
				    NULL, NULL,
				    _nm_marshal_VOID__UINT_UINT,
				    G_TYPE_NONE, 2,
				    G_TYPE_UINT, G_TYPE_UINT);

	signals[PROPERTIES_CHANGED] = 
		nm_properties_changed_signal_new (object_class,
								    G_STRUCT_OFFSET (NMVPNConnectionClass, properties_changed));

	dbus_g_object_type_install_info (G_TYPE_FROM_CLASS (object_class),
									 &dbus_glib_nm_vpn_connection_object_info);
}
<|MERGE_RESOLUTION|>--- conflicted
+++ resolved
@@ -50,15 +50,7 @@
 
 #include "nm-vpn-connection-glue.h"
 
-<<<<<<< HEAD
-G_DEFINE_TYPE (NMVPNConnection, nm_vpn_connection, G_TYPE_OBJECT)
-=======
-static void secrets_provider_interface_init (NMSecretsProviderInterface *sp_interface_class);
-
-G_DEFINE_TYPE_EXTENDED (NMVPNConnection, nm_vpn_connection, NM_TYPE_VPN_CONNECTION_BASE, 0,
-                        G_IMPLEMENT_INTERFACE (NM_TYPE_SECRETS_PROVIDER_INTERFACE,
-                                               secrets_provider_interface_init))
->>>>>>> bc6fc7b9
+G_DEFINE_TYPE (NMVPNConnection, nm_vpn_connection, NM_TYPE_VPN_CONNECTION_BASE)
 
 typedef struct {
 	gboolean disposed;
@@ -66,11 +58,7 @@
 	NMConnection *connection;
 
 	NMActRequest *act_request;
-<<<<<<< HEAD
-	char *ac_path;
 	guint32 secrets_id;
-=======
->>>>>>> bc6fc7b9
 
 	NMDevice *parent_dev;
 	gulong device_monitor;
@@ -101,16 +89,6 @@
 
 enum {
 	PROP_0,
-<<<<<<< HEAD
-	PROP_CONNECTION,
-	PROP_SPECIFIC_OBJECT,
-	PROP_DEVICES,
-	PROP_STATE,
-	PROP_DEFAULT,
-	PROP_DEFAULT6,
-	PROP_VPN,
-=======
->>>>>>> bc6fc7b9
 	PROP_VPN_STATE,
 	PROP_BANNER,
 
@@ -1013,30 +991,6 @@
 	NMVPNConnectionPrivate *priv = NM_VPN_CONNECTION_GET_PRIVATE (object);
 
 	switch (prop_id) {
-<<<<<<< HEAD
-	case PROP_CONNECTION:
-		g_value_set_boxed (value, nm_connection_get_path (priv->connection));
-		break;
-	case PROP_SPECIFIC_OBJECT:
-		g_value_set_boxed (value, nm_act_request_get_active_connection_path (priv->act_request));
-		break;
-	case PROP_DEVICES:
-		g_value_take_boxed (value, g_ptr_array_new ());
-		break;
-	case PROP_STATE:
-		g_value_set_uint (value, priv->state);
-		break;
-	case PROP_DEFAULT:
-		g_value_set_boolean (value, priv->is_default);
-		break;
-	case PROP_DEFAULT6:
-		g_value_set_boolean (value, priv->is_default6);
-		break;
-	case PROP_VPN:
-		g_value_set_boolean (value, TRUE);
-		break;
-=======
->>>>>>> bc6fc7b9
 	case PROP_VPN_STATE:
 		g_value_set_uint (value, priv->vpn_state);
 		break;
@@ -1063,77 +1017,6 @@
 	object_class->finalize = finalize;
 
 	/* properties */
-<<<<<<< HEAD
-	g_object_class_install_property
-		(object_class, PROP_CONNECTION,
-		 g_param_spec_boxed (NM_ACTIVE_CONNECTION_CONNECTION,
-							  "Connection",
-							  "Connection",
-							  DBUS_TYPE_G_OBJECT_PATH,
-							  G_PARAM_READABLE));
-	g_object_class_install_property
-		(object_class, PROP_SPECIFIC_OBJECT,
-		 g_param_spec_boxed (NM_ACTIVE_CONNECTION_SPECIFIC_OBJECT,
-							  "Specific object",
-							  "Specific object",
-							  DBUS_TYPE_G_OBJECT_PATH,
-							  G_PARAM_READABLE));
-	g_object_class_install_property
-		(object_class, PROP_DEVICES,
-		 g_param_spec_boxed (NM_ACTIVE_CONNECTION_DEVICES,
-							  "Devices",
-							  "Devices",
-							  DBUS_TYPE_G_ARRAY_OF_OBJECT_PATH,
-							  G_PARAM_READABLE));
-	g_object_class_install_property
-		(object_class, PROP_STATE,
-		 g_param_spec_uint (NM_ACTIVE_CONNECTION_STATE,
-							  "State",
-							  "State",
-							  NM_ACTIVE_CONNECTION_STATE_UNKNOWN,
-							  NM_ACTIVE_CONNECTION_STATE_ACTIVATED,
-							  NM_ACTIVE_CONNECTION_STATE_UNKNOWN,
-							  G_PARAM_READABLE));
-	g_object_class_install_property
-		(object_class, PROP_DEFAULT,
-		 g_param_spec_boolean (NM_ACTIVE_CONNECTION_DEFAULT,
-							   "Default",
-							   "Is the default IPv4 active connection",
-							   FALSE,
-							   G_PARAM_READABLE));
-	g_object_class_install_property
-		(object_class, PROP_DEFAULT6,
-		 g_param_spec_boolean (NM_ACTIVE_CONNECTION_DEFAULT6,
-							   "Default6",
-							   "Is the default IPv6 active connection",
-							   FALSE,
-							   G_PARAM_READABLE));
-	g_object_class_install_property
-		(object_class, PROP_VPN,
-		 g_param_spec_boolean (NM_ACTIVE_CONNECTION_VPN,
-							   "VPN",
-							   "Is a VPN connection",
-							   TRUE,
-							   G_PARAM_READABLE));
-
-	g_object_class_install_property
-		(object_class, PROP_VPN_STATE,
-		 g_param_spec_uint (NM_VPN_CONNECTION_VPN_STATE,
-						"VpnState",
-						"Current VPN state",
-						NM_VPN_CONNECTION_STATE_UNKNOWN,
-						NM_VPN_CONNECTION_STATE_DISCONNECTED,
-						NM_VPN_CONNECTION_STATE_UNKNOWN,
-						G_PARAM_READABLE));
-
-	g_object_class_install_property
-		(object_class, PROP_BANNER,
-		 g_param_spec_string (NM_VPN_CONNECTION_BANNER,
-						  "Banner",
-						  "Login Banner",
-						  NULL,
-						  G_PARAM_READABLE));
-=======
 	g_object_class_install_property (object_class, PROP_VPN_STATE,
 		g_param_spec_uint (NM_VPN_CONNECTION_VPN_STATE,
 		                   "VpnState",
@@ -1149,7 +1032,6 @@
 		                     "Login Banner",
 		                     NULL,
 		                     G_PARAM_READABLE));
->>>>>>> bc6fc7b9
 
 	/* signals */
 	signals[VPN_STATE_CHANGED] =
